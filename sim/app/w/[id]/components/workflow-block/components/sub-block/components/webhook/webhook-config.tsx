--- conflicted
+++ resolved
@@ -1,18 +1,15 @@
 import { useEffect, useState } from 'react'
 import { useParams } from 'next/navigation'
 import { CheckCircle2, ExternalLink } from 'lucide-react'
-<<<<<<< HEAD
-import { DiscordIcon, GithubIcon, SlackIcon, StripeIcon, TwilioIcon, WhatsAppIcon } from '@/components/icons'
-=======
 import {
   AirtableIcon,
   DiscordIcon,
   GithubIcon,
   SlackIcon,
   StripeIcon,
+  TwilioIcon,
   WhatsAppIcon,
 } from '@/components/icons'
->>>>>>> 6f391293
 import { Button } from '@/components/ui/button'
 import { createLogger } from '@/lib/logs/console-logger'
 import { useWorkflowStore } from '@/stores/workflows/workflow/store'
@@ -66,17 +63,14 @@
   signingSecret: string
 }
 
-<<<<<<< HEAD
 export interface TwilioConfig {
   sendReply?: boolean
-=======
 // Define Airtable-specific configuration type
 export interface AirtableWebhookConfig {
   baseId: string
   tableId: string
   externalId?: string // To store the ID returned by Airtable
   includeCellValuesInFieldIds?: 'all' | undefined
->>>>>>> 6f391293
 }
 
 // Union type for all provider configurations
@@ -87,11 +81,8 @@
   | StripeConfig
   | GeneralWebhookConfig
   | SlackConfig
-<<<<<<< HEAD
   | TwilioConfig
-=======
   | AirtableWebhookConfig
->>>>>>> 6f391293
   | Record<string, never>
 
 // Define available webhook providers
@@ -204,7 +195,6 @@
       },
     },
   },
-<<<<<<< HEAD
   twilio: {
     id: 'twilio',
     name: 'Twilio',
@@ -215,7 +205,6 @@
         label: 'Send Reply Messages',
         defaultValue: true,
         description: 'Whether to send automatic reply messages when SMS/MMS is received.',
-=======
   airtable: {
     id: 'airtable',
     name: 'Airtable',
@@ -234,7 +223,6 @@
         placeholder: 'tblXXXXXXXXXXXXXX',
         description: 'The ID of the Airtable Table within the Base to monitor.',
         defaultValue: '', // Default empty, user must provide
->>>>>>> 6f391293
       },
     },
   },
