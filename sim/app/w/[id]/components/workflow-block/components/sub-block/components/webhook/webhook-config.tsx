--- conflicted
+++ resolved
@@ -1,11 +1,7 @@
 import { useEffect, useState } from 'react'
 import { useParams } from 'next/navigation'
 import { CheckCircle2, ExternalLink } from 'lucide-react'
-<<<<<<< HEAD
-import { GithubIcon, StripeIcon, WhatsAppIcon, SlackIcon } from '@/components/icons'
-=======
-import { DiscordIcon, GithubIcon, StripeIcon, WhatsAppIcon } from '@/components/icons'
->>>>>>> 15534c80
+import { DiscordIcon, GithubIcon, StripeIcon, WhatsAppIcon, SlackIcon } from '@/components/icons'
 import { Button } from '@/components/ui/button'
 import { createLogger } from '@/lib/logs/console-logger'
 import { useSubBlockValue } from '../../hooks/use-sub-block-value'
@@ -47,19 +43,15 @@
   // Any Stripe-specific fields would go here
 }
 
-<<<<<<< HEAD
-export interface SlackConfig {
-  signingSecret: string
-}
-
-// Union type for all provider configurations
-export type ProviderConfig = WhatsAppConfig | GitHubConfig | StripeConfig | SlackConfig | Record<string, never>
-=======
 export interface GeneralWebhookConfig {
   token?: string
   secretHeaderName?: string
   requireAuth?: boolean
   allowedIps?: string[]
+}
+
+export interface SlackConfig {
+  signingSecret: string
 }
 
 // Union type for all provider configurations
@@ -69,8 +61,8 @@
   | DiscordConfig
   | StripeConfig
   | GeneralWebhookConfig
+  | SlackConfig
   | Record<string, never>
->>>>>>> 15534c80
 
 // Define available webhook providers
 export const WEBHOOK_PROVIDERS: { [key: string]: WebhookProvider } = {
