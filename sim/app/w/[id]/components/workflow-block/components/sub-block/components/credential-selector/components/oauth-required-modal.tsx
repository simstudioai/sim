--- conflicted
+++ resolved
@@ -61,12 +61,9 @@
   'tweet.write': 'Post tweets on your behalf',
   'users.read': 'Read your profile information',
   'offline.access': 'Access your account when you are not using the application',
-<<<<<<< HEAD
-=======
   'data.records:read': 'Read your records',
   'data.records:write': 'Write to your records',
   'webhook:manage': 'Manage your webhooks',
->>>>>>> b09a387c
 }
 
 // Convert OAuth scope to user-friendly description
