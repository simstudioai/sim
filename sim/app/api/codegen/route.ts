--- conflicted
+++ resolved
@@ -19,15 +19,12 @@
   logger.warn('OPENAI_API_KEY not found. Code generation API will not function.')
 }
 
-<<<<<<< HEAD
-type GenerationType = 'json-schema' | 'javascript-function-body' | 'typescript-function-body' | 'sql-query'
-=======
 type GenerationType =
   | 'json-schema'
   | 'javascript-function-body'
   | 'typescript-function-body'
   | 'custom-tool-schema'
->>>>>>> 887dfb9c
+  | 'sql-query'
 
 // Define the structure for a single message in the history
 interface ChatMessage {
