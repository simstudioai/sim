--- conflicted
+++ resolved
@@ -13,15 +13,9 @@
   processWebhook,
   fetchAndProcessAirtablePayloads
 } from '@/lib/webhooks/utils'
-<<<<<<< HEAD
 
 const logger = createLogger('WebhookTriggerAPI')
 
-// Ensure dynamic rendering to support real-time webhook processing
-export const dynamic = 'force-dynamic'
-export const maxDuration = 300 // 5 minutes max execution time for long-running webhooks
-=======
->>>>>>> fd3ee356
 
 // Storage for active processing tasks to prevent garbage collection
 // This keeps track of background promises that must continue running even after HTTP response
@@ -37,17 +31,7 @@
 /**
  * Webhook Verification Handler (GET)
  * 
-<<<<<<< HEAD
- * Handles verification requests from webhook providers:
- * - WhatsApp: Responds to hub.challenge verification
- * - Generic: Confirms webhook endpoint exists and is active
- * 
- * @param request The incoming HTTP request
- * @param params Route parameters containing the webhook path
- * @returns HTTP response appropriate for the verification type
-=======
  * Handles verification requests from webhook providers and confirms endpoint exists.
->>>>>>> fd3ee356
  */
 export async function GET(request: NextRequest, { params }: { params: Promise<{ path: string }> }) {
   const requestId = crypto.randomUUID().slice(0, 8)
@@ -56,12 +40,7 @@
     const path = (await params).path
     const url = new URL(request.url)
 
-<<<<<<< HEAD
-    // --- WhatsApp Verification ---
-    // Extract WhatsApp challenge parameters
-=======
     // Handle WhatsApp specific verification challenge
->>>>>>> fd3ee356
     const mode = url.searchParams.get('hub.mode')
     const token = url.searchParams.get('hub.verify_token')
     const challenge = url.searchParams.get('hub.challenge')
@@ -72,14 +51,7 @@
       return whatsAppResponse
     }
 
-<<<<<<< HEAD
-    // --- General Webhook Verification ---
-    logger.debug(`[${requestId}] Looking for webhook with path: ${path}`)
-
-    // Find the webhook in the database
-=======
     // Verify webhook exists in database
->>>>>>> fd3ee356
     const webhooks = await db
       .select({
         webhook: webhook,
@@ -107,25 +79,8 @@
 /**
  * Webhook Payload Handler (POST)
  * 
-<<<<<<< HEAD
- * Processes incoming webhook payloads from all supported providers:
- * - Validates and parses the request body
- * - Performs provider-specific deduplication
- * - Acquires distributed processing lock
- * - Executes the associated workflow
- * 
- * Performance optimizations:
- * - Fast response time (2.5s timeout) to acknowledge receipt
- * - Background processing for long-running operations
- * - Robust deduplication to prevent duplicate executions
- * 
- * @param request The incoming HTTP request with webhook payload
- * @param params Route parameters containing the webhook path
- * @returns HTTP response (may respond before processing completes)
-=======
  * Processes incoming webhook payloads from all supported providers.
  * Fast acknowledgment with async processing for most providers except Airtable.
->>>>>>> fd3ee356
  */
 export async function POST(
   request: NextRequest,
@@ -148,10 +103,6 @@
     // Clone the request to get the raw body for signature verification and content parsing
     const requestClone = request.clone()
     rawBody = await requestClone.text()
-<<<<<<< HEAD
-    logger.debug(`[${requestId}] Captured raw request body, length: ${rawBody.length}`)
-=======
->>>>>>> fd3ee356
     
     if (!rawBody || rawBody.length === 0) {
       logger.warn(`[${requestId}] Rejecting request with empty body`)
@@ -243,24 +194,10 @@
     return new NextResponse('Invalid JSON payload', { status: 400 })
   }
   
-<<<<<<< HEAD
-  // --- PHASE 2: Early Slack deduplication ---
-  
-  // Handle Slack-specific message deduplication to prevent duplicates
-  const messageId = body?.event_id
-  const slackRetryNum = request.headers.get('x-slack-retry-num')
-  const slackRetryReason = request.headers.get('x-slack-retry-reason')
-  
-  if (body?.type === 'event_callback') {
-    logger.debug(`[${requestId}] Slack event received with event_id: ${messageId || 'missing'}, retry: ${slackRetryNum || 'none'}`)
-    
-    // Create a robust deduplication key (works even if messageId is missing)
-=======
   // --- PHASE 2: Early Slack deduplication handling ---
   const messageId = body?.event_id
   
   if (body?.type === 'event_callback') {
->>>>>>> fd3ee356
     const dedupeKey = messageId ? 
       `slack:msg:${messageId}` : 
       `slack:${body?.team_id || ''}:${body?.event?.ts || body?.event?.event_ts || Date.now()}`
@@ -273,219 +210,6 @@
         return new NextResponse('Duplicate message', { status: 200 })
       }
       
-<<<<<<< HEAD
-      // Mark as processed immediately to prevent race conditions
-      await markMessageAsProcessed(dedupeKey, 60 * 60 * 24) // 24 hour TTL
-      logger.debug(`[${requestId}] Marked Slack message as processed with key: ${dedupeKey}`)
-      
-      // Log retry information if present
-      if (slackRetryNum) {
-        logger.info(`[${requestId}] Processing Slack retry #${slackRetryNum} for message, reason: ${slackRetryReason || 'unknown'}`)
-      }
-
-      // Mark this request as processed to prevent duplicates
-      await markMessageAsProcessed(requestHash, 60 * 60 * 24)
-
-      // Process the webhook for Slack
-      return await processWebhook(
-        foundWebhook,
-        foundWorkflow,
-        body,
-        request,
-        executionId,
-        requestId
-      )
-    } else if (foundWebhook.provider === 'whatsapp') {
-      // Extract WhatsApp specific data
-      const data = body?.entry?.[0]?.changes?.[0]?.value
-      const messages = data?.messages || []
-
-      if (messages.length > 0) {
-        const message = messages[0]
-        const messageId = message.id
-
-        // Check if we've already processed this message using Redis
-        if (messageId && (await hasProcessedMessage(messageId))) {
-          logger.info(`[${requestId}] Duplicate WhatsApp message detected with ID: ${messageId}`)
-          // Return early for duplicate messages to prevent workflow execution
-          return new NextResponse('Duplicate message', { status: 200 })
-        }
-
-        // Store the message ID in Redis to prevent duplicate processing in future requests
-        if (messageId) {
-          await markMessageAsProcessed(messageId)
-        }
-
-        // Mark this request as processed to prevent duplicates
-        // Use a shorter TTL for request hashes (24 hours) to save Redis memory
-        await markMessageAsProcessed(requestHash, 60 * 60 * 24)
-
-        // Process the webhook synchronously - complete the workflow before returning
-        const result = await processWebhook(
-          foundWebhook,
-          foundWorkflow,
-          body,
-          request,
-          executionId,
-          requestId
-        )
-
-        // After workflow execution is complete, return 200 OK
-        logger.info(
-          `[${requestId}] Workflow execution complete for WhatsApp message ID: ${messageId}`
-        )
-        return result
-      } else {
-        // This might be a different type of notification (e.g., status update)
-        logger.debug(`[${requestId}] No messages in WhatsApp payload, might be a status update`)
-        return new NextResponse('OK', { status: 200 })
-      }
-    } else if (foundWebhook.provider === 'twilio') {
-      // Process Twilio webhook request
-      logger.info(`[${requestId}] Processing Twilio webhook request`)
-      
-      // Check if this is from Twilio based on form fields
-      const isTwilioRequest = body && (body.MessageSid || body.AccountSid || body.From)
-      
-      if (isTwilioRequest) {
-        // Extract Twilio specific data
-        const messageBody = body.Body || ''
-        const from = body.From || ''
-        const to = body.To || ''
-        const messageId = body.MessageSid || ''
-        const numMedia = parseInt(body.NumMedia || '0', 10)
-        
-        logger.info(`[${requestId}] Received SMS from ${from} to ${to}`, {
-          messagePreview: messageBody.substring(0, 50),
-          numMedia,
-          smsMessageSid: body.SmsMessageSid || '',
-          messageSid: messageId,
-          allFormFields: Object.keys(body),
-        })
-        
-        // Store message ID in Redis to prevent duplicate processing
-        if (messageId) {
-          await markMessageAsProcessed(messageId)
-        }
-        
-        // Mark this request as processed to prevent duplicates
-        await markMessageAsProcessed(requestHash, 60 * 60 * 24)
-        
-        // Check if we need to authenticate the request
-        const providerConfig = (foundWebhook.providerConfig as Record<string, any>) || {}
-                
-        // For MMS messages, extract media information
-        let mediaItems: Array<{ url: string; contentType: string }> = [];
-        if (numMedia > 0) {
-          for (let i = 0; i < numMedia; i++) {
-            const mediaUrl = body[`MediaUrl${i}`];
-            const contentType = body[`MediaContentType${i}`];
-            if (mediaUrl) {
-              mediaItems.push({
-                url: mediaUrl,
-                contentType: contentType || '',
-              });
-            }
-          }
-          
-          logger.debug(`[${requestId}] MMS received with ${mediaItems.length} media items`);
-        }
-        
-        // Enrich the body with additional Twilio-specific details
-        const enrichedBody = {
-          ...body,
-          twilio: {
-            messageType: numMedia > 0 ? 'mms' : 'sms',
-            body: messageBody,
-            from,
-            to,
-            messageId,
-            media: mediaItems
-          }
-        };
-        
-        // Process the webhook with enriched data
-        const result = await processWebhook(
-          foundWebhook,
-          foundWorkflow,
-          enrichedBody,
-          request,
-          executionId,
-          requestId
-        )
-        
-        // Check if we should send a reply
-        const sendReply = providerConfig.sendReply !== false
-        
-        // Generate TwiML response
-        const twimlResponse = generateTwiML(
-          sendReply ? `Thank you for your message: "${messageBody}". Your request is being processed.` : undefined
-        )
-
-        logger.info(`[${requestId}] TwiML response generated: ${twimlResponse}`)
-        
-        // Return TwiML response
-        return new NextResponse(twimlResponse, {
-          status: 200,
-          headers: {
-            'Content-Type': 'text/xml; charset=utf-8',
-          },
-        })
-      }
-    }
-
-    // Mark this request as processed to prevent duplicates
-    await markMessageAsProcessed(requestHash, 60 * 60 * 24)
-
-    // For other providers, continue with synchronous processing
-    return await processWebhook(foundWebhook, foundWorkflow, body, request, executionId, requestId)
-  } catch (error: any) {
-    logger.error(`[${requestId}] Error processing webhook`, error)
-
-    // Log the error if we have a workflow ID
-    if (foundWorkflow?.id) {
-      await persistExecutionError(foundWorkflow.id, executionId, error, 'webhook')
-    }
-
-    return new NextResponse(`Internal Server Error: ${error.message}`, {
-      status: 500,
-    })
-  } finally {
-    // Ensure Redis connection is properly closed in serverless environment
-    await closeRedisConnection()
-  }
-}
-
-/**
- * Generate a unique hash for a webhook request based on its path and body
- * This is used to deduplicate webhook requests
- */
-async function generateRequestHash(path: string, body: any): Promise<string> {
-  try {
-    // Create a string representation of the request
-    // Remove any timestamp or random fields that would make identical requests look different
-    const normalizedBody = normalizeBody(body)
-    const requestString = `${path}:${JSON.stringify(normalizedBody)}`
-
-    // Use a simple hash function for the request
-    let hash = 0
-    for (let i = 0; i < requestString.length; i++) {
-      const char = requestString.charCodeAt(i)
-      hash = (hash << 5) - hash + char
-      hash = hash & hash // Convert to 32bit integer
-    } catch (error) {
-      logger.error(`[${requestId}] Error in Slack deduplication`, error)
-      // Continue processing - better to risk a duplicate than fail to process
-    }
-  }
-  
-  // --- PHASE 3: Set up processing framework ---
-  
-  // Set up distributed processing lock to prevent duplicate processing
-  let hasExecutionLock = false
-  
-  // Create a provider-specific lock key
-=======
       await markMessageAsProcessed(dedupeKey, 60 * 60 * 24) // 24 hour TTL
     } catch (error) {
       logger.error(`[${requestId}] Error in Slack deduplication`, error)
@@ -495,15 +219,10 @@
   
   // --- PHASE 3: Distributed lock acquisition ---
   let hasExecutionLock = false
->>>>>>> fd3ee356
   let executionLockKey: string
   
   if (body?.type === 'event_callback') {
-<<<<<<< HEAD
-    // For Slack events, use the same scheme as deduplication
-=======
     // For Slack events, use message-specific lock key
->>>>>>> fd3ee356
     executionLockKey = messageId ? 
       `execution:lock:slack:${messageId}` : 
       `execution:lock:slack:${body?.team_id || ''}:${body?.event?.ts || body?.event?.event_ts || Date.now()}`
@@ -523,19 +242,11 @@
     // Proceed without lock in case of Redis failure (fallback to best-effort)
   }
 
-<<<<<<< HEAD
-  // --- PHASE 4: First identify the webhook to determine the execution path ---
-  const path = (await params).path
-  logger.info(`[${requestId}] Processing webhook request for path: ${path}`)
-  
-  // Look up the webhook and its associated workflow
-=======
   // --- PHASE 4: Webhook identification ---
   const path = (await params).path
   logger.info(`[${requestId}] Processing webhook request for path: ${path}`)
   
   // Find webhook and associated workflow
->>>>>>> fd3ee356
   const webhooks = await db
     .select({
       webhook: webhook,
@@ -554,17 +265,10 @@
   foundWebhook = webhooks[0].webhook
   foundWorkflow = webhooks[0].workflow
   
-<<<<<<< HEAD
-  // NOW we can detect the provider correctly from the database record
-  const isAirtableWebhook = foundWebhook.provider === 'airtable';
-  
-  // Special handling for Slack challenge verification - must be checked before timeout
-=======
   // Detect provider type
   const isAirtableWebhook = foundWebhook.provider === 'airtable';
   
   // Handle Slack challenge verification (must be done before timeout)
->>>>>>> fd3ee356
   const slackChallengeResponse = body?.type === 'url_verification' ? handleSlackChallenge(body) : null;
   if (slackChallengeResponse) {
     logger.info(`[${requestId}] Responding to Slack URL verification challenge`);
@@ -573,15 +277,6 @@
   
   // Skip processing if another instance is already handling this request
   if (!hasExecutionLock) {
-<<<<<<< HEAD
-    logger.info(`[${requestId}] Skipping execution as lock was not acquired. Another instance is processing this request.`);
-    return new NextResponse('Request is being processed by another instance', { status: 200 });
-  }
-  
-  // --- PHASE 5: Branch based on provider type ---
-  
-  // For Airtable, use fully synchronous processing without timeouts
-=======
     logger.info(`[${requestId}] Skipping execution as lock was not acquired`);
     return new NextResponse('Request is being processed by another instance', { status: 200 });
   }
@@ -589,33 +284,17 @@
   // --- PHASE 5: Provider-specific processing ---
   
   // For Airtable: Process synchronously without timeouts
->>>>>>> fd3ee356
   if (isAirtableWebhook) {
     try {
       logger.info(`[${requestId}] Airtable webhook ping received for webhook: ${foundWebhook.id}`);
       
-<<<<<<< HEAD
-      // DEBUG: Log webhook and workflow IDs to trace execution
-      logger.debug(`[${requestId}] EXECUTION_TRACE: Airtable webhook handling started`, {
-        webhookId: foundWebhook.id,
-        workflowId: foundWorkflow.id,
-        bodyKeys: Object.keys(body)
-      });
-
-      // Airtable deduplication using notification ID 
-=======
       // Handle Airtable deduplication
->>>>>>> fd3ee356
       const notificationId = body.notificationId || null;
       if (notificationId) {
         try {
           const processedKey = `airtable-webhook-${foundWebhook.id}-${notificationId}`;
 
-<<<<<<< HEAD
-          // Check if this notification was already processed
-=======
           // Check if notification was already processed
->>>>>>> fd3ee356
           const alreadyProcessed = await db
             .select({ id: webhook.id })
             .from(webhook)
@@ -626,26 +305,12 @@
               )
             )
             .limit(1);
-<<<<<<< HEAD
-
-          if (alreadyProcessed.length > 0) {
-            logger.info(
-              `[${requestId}] Duplicate Airtable notification detected: ${notificationId}`,
-              { webhookId: foundWebhook.id }
-            );
-            return new NextResponse('Notification already processed', { status: 200 });
-          }
-
-          // Store notification ID to prevent duplicate processing
-=======
-
           if (alreadyProcessed.length > 0) {
             logger.info(`[${requestId}] Duplicate Airtable notification detected: ${notificationId}`);
             return new NextResponse('Notification already processed', { status: 200 });
           }
 
           // Store notification ID for deduplication
->>>>>>> fd3ee356
           const providerConfig = foundWebhook.providerConfig || {};
           const processedNotifications = providerConfig.processedNotifications || [];
           processedNotifications.push(processedKey);
@@ -664,83 +329,6 @@
               updatedAt: new Date(),
             })
             .where(eq(webhook.id, foundWebhook.id));
-<<<<<<< HEAD
-            
-          // DEBUG: Log successful deduplication
-          logger.debug(`[${requestId}] EXECUTION_TRACE: Deduplication successful, notification ID stored`, {
-            notificationId,
-            processedKey,
-            totalNotificationsStored: limitedNotifications.length
-          });
-        } catch (error) {
-          // If deduplication fails, log and continue processing
-          logger.warn(`[${requestId}] Airtable deduplication check failed, continuing with processing`, {
-            error: error instanceof Error ? error.message : String(error),
-            webhookId: foundWebhook.id,
-          });
-        }
-      }
-
-      // Process Airtable payloads COMPLETELY SYNCHRONOUSLY with NO TIMEOUT
-      try {
-        // Explicitly use the synchronous approach that worked before
-        logger.info(`[${requestId}] Starting synchronous Airtable payload processing...`, {
-          webhookId: foundWebhook.id,
-          workflowId: foundWorkflow.id,
-        });
-        
-        // DEBUG: Log processing start time for timing analysis
-        const processingStartTime = Date.now();
-        logger.debug(`[${requestId}] EXECUTION_TRACE: About to call fetchAndProcessAirtablePayloads`, {
-          webhookId: foundWebhook.id,
-          workflowId: foundWorkflow.id,
-          timestamp: new Date().toISOString()
-        });
-        
-        // Process the ping SYNCHRONOUSLY - directly await it with NO timeout
-        await fetchAndProcessAirtablePayloads(
-          foundWebhook,
-          foundWorkflow,
-          requestId // Pass the original request ID for consistent logging
-        );
-        
-        // DEBUG: Log processing duration
-        const processingDuration = Date.now() - processingStartTime;
-        logger.debug(`[${requestId}] EXECUTION_TRACE: fetchAndProcessAirtablePayloads completed`, {
-          duration: `${processingDuration}ms`,
-          webhookId: foundWebhook.id,
-          workflowId: foundWorkflow.id
-        });
-        
-        logger.info(`[${requestId}] Synchronous Airtable payload processing finished.`, {
-          webhookId: foundWebhook.id,
-        });
-        
-        // Return success after SYNCHRONOUS processing completes - exactly like old code
-        return new NextResponse('Airtable ping processed successfully', { status: 200 });
-      } catch (error: any) {
-        // DEBUG: Log detailed error information
-        logger.error(`[${requestId}] EXECUTION_TRACE: Error during Airtable processing`, {
-          webhookId: foundWebhook.id,
-          workflowId: foundWorkflow.id,
-          errorType: error.constructor.name, 
-          error: error.message,
-          stack: error.stack,
-          timestamp: new Date().toISOString()
-        });
-        
-        logger.error(`[${requestId}] Error during synchronous Airtable processing`, {
-          webhookId: foundWebhook.id,
-          error: error.message,
-          stack: error.stack,
-        });
-        return new NextResponse(`Error processing Airtable webhook: ${error.message}`, {
-          status: 500,
-        });
-      }
-    } catch (error: any) {
-      logger.error(`[${requestId}] Error in Airtable processing branch:`, error);
-=======
         } catch (error) {
           logger.warn(`[${requestId}] Airtable deduplication check failed, continuing`, {
             error: error instanceof Error ? error.message : String(error)
@@ -763,19 +351,10 @@
       }
     } catch (error: any) {
       logger.error(`[${requestId}] Error in Airtable processing`, error);
->>>>>>> fd3ee356
       return new NextResponse(`Internal server error: ${error.message}`, { status: 500 });
     }
   }
   
-<<<<<<< HEAD
-  // For all other webhook types, use the timeout mechanism
-  // Create timeout promise for non-Airtable webhooks
-  const timeoutDuration = 2500; // 2.5 seconds for non-Airtable webhooks
-  const timeoutPromise = new Promise<NextResponse>((resolve) => {
-    setTimeout(() => {
-      logger.warn(`[${requestId}] Request processing timeout (${timeoutDuration}ms), sending acknowledgment`);
-=======
   // --- For all other webhook types: Use async processing with timeout ---
   
   // Create timeout promise for fast initial response (2.5 seconds)
@@ -783,22 +362,14 @@
   const timeoutPromise = new Promise<NextResponse>((resolve) => {
     setTimeout(() => {
       logger.info(`[${requestId}] Fast response timeout activated`);
->>>>>>> fd3ee356
       resolve(new NextResponse('Request received', { status: 200 }));
     }, timeoutDuration);
   });
   
-<<<<<<< HEAD
-  // Create the processing promise for non-Airtable webhooks
-  const processingPromise = (async () => {
-    try {
-      // WhatsApp-specific deduplication
-=======
   // Create the processing promise for asynchronous execution
   const processingPromise = (async () => {
     try {
       // Provider-specific deduplication
->>>>>>> fd3ee356
       if (foundWebhook.provider === 'whatsapp') {
         const data = body?.entry?.[0]?.changes?.[0]?.value;
         const messages = data?.messages || [];
@@ -807,44 +378,24 @@
         if (whatsappDuplicateResponse) {
           return whatsappDuplicateResponse;
         }
-<<<<<<< HEAD
-      } 
-      // Generic deduplication for other providers (excluding Slack which was handled earlier)
-      else if (foundWebhook.provider !== 'slack') {
-=======
       } else if (foundWebhook.provider !== 'slack') {
->>>>>>> fd3ee356
         const genericDuplicateResponse = await processGenericDeduplication(requestId, path, body);
         if (genericDuplicateResponse) {
           return genericDuplicateResponse;
         }
       }
       
-<<<<<<< HEAD
-      // --- Execute workflow for the webhook event ---
-      logger.info(`[${requestId}] Executing workflow for ${foundWebhook.provider} webhook`);
-      
-      // Generate a unique execution ID for this webhook trigger
-      const executionId = uuidv4();
-      
-      // Process the webhook and return the response
-      // This function handles formatting input, executing the workflow, and persisting results
-      return await processWebhook(foundWebhook, foundWorkflow, body, request, executionId, requestId);
-      
-=======
       // Execute workflow for the webhook event
       logger.info(`[${requestId}] Executing workflow for ${foundWebhook.provider} webhook`);
       
       const executionId = uuidv4();
       return await processWebhook(foundWebhook, foundWorkflow, body, request, executionId, requestId);
->>>>>>> fd3ee356
     } catch (error: any) {
       logger.error(`[${requestId}] Error processing webhook:`, error);
       return new NextResponse(`Internal server error: ${error.message}`, { status: 500 });
     }
   })();
   
-<<<<<<< HEAD
   // Race the processing against the timeout to ensure fast response (for non-Airtable)
   return Promise.race([timeoutPromise, processingPromise]);
 }
@@ -861,8 +412,4 @@
 <Response>
   <Message>${message}</Message>
 </Response>`
-=======
-  // Race processing against timeout to ensure fast response
-  return Promise.race([timeoutPromise, processingPromise]);
->>>>>>> fd3ee356
 }