import { NextRequest, NextResponse } from 'next/server'
import { and, eq, sql } from 'drizzle-orm'
import { v4 as uuidv4 } from 'uuid'
import { createLogger } from '@/lib/logs/console-logger'
import { db } from '@/db'
import { webhook, workflow } from '@/db/schema'
import { acquireLock, hasProcessedMessage, markMessageAsProcessed } from '@/lib/redis'
import { 
  handleWhatsAppVerification,
  handleSlackChallenge,
  processWhatsAppDeduplication,
  processGenericDeduplication,
  processWebhook,
  fetchAndProcessAirtablePayloads
} from '@/lib/webhooks/utils'

const logger = createLogger('WebhookTriggerAPI')

// Ensure dynamic rendering to support real-time webhook processing
export const dynamic = 'force-dynamic'
export const maxDuration = 300 // 5 minutes max execution time for long-running webhooks

// Storage for active processing tasks to prevent garbage collection
// This keeps track of background promises that must continue running even after HTTP response
const activeProcessingTasks = new Map<string, Promise<any>>();

/**
 * Webhook Verification Handler (GET)
 * 
 * Handles verification requests from webhook providers:
 * - WhatsApp: Responds to hub.challenge verification
 * - Generic: Confirms webhook endpoint exists and is active
 * 
 * @param request The incoming HTTP request
 * @param params Route parameters containing the webhook path
 * @returns HTTP response appropriate for the verification type
 */
export async function GET(request: NextRequest, { params }: { params: Promise<{ path: string }> }) {
  const requestId = crypto.randomUUID().slice(0, 8)

  try {
    const path = (await params).path
    const url = new URL(request.url)

    // --- WhatsApp Verification ---
    // Extract WhatsApp challenge parameters
    const mode = url.searchParams.get('hub.mode')
    const token = url.searchParams.get('hub.verify_token')
    const challenge = url.searchParams.get('hub.challenge')

    // Handle WhatsApp verification if applicable
    const whatsAppResponse = await handleWhatsAppVerification(requestId, path, mode, token, challenge)
    if (whatsAppResponse) {
      return whatsAppResponse
    }

    // --- General Webhook Verification ---
    logger.debug(`[${requestId}] Looking for webhook with path: ${path}`)

    // Find the webhook in the database
    const webhooks = await db
      .select({
        webhook: webhook,
      })
      .from(webhook)
      .where(and(eq(webhook.path, path), eq(webhook.isActive, true)))
      .limit(1)

    if (webhooks.length === 0) {
      logger.warn(`[${requestId}] No active webhook found for path: ${path}`)
      return new NextResponse('Webhook not found', { status: 404 })
    }

    // For all other providers, confirm the webhook endpoint exists
    logger.info(`[${requestId}] Webhook verification successful for path: ${path}`)
    return new NextResponse('OK', { status: 200 })
  } catch (error: any) {
    logger.error(`[${requestId}] Error processing webhook verification`, error)
    return new NextResponse(`Internal Server Error: ${error.message}`, {
      status: 500,
    })
  }
}

/**
 * Webhook Payload Handler (POST)
 * 
 * Processes incoming webhook payloads from all supported providers:
 * - Validates and parses the request body
 * - Performs provider-specific deduplication
 * - Acquires distributed processing lock
 * - Executes the associated workflow
 * 
 * Performance optimizations:
 * - Fast response time (2.5s timeout) to acknowledge receipt
 * - Background processing for long-running operations
 * - Robust deduplication to prevent duplicate executions
 * 
 * @param request The incoming HTTP request with webhook payload
 * @param params Route parameters containing the webhook path
 * @returns HTTP response (may respond before processing completes)
 */
export async function POST(
  request: NextRequest,
  { params }: { params: Promise<{ path: string }> }
) {
  const requestId = crypto.randomUUID().slice(0, 8)
  let foundWorkflow: any = null
  let foundWebhook: any = null
  
  // --- PHASE 1: Request validation and parsing ---
  
  // Extract and validate the raw request body
  let rawBody: string | null = null
  try {
<<<<<<< HEAD
    const path = (await params).path

    // Check content type to handle different formats properly
    const contentType = request.headers.get('content-type') || ''
    
    // Clone the request to get the raw body for signature verification and content parsing
    const requestClone = request.clone()
    rawBody = await requestClone.text()
    
    // Parse the request body based on content type
    let body: any
    
    if (contentType.includes('application/json')) {
      try {
        // Parse as JSON if content type is JSON
        body = JSON.parse(rawBody || '{}')
      } catch (error) {
        logger.warn(`[${requestId}] Failed to parse request body as JSON, trying other formats`, error)
        body = {}
      }
    } else if (contentType.includes('application/x-www-form-urlencoded') || contentType.includes('multipart/form-data')) {
      // Handle form data (what Twilio sends)
      try {
        const formData = await request.formData()
        body = Object.fromEntries(formData.entries())
        logger.debug(`[${requestId}] Parsed form data: ${Object.keys(body).length} fields`)
      } catch (error) {
        logger.warn(`[${requestId}] Failed to parse form data, falling back to manual parsing`, error)
        
        // Fall back to manual parsing of form-urlencoded data
        try {
          if (rawBody) {
            body = Object.fromEntries(
              rawBody
                .split('&')
                .map(pair => {
                  const [key, value] = pair.split('=').map(part => decodeURIComponent(part.replace(/\+/g, ' ')))
                  return [key, value]
                })
            )
          } else {
            body = {}
          }
        } catch (innerError) {
          logger.error(`[${requestId}] Failed manual form parsing`, innerError)
          body = {}
        }
      }
    } else {
      // For other content types, try to parse as JSON first, then fall back
      try {
        body = JSON.parse(rawBody || '{}')
      } catch (error) {
        logger.warn(`[${requestId}] Unknown content type or parsing error, using raw body`, {
          contentType,
          bodyPreview: rawBody?.substring(0, 100)
        })
        body = { rawContent: rawBody }
      }
    }

    logger.info(`[${requestId}] Webhook POST request received for path: ${path}`)

    // Generate a unique request ID based on the request content
    const requestHash = await generateRequestHash(path, body)

    // Check if this exact request has been processed before
    if (await hasProcessedMessage(requestHash)) {
      logger.info(`[${requestId}] Duplicate webhook request detected with hash: ${requestHash}`)
      // Return early for duplicate requests to prevent workflow execution
      return new NextResponse('Duplicate request', { status: 200 })
=======
    const requestClone = request.clone()
    rawBody = await requestClone.text()
    logger.debug(`[${requestId}] Captured raw request body, length: ${rawBody.length}`)
    
    if (!rawBody || rawBody.length === 0) {
      logger.warn(`[${requestId}] Rejecting request with empty body`)
      return new NextResponse('Empty request body', { status: 400 })
>>>>>>> 6f391293
    }
  } catch (bodyError) {
    logger.error(`[${requestId}] Failed to read request body`, {
      error: bodyError instanceof Error ? bodyError.message : String(bodyError),
    })
    return new NextResponse('Failed to read request body', { status: 400 })
  }
  
  // Parse the body as JSON
  let body: any
  try {
    body = JSON.parse(rawBody)
    
    if (Object.keys(body).length === 0) {
      logger.warn(`[${requestId}] Rejecting empty JSON object`)
      return new NextResponse('Empty JSON payload', { status: 400 })
    }
  } catch (parseError) {
    logger.error(`[${requestId}] Failed to parse JSON body`, {
      error: parseError instanceof Error ? parseError.message : String(parseError),
    })
    return new NextResponse('Invalid JSON payload', { status: 400 })
  }
  
  // --- PHASE 2: Early Slack deduplication ---
  
  // Handle Slack-specific message deduplication to prevent duplicates
  const messageId = body?.event_id
  const slackRetryNum = request.headers.get('x-slack-retry-num')
  const slackRetryReason = request.headers.get('x-slack-retry-reason')
  
  if (body?.type === 'event_callback') {
    logger.debug(`[${requestId}] Slack event received with event_id: ${messageId || 'missing'}, retry: ${slackRetryNum || 'none'}`)
    
    // Create a robust deduplication key (works even if messageId is missing)
    const dedupeKey = messageId ? 
      `slack:msg:${messageId}` : 
      `slack:${body?.team_id || ''}:${body?.event?.ts || body?.event?.event_ts || Date.now()}`
    
    try {
      // Check if this message was already processed
      const isDuplicate = await hasProcessedMessage(dedupeKey)
      if (isDuplicate) {
        logger.info(`[${requestId}] Duplicate Slack message detected: ${dedupeKey}, retry: ${slackRetryNum || 'none'}`)
        return new NextResponse('Duplicate message', { status: 200 })
      }
      
      // Mark as processed immediately to prevent race conditions
      await markMessageAsProcessed(dedupeKey, 60 * 60 * 24) // 24 hour TTL
      logger.debug(`[${requestId}] Marked Slack message as processed with key: ${dedupeKey}`)
      
      // Log retry information if present
      if (slackRetryNum) {
        logger.info(`[${requestId}] Processing Slack retry #${slackRetryNum} for message, reason: ${slackRetryReason || 'unknown'}`)
      }
<<<<<<< HEAD

      // Mark this request as processed to prevent duplicates
      await markMessageAsProcessed(requestHash, 60 * 60 * 24)

      // Process the webhook for Slack
      return await processWebhook(
        foundWebhook,
        foundWorkflow,
        body,
        request,
        executionId,
        requestId
      )
    } else if (foundWebhook.provider === 'whatsapp') {
      // Extract WhatsApp specific data
      const data = body?.entry?.[0]?.changes?.[0]?.value
      const messages = data?.messages || []

      if (messages.length > 0) {
        const message = messages[0]
        const messageId = message.id

        // Check if we've already processed this message using Redis
        if (messageId && (await hasProcessedMessage(messageId))) {
          logger.info(`[${requestId}] Duplicate WhatsApp message detected with ID: ${messageId}`)
          // Return early for duplicate messages to prevent workflow execution
          return new NextResponse('Duplicate message', { status: 200 })
        }

        // Store the message ID in Redis to prevent duplicate processing in future requests
        if (messageId) {
          await markMessageAsProcessed(messageId)
        }

        // Mark this request as processed to prevent duplicates
        // Use a shorter TTL for request hashes (24 hours) to save Redis memory
        await markMessageAsProcessed(requestHash, 60 * 60 * 24)

        // Process the webhook synchronously - complete the workflow before returning
        const result = await processWebhook(
          foundWebhook,
          foundWorkflow,
          body,
          request,
          executionId,
          requestId
        )

        // After workflow execution is complete, return 200 OK
        logger.info(
          `[${requestId}] Workflow execution complete for WhatsApp message ID: ${messageId}`
        )
        return result
      } else {
        // This might be a different type of notification (e.g., status update)
        logger.debug(`[${requestId}] No messages in WhatsApp payload, might be a status update`)
        return new NextResponse('OK', { status: 200 })
      }
    } else if (foundWebhook.provider === 'twilio') {
      // Process Twilio webhook request
      logger.info(`[${requestId}] Processing Twilio webhook request`)
      
      // Check if this is from Twilio based on form fields
      const isTwilioRequest = body && (body.MessageSid || body.AccountSid || body.From)
      
      if (isTwilioRequest) {
        // Extract Twilio specific data
        const messageBody = body.Body || ''
        const from = body.From || ''
        const to = body.To || ''
        const messageId = body.MessageSid || ''
        const numMedia = parseInt(body.NumMedia || '0', 10)
        
        logger.info(`[${requestId}] Received SMS from ${from} to ${to}`, {
          messagePreview: messageBody.substring(0, 50),
          numMedia,
          smsMessageSid: body.SmsMessageSid || '',
          messageSid: messageId,
          allFormFields: Object.keys(body),
        })
        
        // Store message ID in Redis to prevent duplicate processing
        if (messageId) {
          await markMessageAsProcessed(messageId)
        }
        
        // Mark this request as processed to prevent duplicates
        await markMessageAsProcessed(requestHash, 60 * 60 * 24)
        
        // Check if we need to authenticate the request
        const providerConfig = (foundWebhook.providerConfig as Record<string, any>) || {}
                
        // For MMS messages, extract media information
        let mediaItems: Array<{ url: string; contentType: string }> = [];
        if (numMedia > 0) {
          for (let i = 0; i < numMedia; i++) {
            const mediaUrl = body[`MediaUrl${i}`];
            const contentType = body[`MediaContentType${i}`];
            if (mediaUrl) {
              mediaItems.push({
                url: mediaUrl,
                contentType: contentType || '',
              });
            }
          }
          
          logger.debug(`[${requestId}] MMS received with ${mediaItems.length} media items`);
        }
        
        // Enrich the body with additional Twilio-specific details
        const enrichedBody = {
          ...body,
          twilio: {
            messageType: numMedia > 0 ? 'mms' : 'sms',
            body: messageBody,
            from,
            to,
            messageId,
            media: mediaItems
          }
        };
        
        // Process the webhook with enriched data
        const result = await processWebhook(
          foundWebhook,
          foundWorkflow,
          enrichedBody,
          request,
          executionId,
          requestId
        )
        
        // Check if we should send a reply
        const sendReply = providerConfig.sendReply !== false
        
        // Generate TwiML response
        const twimlResponse = generateTwiML(
          sendReply ? `Thank you for your message: "${messageBody}". Your request is being processed.` : undefined
        )

        logger.info(`[${requestId}] TwiML response generated: ${twimlResponse}`)
        
        // Return TwiML response
        return new NextResponse(twimlResponse, {
          status: 200,
          headers: {
            'Content-Type': 'text/xml; charset=utf-8',
          },
        })
      }
    }

    // Mark this request as processed to prevent duplicates
    await markMessageAsProcessed(requestHash, 60 * 60 * 24)

    // For other providers, continue with synchronous processing
    return await processWebhook(foundWebhook, foundWorkflow, body, request, executionId, requestId)
  } catch (error: any) {
    logger.error(`[${requestId}] Error processing webhook`, error)

    // Log the error if we have a workflow ID
    if (foundWorkflow?.id) {
      await persistExecutionError(foundWorkflow.id, executionId, error, 'webhook')
    }

    return new NextResponse(`Internal Server Error: ${error.message}`, {
      status: 500,
    })
  } finally {
    // Ensure Redis connection is properly closed in serverless environment
    await closeRedisConnection()
  }
}

/**
 * Generate a unique hash for a webhook request based on its path and body
 * This is used to deduplicate webhook requests
 */
async function generateRequestHash(path: string, body: any): Promise<string> {
  try {
    // Create a string representation of the request
    // Remove any timestamp or random fields that would make identical requests look different
    const normalizedBody = normalizeBody(body)
    const requestString = `${path}:${JSON.stringify(normalizedBody)}`

    // Use a simple hash function for the request
    let hash = 0
    for (let i = 0; i < requestString.length; i++) {
      const char = requestString.charCodeAt(i)
      hash = (hash << 5) - hash + char
      hash = hash & hash // Convert to 32bit integer
=======
    } catch (error) {
      logger.error(`[${requestId}] Error in Slack deduplication`, error)
      // Continue processing - better to risk a duplicate than fail to process
>>>>>>> 6f391293
    }
  }
  
  // --- PHASE 3: Set up processing framework ---
  
  // Set up distributed processing lock to prevent duplicate processing
  let hasExecutionLock = false
  
  // Create a provider-specific lock key
  let executionLockKey: string
  if (body?.type === 'event_callback') {
    // For Slack events, use the same scheme as deduplication
    executionLockKey = messageId ? 
      `execution:lock:slack:${messageId}` : 
      `execution:lock:slack:${body?.team_id || ''}:${body?.event?.ts || body?.event?.event_ts || Date.now()}`
  } else {
    // Default fallback for other providers
    executionLockKey = `execution:lock:${requestId}:${crypto.randomUUID()}`
  }
  
  // We can't detect Airtable webhooks reliably from the body alone
  // We'll handle provider-specific logic after loading the webhook from the database
  
  try {
    // Attempt to acquire a distributed processing lock
    hasExecutionLock = await acquireLock(executionLockKey, requestId, 30) // 30 second TTL
    logger.debug(`[${requestId}] Execution lock acquisition ${hasExecutionLock ? 'successful' : 'failed'} for key: ${executionLockKey}`)
  } catch (lockError) {
    logger.error(`[${requestId}] Error acquiring execution lock`, lockError)
    // Proceed without lock in case of Redis failure (fallback to best-effort)
  }

  // --- PHASE 4: First identify the webhook to determine the execution path ---
  const path = (await params).path
  logger.info(`[${requestId}] Processing webhook request for path: ${path}`)
  
  // Look up the webhook and its associated workflow
  const webhooks = await db
    .select({
      webhook: webhook,
      workflow: workflow,
    })
    .from(webhook)
    .innerJoin(workflow, eq(webhook.workflowId, workflow.id))
    .where(and(eq(webhook.path, path), eq(webhook.isActive, true)))
    .limit(1)

  if (webhooks.length === 0) {
    logger.warn(`[${requestId}] No active webhook found for path: ${path}`)
    return new NextResponse('Webhook not found', { status: 404 })
  }

  foundWebhook = webhooks[0].webhook
  foundWorkflow = webhooks[0].workflow
  
  // NOW we can detect the provider correctly from the database record
  const isAirtableWebhook = foundWebhook.provider === 'airtable';
  
  // Special handling for Slack challenge verification - must be checked before timeout
  const slackChallengeResponse = body?.type === 'url_verification' ? handleSlackChallenge(body) : null;
  if (slackChallengeResponse) {
    logger.info(`[${requestId}] Responding to Slack URL verification challenge`);
    return slackChallengeResponse;
  }
  
  // Skip processing if another instance is already handling this request
  if (!hasExecutionLock) {
    logger.info(`[${requestId}] Skipping execution as lock was not acquired. Another instance is processing this request.`);
    return new NextResponse('Request is being processed by another instance', { status: 200 });
  }
  
  // --- PHASE 5: Branch based on provider type ---
  
  // For Airtable, use fully synchronous processing without timeouts
  if (isAirtableWebhook) {
    try {
      logger.info(`[${requestId}] Airtable webhook ping received for webhook: ${foundWebhook.id}`);
      
      // DEBUG: Log webhook and workflow IDs to trace execution
      logger.debug(`[${requestId}] EXECUTION_TRACE: Airtable webhook handling started`, {
        webhookId: foundWebhook.id,
        workflowId: foundWorkflow.id,
        bodyKeys: Object.keys(body)
      });

      // Airtable deduplication using notification ID 
      const notificationId = body.notificationId || null;
      if (notificationId) {
        try {
          const processedKey = `airtable-webhook-${foundWebhook.id}-${notificationId}`;

          // Check if this notification was already processed
          const alreadyProcessed = await db
            .select({ id: webhook.id })
            .from(webhook)
            .where(
              and(
                eq(webhook.id, foundWebhook.id),
                sql`(webhook.provider_config->>'processedNotifications')::jsonb ? ${processedKey}`
              )
            )
            .limit(1);

          if (alreadyProcessed.length > 0) {
            logger.info(
              `[${requestId}] Duplicate Airtable notification detected: ${notificationId}`,
              { webhookId: foundWebhook.id }
            );
            return new NextResponse('Notification already processed', { status: 200 });
          }

          // Store notification ID to prevent duplicate processing
          const providerConfig = foundWebhook.providerConfig || {};
          const processedNotifications = providerConfig.processedNotifications || [];
          processedNotifications.push(processedKey);
          
          // Keep only the last 100 notifications to prevent unlimited growth
          const limitedNotifications = processedNotifications.slice(-100);

          // Update the webhook record
          await db
            .update(webhook)
            .set({
              providerConfig: {
                ...providerConfig,
                processedNotifications: limitedNotifications,
              },
              updatedAt: new Date(),
            })
            .where(eq(webhook.id, foundWebhook.id));
            
          // DEBUG: Log successful deduplication
          logger.debug(`[${requestId}] EXECUTION_TRACE: Deduplication successful, notification ID stored`, {
            notificationId,
            processedKey,
            totalNotificationsStored: limitedNotifications.length
          });
        } catch (error) {
          // If deduplication fails, log and continue processing
          logger.warn(`[${requestId}] Airtable deduplication check failed, continuing with processing`, {
            error: error instanceof Error ? error.message : String(error),
            webhookId: foundWebhook.id,
          });
        }
      }

      // Process Airtable payloads COMPLETELY SYNCHRONOUSLY with NO TIMEOUT
      try {
        // Explicitly use the synchronous approach that worked before
        logger.info(`[${requestId}] Starting synchronous Airtable payload processing...`, {
          webhookId: foundWebhook.id,
          workflowId: foundWorkflow.id,
        });
        
        // DEBUG: Log processing start time for timing analysis
        const processingStartTime = Date.now();
        logger.debug(`[${requestId}] EXECUTION_TRACE: About to call fetchAndProcessAirtablePayloads`, {
          webhookId: foundWebhook.id,
          workflowId: foundWorkflow.id,
          timestamp: new Date().toISOString()
        });
        
        // Process the ping SYNCHRONOUSLY - directly await it with NO timeout
        await fetchAndProcessAirtablePayloads(
          foundWebhook,
          foundWorkflow,
          requestId // Pass the original request ID for consistent logging
        );
        
        // DEBUG: Log processing duration
        const processingDuration = Date.now() - processingStartTime;
        logger.debug(`[${requestId}] EXECUTION_TRACE: fetchAndProcessAirtablePayloads completed`, {
          duration: `${processingDuration}ms`,
          webhookId: foundWebhook.id,
          workflowId: foundWorkflow.id
        });
        
        logger.info(`[${requestId}] Synchronous Airtable payload processing finished.`, {
          webhookId: foundWebhook.id,
        });
        
        // Return success after SYNCHRONOUS processing completes - exactly like old code
        return new NextResponse('Airtable ping processed successfully', { status: 200 });
      } catch (error: any) {
        // DEBUG: Log detailed error information
        logger.error(`[${requestId}] EXECUTION_TRACE: Error during Airtable processing`, {
          webhookId: foundWebhook.id,
          workflowId: foundWorkflow.id,
          errorType: error.constructor.name, 
          error: error.message,
          stack: error.stack,
          timestamp: new Date().toISOString()
        });
        
        logger.error(`[${requestId}] Error during synchronous Airtable processing`, {
          webhookId: foundWebhook.id,
          error: error.message,
          stack: error.stack,
        });
        return new NextResponse(`Error processing Airtable webhook: ${error.message}`, {
          status: 500,
        });
      }
    } catch (error: any) {
      logger.error(`[${requestId}] Error in Airtable processing branch:`, error);
      return new NextResponse(`Internal server error: ${error.message}`, { status: 500 });
    }
  }
  
  // For all other webhook types, use the timeout mechanism
  // Create timeout promise for non-Airtable webhooks
  const timeoutDuration = 2500; // 2.5 seconds for non-Airtable webhooks
  const timeoutPromise = new Promise<NextResponse>((resolve) => {
    setTimeout(() => {
      logger.warn(`[${requestId}] Request processing timeout (${timeoutDuration}ms), sending acknowledgment`);
      resolve(new NextResponse('Request received', { status: 200 }));
    }, timeoutDuration);
  });
  
  // Create the processing promise for non-Airtable webhooks
  const processingPromise = (async () => {
    try {
      // WhatsApp-specific deduplication
      if (foundWebhook.provider === 'whatsapp') {
        const data = body?.entry?.[0]?.changes?.[0]?.value;
        const messages = data?.messages || [];
        
        const whatsappDuplicateResponse = await processWhatsAppDeduplication(requestId, messages);
        if (whatsappDuplicateResponse) {
          return whatsappDuplicateResponse;
        }
      } 
      // Generic deduplication for other providers (excluding Slack which was handled earlier)
      else if (foundWebhook.provider !== 'slack') {
        const genericDuplicateResponse = await processGenericDeduplication(requestId, path, body);
        if (genericDuplicateResponse) {
          return genericDuplicateResponse;
        }
      }
      
      // --- Execute workflow for the webhook event ---
      logger.info(`[${requestId}] Executing workflow for ${foundWebhook.provider} webhook`);
      
      // Generate a unique execution ID for this webhook trigger
      const executionId = uuidv4();
      
      // Process the webhook and return the response
      // This function handles formatting input, executing the workflow, and persisting results
      return await processWebhook(foundWebhook, foundWorkflow, body, request, executionId, requestId);
      
    } catch (error: any) {
      logger.error(`[${requestId}] Error processing webhook:`, error);
      return new NextResponse(`Internal server error: ${error.message}`, { status: 500 });
    }
<<<<<<< HEAD

    // Log each execution step and the final result
    await persistExecutionLogs(foundWorkflow.id, executionId, enrichedResult, 'webhook')

    // Return the execution result
    return NextResponse.json(result, { status: 200 })
  } catch (error: any) {
    logger.error(`[${requestId}] Error processing webhook`, error)

    // Log the error if we have a workflow ID
    if (foundWorkflow?.id) {
      await persistExecutionError(foundWorkflow.id, executionId, error, 'webhook')
    }

    return new NextResponse(`Internal Server Error: ${error.message}`, {
      status: 500,
    })
  }
}

/**
 * Generate a TwiML response
 */
function generateTwiML(message?: string): string {
  if (!message) {
    return '<?xml version="1.0" encoding="UTF-8"?>\n<Response></Response>'
  }
  
  return `<?xml version="1.0" encoding="UTF-8"?>
<Response>
  <Message>${message}</Message>
</Response>`
=======
  })();
  
  // Race the processing against the timeout to ensure fast response (for non-Airtable)
  return Promise.race([timeoutPromise, processingPromise]);
>>>>>>> 6f391293
}<|MERGE_RESOLUTION|>--- conflicted
+++ resolved
@@ -113,7 +113,6 @@
   // Extract and validate the raw request body
   let rawBody: string | null = null
   try {
-<<<<<<< HEAD
     const path = (await params).path
 
     // Check content type to handle different formats properly
@@ -122,7 +121,12 @@
     // Clone the request to get the raw body for signature verification and content parsing
     const requestClone = request.clone()
     rawBody = await requestClone.text()
+    logger.debug(`[${requestId}] Captured raw request body, length: ${rawBody.length}`)
     
+    if (!rawBody || rawBody.length === 0) {
+      logger.warn(`[${requestId}] Rejecting request with empty body`)
+      return new NextResponse('Empty request body', { status: 400 })
+    }
     // Parse the request body based on content type
     let body: any
     
@@ -185,15 +189,6 @@
       logger.info(`[${requestId}] Duplicate webhook request detected with hash: ${requestHash}`)
       // Return early for duplicate requests to prevent workflow execution
       return new NextResponse('Duplicate request', { status: 200 })
-=======
-    const requestClone = request.clone()
-    rawBody = await requestClone.text()
-    logger.debug(`[${requestId}] Captured raw request body, length: ${rawBody.length}`)
-    
-    if (!rawBody || rawBody.length === 0) {
-      logger.warn(`[${requestId}] Rejecting request with empty body`)
-      return new NextResponse('Empty request body', { status: 400 })
->>>>>>> 6f391293
     }
   } catch (bodyError) {
     logger.error(`[${requestId}] Failed to read request body`, {
@@ -249,7 +244,6 @@
       if (slackRetryNum) {
         logger.info(`[${requestId}] Processing Slack retry #${slackRetryNum} for message, reason: ${slackRetryReason || 'unknown'}`)
       }
-<<<<<<< HEAD
 
       // Mark this request as processed to prevent duplicates
       await markMessageAsProcessed(requestHash, 60 * 60 * 24)
@@ -441,11 +435,9 @@
       const char = requestString.charCodeAt(i)
       hash = (hash << 5) - hash + char
       hash = hash & hash // Convert to 32bit integer
-=======
     } catch (error) {
       logger.error(`[${requestId}] Error in Slack deduplication`, error)
       // Continue processing - better to risk a duplicate than fail to process
->>>>>>> 6f391293
     }
   }
   
@@ -700,25 +692,10 @@
       logger.error(`[${requestId}] Error processing webhook:`, error);
       return new NextResponse(`Internal server error: ${error.message}`, { status: 500 });
     }
-<<<<<<< HEAD
-
-    // Log each execution step and the final result
-    await persistExecutionLogs(foundWorkflow.id, executionId, enrichedResult, 'webhook')
-
-    // Return the execution result
-    return NextResponse.json(result, { status: 200 })
-  } catch (error: any) {
-    logger.error(`[${requestId}] Error processing webhook`, error)
-
-    // Log the error if we have a workflow ID
-    if (foundWorkflow?.id) {
-      await persistExecutionError(foundWorkflow.id, executionId, error, 'webhook')
-    }
-
-    return new NextResponse(`Internal Server Error: ${error.message}`, {
-      status: 500,
-    })
-  }
+  })();
+  
+  // Race the processing against the timeout to ensure fast response (for non-Airtable)
+  return Promise.race([timeoutPromise, processingPromise]);
 }
 
 /**
@@ -733,10 +710,4 @@
 <Response>
   <Message>${message}</Message>
 </Response>`
-=======
-  })();
-  
-  // Race the processing against the timeout to ensure fast response (for non-Airtable)
-  return Promise.race([timeoutPromise, processingPromise]);
->>>>>>> 6f391293
 }