--- conflicted
+++ resolved
@@ -68,12 +68,9 @@
   GoogleSheetsBlock,
   PerplexityBlock,
   ConfluenceBlock,
-<<<<<<< HEAD
   TwilioSMSBlock,
-=======
   ImageGeneratorBlock,
   TypeformBlock,
->>>>>>> 4030276c
 }
 
 // Registry of all block configurations, alphabetically sorted
@@ -106,11 +103,8 @@
   supabase: SupabaseBlock,
   tavily: TavilyBlock,
   translate: TranslateBlock,
-<<<<<<< HEAD
   twilio_sms: TwilioSMSBlock,
-=======
   typeform: TypeformBlock,
->>>>>>> 4030276c
   vision: VisionBlock,
   whatsapp: WhatsAppBlock,
   x: XBlock,
