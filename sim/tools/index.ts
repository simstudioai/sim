import { createLogger } from '@/lib/logs/console-logger'
import { useCustomToolsStore } from '@/stores/custom-tools/store'
import { useEnvironmentStore } from '@/stores/settings/environment/store'
import { confluenceListTool, confluenceRetrieveTool, confluenceUpdateTool } from './confluence'
import { docsCreateTool, docsReadTool, docsWriteTool } from './docs'
import { driveDownloadTool, driveListTool, driveUploadTool } from './drive'
import { exaAnswerTool, exaFindSimilarLinksTool, exaGetContentsTool, exaSearchTool } from './exa'
import { fileParseTool } from './file'
import { scrapeTool } from './firecrawl/scrape'
import { functionExecuteTool, webcontainerExecuteTool } from './function'
import {
  githubCommentTool,
  githubLatestCommitTool,
  githubPrTool,
  githubRepoInfoTool,
} from './github'
import { gmailReadTool, gmailSearchTool, gmailSendTool } from './gmail'
import { guestyGuestTool, guestyReservationTool } from './guesty'
import { requestTool as httpRequest } from './http/request'
import { contactsTool as hubspotContacts } from './hubspot/contacts'
import { readUrlTool } from './jina/reader'
import { notionReadTool, notionWriteTool } from './notion'
import { dalleTool } from './openai/dalle'
import { embeddingsTool as openAIEmbeddings } from './openai/embeddings'
import { perplexityChatTool } from './perplexity'
import {
  pineconeFetchTool,
  pineconeGenerateEmbeddingsTool,
  pineconeSearchTextTool,
  pineconeSearchVectorTool,
  pineconeUpsertTextTool,
} from './pinecone'
import { redditHotPostsTool } from './reddit'
import { opportunitiesTool as salesforceOpportunities } from './salesforce/opportunities'
import { searchTool as serperSearch } from './serper/search'
import { sheetsReadTool, sheetsUpdateTool, sheetsWriteTool } from './sheets'
import { slackMessageTool } from './slack/message'
import { supabaseInsertTool, supabaseQueryTool, supabaseUpdateTool } from './supabase'
import { tavilyExtractTool, tavilySearchTool } from './tavily'
import { typeformFilesTool, typeformInsightsTool, typeformResponsesTool } from './typeform'
import { OAuthTokenPayload, ToolConfig, ToolResponse } from './types'
import { formatRequestParams, validateToolRequest } from './utils'
import { visionTool } from './vision/vision'
import { whatsappSendMessageTool } from './whatsapp'
import { xReadTool, xSearchTool, xUserTool, xWriteTool } from './x'
import { youtubeSearchTool } from './youtube/search'
<<<<<<< HEAD
import { sendSMSTool } from './twilio/sendSMS'
=======
import { airtableReadTool, airtableWriteTool, airtableUpdateTool } from './airtable'
>>>>>>> 6abd26b3

const logger = createLogger('Tools')

// Registry of all available tools
export const tools: Record<string, ToolConfig> = {
  openai_embeddings: openAIEmbeddings,
  http_request: httpRequest,
  hubspot_contacts: hubspotContacts,
  salesforce_opportunities: salesforceOpportunities,
  function_execute: functionExecuteTool,
  webcontainer_execute: webcontainerExecuteTool,
  vision_tool: visionTool,
  file_parser: fileParseTool,
  firecrawl_scrape: scrapeTool,
  jina_readurl: readUrlTool,
  slack_message: slackMessageTool,
  github_repoinfo: githubRepoInfoTool,
  github_latest_commit: githubLatestCommitTool,
  serper_search: serperSearch,
  tavily_search: tavilySearchTool,
  tavily_extract: tavilyExtractTool,
  supabase_query: supabaseQueryTool,
  supabase_insert: supabaseInsertTool,
  supabase_update: supabaseUpdateTool,
  typeform_responses: typeformResponsesTool,
  typeform_files: typeformFilesTool,
  typeform_insights: typeformInsightsTool,
  youtube_search: youtubeSearchTool,
  notion_read: notionReadTool,
  notion_write: notionWriteTool,
  gmail_send: gmailSendTool,
  gmail_read: gmailReadTool,
  gmail_search: gmailSearchTool,
  whatsapp_send_message: whatsappSendMessageTool,
  x_write: xWriteTool,
  x_read: xReadTool,
  x_search: xSearchTool,
  x_user: xUserTool,
  pinecone_fetch: pineconeFetchTool,
  pinecone_generate_embeddings: pineconeGenerateEmbeddingsTool,
  pinecone_search_text: pineconeSearchTextTool,
  pinecone_search_vector: pineconeSearchVectorTool,
  pinecone_upsert_text: pineconeUpsertTextTool,
  github_pr: githubPrTool,
  github_comment: githubCommentTool,
  exa_search: exaSearchTool,
  exa_get_contents: exaGetContentsTool,
  exa_find_similar_links: exaFindSimilarLinksTool,
  exa_answer: exaAnswerTool,
  reddit_hot_posts: redditHotPostsTool,
  google_drive_download: driveDownloadTool,
  google_drive_list: driveListTool,
  google_drive_upload: driveUploadTool,
  google_docs_read: docsReadTool,
  google_docs_write: docsWriteTool,
  google_docs_create: docsCreateTool,
  google_sheets_read: sheetsReadTool,
  google_sheets_write: sheetsWriteTool,
  google_sheets_update: sheetsUpdateTool,
  guesty_reservation: guestyReservationTool,
  guesty_guest: guestyGuestTool,
  perplexity_chat: perplexityChatTool,
  confluence_retrieve: confluenceRetrieveTool,
  confluence_list: confluenceListTool,
  confluence_update: confluenceUpdateTool,
  twilio_send_sms: sendSMSTool,
  dalle_generate: dalleTool,
  airtable_read: airtableReadTool,
  airtable_write: airtableWriteTool,
  airtable_update: airtableUpdateTool,
}

// Get a tool by its ID
export function getTool(toolId: string): ToolConfig | undefined {
  // Check for built-in tools
  const builtInTool = tools[toolId]
  if (builtInTool) return builtInTool

  // Check if it's a custom tool
  if (toolId.startsWith('custom_')) {
    return getCustomTool(toolId)
  }

  return undefined
}

// Check if we're running in the browser
function isBrowser(): boolean {
  return typeof window !== 'undefined'
}

// Check if WebContainer is available
function isWebContainerAvailable(): boolean {
  return isBrowser() && !!window.crossOriginIsolated
}

// Create a tool config from a custom tool definition
function getCustomTool(customToolId: string): ToolConfig | undefined {
  // Extract the identifier part (could be UUID or title)
  const identifier = customToolId.replace('custom_', '')

  const customToolsStore = useCustomToolsStore.getState()

  // Try to find the tool directly by ID first
  let customTool = customToolsStore.getTool(identifier)

  // If not found by ID, try to find by title (for backward compatibility)
  if (!customTool) {
    const allTools = customToolsStore.getAllTools()
    customTool = allTools.find((tool) => tool.title === identifier)
  }

  if (!customTool) {
    logger.error(`Custom tool not found: ${identifier}`)
    return undefined
  }

  // Create a parameter schema from the custom tool schema
  const params: Record<string, any> = {}

  if (customTool.schema.function?.parameters?.properties) {
    Object.entries(customTool.schema.function.parameters.properties).forEach(([key, config]) => {
      params[key] = {
        type: config.type || 'string',
        required: customTool.schema.function.parameters.required?.includes(key) || false,
        requiredForToolCall: customTool.schema.function.parameters.required?.includes(key) || false,
        description: config.description || '',
      }
    })
  }

  // Create a tool config for the custom tool
  return {
    id: customToolId,
    name: customTool.title,
    description: customTool.schema.function?.description || '',
    version: '1.0.0',
    params,

    // Request configuration - for custom tools we'll use the execute endpoint
    request: {
      url: '/api/function/execute',
      method: 'POST',
      headers: () => ({ 'Content-Type': 'application/json' }),
      body: (params: Record<string, any>) => {
        // Get environment variables from the store
        const envStore = useEnvironmentStore.getState()
        const allEnvVars = envStore.getAllVariables()

        // Convert environment variables to a simple key-value object
        const envVars = Object.entries(allEnvVars).reduce(
          (acc, [key, variable]) => {
            acc[key] = variable.value
            return acc
          },
          {} as Record<string, string>
        )

        // Include everything needed for execution
        return {
          code: customTool.code,
          params: params, // These will be available in the VM context
          schema: customTool.schema.function.parameters, // For validation on the client side
          envVars: envVars, // Pass environment variables for server-side resolution
        }
      },
      isInternalRoute: true,
    },

    // Direct execution support for browser environment with WebContainer
    directExecution: async (params: Record<string, any>) => {
      // If there's no code, we can't execute directly
      if (!customTool.code) {
        return {
          success: false,
          output: {},
          error: 'No code provided for tool execution',
        }
      }

      // If we're in a browser with WebContainer available, use it
      if (isWebContainerAvailable()) {
        try {
          // Get environment variables from the store
          const envStore = useEnvironmentStore.getState()
          const envVars = envStore.getAllVariables()

          // Create a merged params object that includes environment variables
          const mergedParams = { ...params }

          // Add environment variables to the params
          Object.entries(envVars).forEach(([key, variable]) => {
            if (variable.value && !mergedParams[key]) {
              mergedParams[key] = variable.value
            }
          })

          // Resolve environment variables and tags in the code
          let resolvedCode = customTool.code

          // Resolve environment variables with {{var_name}} syntax
          const envVarMatches = resolvedCode.match(/\{\{([^}]+)\}\}/g) || []
          for (const match of envVarMatches) {
            const varName = match.slice(2, -2).trim()
            // Look for the variable in our environment store first, then in params
            const envVar = envVars[varName]
            const varValue = envVar ? envVar.value : mergedParams[varName] || ''
            resolvedCode = resolvedCode.replace(match, varValue)
          }

          // Resolve tags with <tag_name> syntax
          const tagMatches = resolvedCode.match(/<([^>]+)>/g) || []
          for (const match of tagMatches) {
            const tagName = match.slice(1, -1).trim()
            const tagValue = mergedParams[tagName] || ''
            resolvedCode = resolvedCode.replace(match, tagValue)
          }

          // Dynamically import the executeCode function
          const { executeCode } = await import('@/lib/webcontainer')

          // Execute the code with resolved variables
          const result = await executeCode(
            resolvedCode,
            mergedParams, // Use the merged params that include env vars
            5000 // Default timeout
          )

          if (!result.success) {
            throw new Error(result.error || 'WebContainer execution failed')
          }

          return {
            success: true,
            output: result.output.result || result.output,
            error: undefined,
          }
        } catch (error: any) {
          logger.warn('WebContainer execution failed, falling back to API:', error.message)
          // Fall back to API route if WebContainer fails
          return undefined
        }
      }

      // No WebContainer or not in browser, return undefined to use regular API route
      return undefined
    },

    // Response handling
    transformResponse: async (response: Response) => {
      const data = await response.json()

      if (!data.success) {
        throw new Error(data.error || 'Custom tool execution failed')
      }

      return {
        success: true,
        output: data.output.result || data.output,
        error: undefined,
      }
    },
    transformError: async (error: any) =>
      `Custom tool execution error: ${error.message || 'Unknown error'}`,
  }
}

// Execute a tool by calling either the proxy for external APIs or directly for internal routes
export async function executeTool(
  toolId: string,
  params: Record<string, any>,
  skipProxy = false,
  skipPostProcess = false
): Promise<ToolResponse> {
  // Capture start time for precise timing
  const startTime = new Date()
  const startTimeISO = startTime.toISOString()

  try {
    const tool = getTool(toolId)

    // Validate the tool and its parameters
    validateToolRequest(toolId, tool, params)

    // After validation, we know tool exists
    if (!tool) {
      throw new Error(`Tool not found: ${toolId}`)
    }

    // For custom tools, try direct execution in browser first if available
    if (toolId.startsWith('custom_') && tool.directExecution) {
      const directResult = await tool.directExecution(params)
      if (directResult) {
        // Add timing data to the result
        const endTime = new Date()
        const endTimeISO = endTime.toISOString()
        const duration = endTime.getTime() - startTime.getTime()
        return {
          ...directResult,
          timing: {
            startTime: startTimeISO,
            endTime: endTimeISO,
            duration,
          },
        }
      }
      // If directExecution returns undefined, fall back to API route
    }

    // For internal routes or when skipProxy is true, call the API directly
    if (tool.request.isInternalRoute || skipProxy) {
      const result = await handleInternalRequest(toolId, tool, params)

      // Apply post-processing if available and not skipped
      if (tool.postProcess && result.success && !skipPostProcess) {
        try {
          const postProcessResult = await tool.postProcess(result, params, executeTool)

          // Add timing data to the post-processed result
          const endTime = new Date()
          const endTimeISO = endTime.toISOString()
          const duration = endTime.getTime() - startTime.getTime()
          return {
            ...postProcessResult,
            timing: {
              startTime: startTimeISO,
              endTime: endTimeISO,
              duration,
            },
          }
        } catch (error) {
          logger.error(`Error in post-processing for tool ${toolId}:`, { error })
          // Return original result if post-processing fails
          // Still include timing data
          const endTime = new Date()
          const endTimeISO = endTime.toISOString()
          const duration = endTime.getTime() - startTime.getTime()
          return {
            ...result,
            timing: {
              startTime: startTimeISO,
              endTime: endTimeISO,
              duration,
            },
          }
        }
      }

      // Add timing data to the result
      const endTime = new Date()
      const endTimeISO = endTime.toISOString()
      const duration = endTime.getTime() - startTime.getTime()
      return {
        ...result,
        timing: {
          startTime: startTimeISO,
          endTime: endTimeISO,
          duration,
        },
      }
    }

    // For external APIs, use the proxy
    const result = await handleProxyRequest(toolId, params)

    // Apply post-processing if available and not skipped
    if (tool.postProcess && result.success && !skipPostProcess) {
      try {
        const postProcessResult = await tool.postProcess(result, params, executeTool)

        // Add timing data to the post-processed result
        const endTime = new Date()
        const endTimeISO = endTime.toISOString()
        const duration = endTime.getTime() - startTime.getTime()
        return {
          ...postProcessResult,
          timing: {
            startTime: startTimeISO,
            endTime: endTimeISO,
            duration,
          },
        }
      } catch (error) {
        logger.error(`Error in post-processing for tool ${toolId}:`, { error })
        // Return original result if post-processing fails, but include timing data
        const endTime = new Date()
        const endTimeISO = endTime.toISOString()
        const duration = endTime.getTime() - startTime.getTime()
        return {
          ...result,
          timing: {
            startTime: startTimeISO,
            endTime: endTimeISO,
            duration,
          },
        }
      }
    }

    // Add timing data to the result
    const endTime = new Date()
    const endTimeISO = endTime.toISOString()
    const duration = endTime.getTime() - startTime.getTime()
    return {
      ...result,
      timing: {
        startTime: startTimeISO,
        endTime: endTimeISO,
        duration,
      },
    }
  } catch (error: any) {
    logger.error(`Error executing tool ${toolId}:`, { error })

    // For custom tools, provide more helpful error information
    if (toolId.startsWith('custom_')) {
      const identifier = toolId.replace('custom_', '')
      const allTools = useCustomToolsStore.getState().getAllTools()
      const availableTools = allTools.map((t) => ({
        id: t.id,
        title: t.title,
      }))

      logger.error('Available custom tools:', availableTools)
      logger.error(`Looking for custom tool with identifier: ${identifier}`)
    }

    // Process the error to ensure we have a useful message
    let errorMessage = 'Unknown error occurred'
    let errorDetails = {}

    if (error instanceof Error) {
      errorMessage = error.message || `Error executing tool ${toolId}`
    } else if (typeof error === 'string') {
      errorMessage = error
    } else if (error && typeof error === 'object') {
      // Handle API response errors
      if (error.response) {
        const response = error.response
        errorMessage = `API Error: ${response.statusText || response.status || 'Unknown status'}`

        // Try to extract more details from the response
        if (response.data) {
          if (typeof response.data === 'string') {
            errorMessage = `${errorMessage} - ${response.data}`
          } else if (response.data.message) {
            errorMessage = `${errorMessage} - ${response.data.message}`
          } else if (response.data.error) {
            errorMessage = `${errorMessage} - ${
              typeof response.data.error === 'string'
                ? response.data.error
                : JSON.stringify(response.data.error)
            }`
          }
        }

        // Include useful debugging information
        errorDetails = {
          status: response.status,
          statusText: response.statusText,
          data: response.data,
        }
      }
      // Handle fetch or other network errors
      else if (error.message) {
        // Don't pass along "undefined (undefined)" messages
        if (error.message === 'undefined (undefined)') {
          errorMessage = `Error executing tool ${toolId}`
          // Add status if available
          if (error.status) {
            errorMessage += ` (Status: ${error.status})`
          }
        } else {
          errorMessage = error.message
        }

        if (error.cause) {
          errorMessage = `${errorMessage} (${error.cause})`
        }
      }
    }

    // Add timing data even for errors
    const endTime = new Date()
    const endTimeISO = endTime.toISOString()
    const duration = endTime.getTime() - startTime.getTime()
    return {
      success: false,
      output: errorDetails,
      error: errorMessage,
      timing: {
        startTime: startTimeISO,
        endTime: endTimeISO,
        duration,
      },
    }
  }
}

/**
 * Handle an internal/direct tool request
 */
async function handleInternalRequest(
  toolId: string,
  tool: ToolConfig,
  params: Record<string, any>
): Promise<ToolResponse> {
  // Format the request parameters
  const requestParams = formatRequestParams(tool, params)

  try {
    const baseUrl = process.env.NEXT_PUBLIC_APP_URL || ''
    // Handle the case where url may be a function or string
    const endpointUrl =
      typeof tool.request.url === 'function' ? tool.request.url(params) : tool.request.url

    const fullUrl = new URL(endpointUrl, baseUrl).toString()

    // For custom tools, validate parameters on the client side before sending
    if (toolId.startsWith('custom_') && tool.request.body) {
      const requestBody = tool.request.body(params)
      if (requestBody.schema && requestBody.params) {
        validateClientSideParams(requestBody.params, requestBody.schema)
      }
    }

    const response = await fetch(fullUrl, {
      method: requestParams.method,
      headers: requestParams.headers,
      body: requestParams.body,
    })

    if (!response.ok) {
      let errorData
      try {
        errorData = await response.json()
      } catch {
        throw new Error(response.statusText || `Request failed with status ${response.status}`)
      }

      // Extract error message from nested error objects (common in API responses)
      const errorMessage =
        typeof errorData.error === 'object'
          ? errorData.error.message || JSON.stringify(errorData.error)
          : errorData.error || `Request failed with status ${response.status}`

      throw new Error(errorMessage)
    }

    // Use the tool's response transformer if available
    if (tool.transformResponse) {
      return await tool.transformResponse(response)
    }

    // Default response handling
    const data = await response.json()
    return {
      success: true,
      output: data.output || data,
      error: undefined,
    }
  } catch (error: any) {
    logger.error(`Error executing internal tool ${toolId}:`, { error })

    // Use the tool's error transformer if available
    if (tool.transformError) {
      try {
        const errorResult = tool.transformError(error)

        // Handle both string and Promise return types
        if (typeof errorResult === 'string') {
          return {
            success: false,
            output: {},
            error: errorResult,
          }
        } else {
          // It's a Promise, await it
          const transformedError = await errorResult
          // If it's a string or has an error property, use it
          if (typeof transformedError === 'string') {
            return {
              success: false,
              output: {},
              error: transformedError,
            }
          } else if (transformedError && typeof transformedError === 'object') {
            // If it's already a ToolResponse, return it directly
            if ('success' in transformedError) {
              return transformedError
            }
            // If it has an error property, use it
            if ('error' in transformedError) {
              return {
                success: false,
                output: {},
                error: transformedError.error,
              }
            }
          }
          // Fallback
          return {
            success: false,
            output: {},
            error: 'Unknown error',
          }
        }
      } catch (transformError) {
        logger.error(`Error transforming error for tool ${toolId}:`, {
          transformError,
        })
        return {
          success: false,
          output: {},
          error: error.message || 'Unknown error',
        }
      }
    }

    return {
      success: false,
      output: {},
      error: error.message || 'Request failed',
    }
  }
}

/**
 * Validates parameters on the client side before sending to the execute endpoint
 */
function validateClientSideParams(
  params: Record<string, any>,
  schema: {
    type: string
    properties: Record<string, any>
    required?: string[]
  }
) {
  if (!schema || schema.type !== 'object') {
    throw new Error('Invalid schema format')
  }

  // Check required parameters
  if (schema.required) {
    for (const requiredParam of schema.required) {
      if (!(requiredParam in params)) {
        throw new Error(`Required parameter missing: ${requiredParam}`)
      }
    }
  }

  // Check parameter types (basic validation)
  for (const [paramName, paramValue] of Object.entries(params)) {
    const paramSchema = schema.properties[paramName]
    if (!paramSchema) {
      throw new Error(`Unknown parameter: ${paramName}`)
    }

    // Basic type checking
    const type = paramSchema.type
    if (type === 'string' && typeof paramValue !== 'string') {
      throw new Error(`Parameter ${paramName} should be a string`)
    } else if (type === 'number' && typeof paramValue !== 'number') {
      throw new Error(`Parameter ${paramName} should be a number`)
    } else if (type === 'boolean' && typeof paramValue !== 'boolean') {
      throw new Error(`Parameter ${paramName} should be a boolean`)
    } else if (type === 'array' && !Array.isArray(paramValue)) {
      throw new Error(`Parameter ${paramName} should be an array`)
    } else if (type === 'object' && (typeof paramValue !== 'object' || paramValue === null)) {
      throw new Error(`Parameter ${paramName} should be an object`)
    }
  }
}

/**
 * Handle a request via the proxy
 */
async function handleProxyRequest(
  toolId: string,
  params: Record<string, any>
): Promise<ToolResponse> {
  const baseUrl = process.env.NEXT_PUBLIC_APP_URL
  if (!baseUrl) {
    throw new Error('NEXT_PUBLIC_APP_URL environment variable is not set')
  }

  // If we have a credential parameter, fetch the access token
  if (params.credential) {
    try {
      const isServerSide = typeof window === 'undefined'

      // Prepare the token payload
      const tokenPayload: OAuthTokenPayload = {
        credentialId: params.credential,
      }

      // Add workflowId if it exists in params or context
      if (isServerSide) {
        // Try to get workflowId from params or context
        const workflowId = params.workflowId || params._context?.workflowId
        if (workflowId) {
          tokenPayload.workflowId = workflowId
        }
      }

      const response = await fetch(`${baseUrl}/api/auth/oauth/token`, {
        method: 'POST',
        headers: { 'Content-Type': 'application/json' },
        body: JSON.stringify(tokenPayload),
      })

      if (!response.ok) {
        const errorText = await response.text()
        logger.error('Token fetch failed:', response.status, errorText)
        throw new Error(`Failed to fetch access token: ${response.status} ${errorText}`)
      }

      const data = await response.json()
      params.accessToken = data.accessToken

      // Clean up params we don't need to pass to the actual tool
      delete params.credential
      if (params.workflowId) delete params.workflowId
    } catch (error) {
      logger.error('Error fetching access token:', { error })
      throw error
    }
  }

  const proxyUrl = new URL('/api/proxy', baseUrl).toString()
  try {
    const response = await fetch(proxyUrl, {
      method: 'POST',
      headers: { 'Content-Type': 'application/json' },
      body: JSON.stringify({ toolId, params }),
    })

    if (!response.ok) {
      const errorText = await response.text()
      let errorMessage = `HTTP error ${response.status}: ${response.statusText}`
      let errorDetails = { status: response.status, statusText: response.statusText }

      try {
        // Try to parse as JSON for more details
        const errorJson = JSON.parse(errorText)
        if (errorJson.error) {
          errorMessage =
            typeof errorJson.error === 'string'
              ? errorJson.error
              : `API Error: ${response.status} ${response.statusText}`
        }
        errorDetails = { ...errorDetails, ...errorJson }
      } catch {
        // If not JSON, use the raw text
        if (errorText && errorText !== 'undefined (undefined)') {
          errorMessage = `${errorMessage} - ${errorText}`
        }
      }

      return {
        success: false,
        output: errorDetails,
        error: errorMessage,
      }
    }

    const result = await response.json()

    if (!result.success) {
      return {
        success: false,
        output: result.output || {},
        error: result.error || `API request to ${toolId} failed with no error message`,
      }
    }

    return result
  } catch (error: any) {
    // Handle network or other fetch errors
    logger.error(`Error in proxy request for tool ${toolId}:`, { error })

    let errorMessage =
      error instanceof Error
        ? error.message
        : typeof error === 'string'
          ? error
          : `Unknown error in API request to ${toolId}`

    return {
      success: false,
      output: { originalError: error },
      error: errorMessage,
    }
  }
}<|MERGE_RESOLUTION|>--- conflicted
+++ resolved
@@ -44,11 +44,8 @@
 import { whatsappSendMessageTool } from './whatsapp'
 import { xReadTool, xSearchTool, xUserTool, xWriteTool } from './x'
 import { youtubeSearchTool } from './youtube/search'
-<<<<<<< HEAD
 import { sendSMSTool } from './twilio/sendSMS'
-=======
 import { airtableReadTool, airtableWriteTool, airtableUpdateTool } from './airtable'
->>>>>>> 6abd26b3
 
 const logger = createLogger('Tools')
 
