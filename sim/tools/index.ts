--- conflicted
+++ resolved
@@ -37,12 +37,9 @@
 import { searchTool as serperSearch } from './serper/search'
 import { sheetsReadTool, sheetsUpdateTool, sheetsWriteTool } from './sheets'
 import { slackMessageTool } from './slack/message'
-<<<<<<< HEAD
 import { supabaseInsertTool, supabaseQueryTool, supabaseUpdateTool } from './supabase/index'
-=======
 import { stagehandAgentTool, stagehandExtractTool } from './stagehand'
 import { supabaseInsertTool, supabaseQueryTool } from './supabase'
->>>>>>> 988258fc
 import { tavilyExtractTool, tavilySearchTool } from './tavily'
 import { typeformFilesTool, typeformInsightsTool, typeformResponsesTool } from './typeform'
 import { OAuthTokenPayload, ToolConfig, ToolResponse } from './types'
@@ -119,8 +116,6 @@
   confluence_list: confluenceListTool,
   confluence_update: confluenceUpdateTool,
   dalle_generate: dalleTool,
-<<<<<<< HEAD
-=======
   airtable_create_records: airtableCreateRecordsTool,
   airtable_get_record: airtableGetRecordTool,
   airtable_list_records: airtableListRecordsTool,
@@ -129,7 +124,6 @@
   thinking_tool: thinkingTool,
   stagehand_extract: stagehandExtractTool,
   stagehand_agent: stagehandAgentTool,
->>>>>>> 988258fc
 }
 
 // Get a tool by its ID
