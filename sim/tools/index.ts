--- conflicted
+++ resolved
@@ -108,11 +108,8 @@
   confluence_retrieve: confluenceRetrieveTool,
   confluence_list: confluenceListTool,
   confluence_update: confluenceUpdateTool,
-<<<<<<< HEAD
   twilio_send_sms: sendSMSTool,
-=======
   dalle_generate: dalleTool,
->>>>>>> 4030276c
 }
 
 // Get a tool by its ID
