--- conflicted
+++ resolved
@@ -1,290 +1,11 @@
 import { createLogger } from '@/lib/logs/console-logger'
 import { getToolAsync, getTool } from './utils'
 import { OAuthTokenPayload, ToolConfig, ToolResponse } from './types'
-<<<<<<< HEAD
-import { formatRequestParams, transformTable, validateToolRequest } from './utils'
-import { visionTool } from './vision/vision'
-import { whatsappSendMessageTool } from './whatsapp'
-import { xReadTool, xSearchTool, xUserTool, xWriteTool } from './x'
-import { youtubeSearchTool } from './youtube/search'
-import mysqlTool from './database/mysql'
-import postgresqlTool from './database/postgresql'
+
+import { formatRequestParams, validateToolRequest } from './utils'
 
 const logger = createLogger('Tools')
 
-// Registry of all available tools
-export const tools: Record<string, ToolConfig> = {
-  browser_use_run_task: browserUseRunTaskTool,
-  autoblocks_prompt_manager: autoblocksPromptManagerTool,
-  openai_embeddings: openAIEmbeddings,
-  http_request: httpRequest,
-  hubspot_contacts: hubspotContacts,
-  salesforce_opportunities: salesforceOpportunities,
-  function_execute: functionExecuteTool,
-  vision_tool: visionTool,
-  file_parser: fileParseTool,
-  firecrawl_scrape: scrapeTool,
-  jina_readurl: readUrlTool,
-  slack_message: slackMessageTool,
-  github_repoinfo: githubRepoInfoTool,
-  github_latest_commit: githubLatestCommitTool,
-  serper_search: serperSearch,
-  tavily_search: tavilySearchTool,
-  tavily_extract: tavilyExtractTool,
-  supabase_query: supabaseQueryTool,
-  supabase_insert: supabaseInsertTool,
-  typeform_responses: typeformResponsesTool,
-  typeform_files: typeformFilesTool,
-  typeform_insights: typeformInsightsTool,
-  youtube_search: youtubeSearchTool,
-  notion_read: notionReadTool,
-  notion_write: notionWriteTool,
-  notion_create_page: notionCreatePageTool,
-  gmail_send: gmailSendTool,
-  gmail_read: gmailReadTool,
-  gmail_search: gmailSearchTool,
-  whatsapp_send_message: whatsappSendMessageTool,
-  x_write: xWriteTool,
-  x_read: xReadTool,
-  x_search: xSearchTool,
-  x_user: xUserTool,
-  pinecone_fetch: pineconeFetchTool,
-  pinecone_generate_embeddings: pineconeGenerateEmbeddingsTool,
-  pinecone_search_text: pineconeSearchTextTool,
-  pinecone_search_vector: pineconeSearchVectorTool,
-  pinecone_upsert_text: pineconeUpsertTextTool,
-  github_pr: githubPrTool,
-  github_comment: githubCommentTool,
-  exa_search: exaSearchTool,
-  exa_get_contents: exaGetContentsTool,
-  exa_find_similar_links: exaFindSimilarLinksTool,
-  exa_answer: exaAnswerTool,
-  reddit_hot_posts: redditHotPostsTool,
-  google_drive_download: driveDownloadTool,
-  google_drive_list: driveListTool,
-  google_drive_upload: driveUploadTool,
-  google_docs_read: docsReadTool,
-  google_docs_write: docsWriteTool,
-  google_docs_create: docsCreateTool,
-  google_sheets_read: sheetsReadTool,
-  google_sheets_write: sheetsWriteTool,
-  google_sheets_update: sheetsUpdateTool,
-  guesty_reservation: guestyReservationTool,
-  guesty_guest: guestyGuestTool,
-  perplexity_chat: perplexityChatTool,
-  confluence_retrieve: confluenceRetrieveTool,
-  confluence_list: confluenceListTool,
-  confluence_update: confluenceUpdateTool,
-  twilio_send_sms: sendSMSTool,
-  dalle_generate: dalleTool,
-  airtable_create_records: airtableCreateRecordsTool,
-  airtable_get_record: airtableGetRecordTool,
-  airtable_list_records: airtableListRecordsTool,
-  airtable_update_record: airtableUpdateRecordTool,
-  mistral_parser: mistralParserTool,
-  thinking_tool: thinkingTool,
-  stagehand_extract: stagehandExtractTool,
-  stagehand_agent: stagehandAgentTool,
-  mysql: mysqlTool,
-  postgresql: postgresqlTool,
-}
-
-// Get a tool by its ID
-export function getTool(toolId: string): ToolConfig | undefined {
-  // Check for built-in tools
-  const builtInTool = tools[toolId]
-  if (builtInTool) return builtInTool
-
-  // Check if it's a custom tool
-  if (toolId.startsWith('custom_')) {
-    return getCustomTool(toolId)
-  }
-
-  return undefined
-}
-
-// Check if we're running in the browser
-function isBrowser(): boolean {
-  return typeof window !== 'undefined'
-}
-
-// Check if Freestyle is available
-function isFreestyleAvailable(): boolean {
-  return isBrowser() && !!window.crossOriginIsolated
-}
-
-// Create a tool config from a custom tool definition
-function getCustomTool(customToolId: string): ToolConfig | undefined {
-  // Extract the identifier part (could be UUID or title)
-  const identifier = customToolId.replace('custom_', '')
-
-  const customToolsStore = useCustomToolsStore.getState()
-
-  // Try to find the tool directly by ID first
-  let customTool = customToolsStore.getTool(identifier)
-
-  // If not found by ID, try to find by title (for backward compatibility)
-  if (!customTool) {
-    const allTools = customToolsStore.getAllTools()
-    customTool = allTools.find((tool) => tool.title === identifier)
-  }
-
-  if (!customTool) {
-    logger.error(`Custom tool not found: ${identifier}`)
-    return undefined
-  }
-
-  // Create a parameter schema from the custom tool schema
-  const params: Record<string, any> = {}
-
-  if (customTool.schema.function?.parameters?.properties) {
-    Object.entries(customTool.schema.function.parameters.properties).forEach(([key, config]) => {
-      params[key] = {
-        type: config.type || 'string',
-        required: customTool.schema.function.parameters.required?.includes(key) || false,
-        requiredForToolCall: customTool.schema.function.parameters.required?.includes(key) || false,
-        description: config.description || '',
-      }
-    })
-  }
-
-  // Create a tool config for the custom tool
-  return {
-    id: customToolId,
-    name: customTool.title,
-    description: customTool.schema.function?.description || '',
-    version: '1.0.0',
-    params,
-
-    // Request configuration - for custom tools we'll use the execute endpoint
-    request: {
-      url: '/api/function/execute',
-      method: 'POST',
-      headers: () => ({ 'Content-Type': 'application/json' }),
-      body: (params: Record<string, any>) => {
-        // Get environment variables from the store
-        const envStore = useEnvironmentStore.getState()
-        const allEnvVars = envStore.getAllVariables()
-
-        // Convert environment variables to a simple key-value object
-        const envVars = Object.entries(allEnvVars).reduce(
-          (acc, [key, variable]) => {
-            acc[key] = variable.value
-            return acc
-          },
-          {} as Record<string, string>
-        )
-
-        // Include everything needed for execution
-        return {
-          code: customTool.code,
-          params: params, // These will be available in the VM context
-          schema: customTool.schema.function.parameters, // For validation on the client side
-          envVars: envVars, // Pass environment variables for server-side resolution
-        }
-      },
-      isInternalRoute: true,
-    },
-
-    // Direct execution support for browser environment with Freestyle
-    directExecution: async (params: Record<string, any>) => {
-      // If there's no code, we can't execute directly
-      if (!customTool.code) {
-        return {
-          success: false,
-          output: {},
-          error: 'No code provided for tool execution',
-        }
-      }
-
-      // If we're in a browser with Freestyle available, use it
-      if (isFreestyleAvailable()) {
-        try {
-          // Get environment variables from the store
-          const envStore = useEnvironmentStore.getState()
-          const envVars = envStore.getAllVariables()
-
-          // Create a merged params object that includes environment variables
-          const mergedParams = { ...params }
-
-          // Add environment variables to the params
-          Object.entries(envVars).forEach(([key, variable]) => {
-            if (variable.value && !mergedParams[key]) {
-              mergedParams[key] = variable.value
-            }
-          })
-
-          // Resolve environment variables and tags in the code
-          let resolvedCode = customTool.code
-
-          // Resolve environment variables with {{var_name}} syntax
-          const envVarMatches = resolvedCode.match(/\{\{([^}]+)\}\}/g) || []
-          for (const match of envVarMatches) {
-            const varName = match.slice(2, -2).trim()
-            // Look for the variable in our environment store first, then in params
-            const envVar = envVars[varName]
-            const varValue = envVar ? envVar.value : mergedParams[varName] || ''
-            resolvedCode = resolvedCode.replace(match, varValue)
-          }
-
-          // Resolve tags with <tag_name> syntax
-          const tagMatches = resolvedCode.match(/<([^>]+)>/g) || []
-          for (const match of tagMatches) {
-            const tagName = match.slice(1, -1).trim()
-            const tagValue = mergedParams[tagName] || ''
-            resolvedCode = resolvedCode.replace(match, tagValue)
-          }
-
-          // Dynamically import Freestyle to execute code
-          const { executeCode } = await import('@/lib/freestyle')
-
-          const result = await executeCode(resolvedCode, mergedParams)
-
-          if (!result.success) {
-            throw new Error(result.error || 'Freestyle execution failed')
-          }
-
-          return {
-            success: true,
-            output: result.output.result || result.output,
-            error: undefined,
-          }
-        } catch (error: any) {
-          logger.warn('Freestyle execution failed, falling back to API:', error.message)
-          // Fall back to API route if Freestyle fails
-          return undefined
-        }
-      }
-
-      // No Freestyle or not in browser, return undefined to use regular API route
-      return undefined
-    },
-
-    // Response handling
-    transformResponse: async (response: Response, params: Record<string, any>) => {
-      const data = await response.json()
-
-      if (!data.success) {
-        throw new Error(data.error || 'Custom tool execution failed')
-      }
-
-      return {
-        success: true,
-        output: data.output.result || data.output,
-        error: undefined,
-      }
-    },
-    transformError: async (error: any) =>
-      `Custom tool execution error: ${error.message || 'Unknown error'}`,
-  }
-}
-
-=======
-import { formatRequestParams, validateToolRequest } from './utils'
-
-const logger = createLogger('Tools')
-
->>>>>>> de581f89
 // Execute a tool by calling either the proxy for external APIs or directly for internal routes
 export async function executeTool(
   toolId: string,
