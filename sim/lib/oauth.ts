import { ReactNode } from 'react'
import {
  JiraIcon,
  AirtableIcon,
  ConfluenceIcon,
  GithubIcon,
  GmailIcon,
  GoogleCalendarIcon,
  GoogleDocsIcon,
  GoogleDriveIcon,
  GoogleIcon,
  GoogleSheetsIcon,
  NotionIcon,
  SupabaseIcon,
  xIcon,
} from '@/components/icons'
import { createLogger } from '@/lib/logs/console-logger'

const logger = createLogger('OAuth')

// Define the base OAuth provider tye
export type OAuthProvider =
  | 'google'
  | 'github'
  | 'x'
  | 'supabase'
  | 'confluence'
  | 'airtable'
<<<<<<< HEAD
  | 'jira'
=======
  | 'notion'
>>>>>>> d1d3c1ee
  | string
export type OAuthService =
  | 'google'
  | 'google-email'
  | 'google-drive'
  | 'google-docs'
  | 'google-sheets'
  | 'github'
  | 'x'
  | 'supabase'
  | 'confluence'
  | 'jira'
  | 'airtable'
  | 'notion'


// Define the interface for OAuth provider configuration
export interface OAuthProviderConfig {
  id: OAuthProvider
  name: string
  icon: (props: { className?: string }) => ReactNode
  services: Record<string, OAuthServiceConfig>
  defaultService: string
}

// Define the interface for OAuth service configuration
export interface OAuthServiceConfig {
  id: string
  name: string
  description: string
  providerId: string
  icon: (props: { className?: string }) => ReactNode
  baseProviderIcon: (props: { className?: string }) => ReactNode
  scopes: string[]
}

// Define the available OAuth providers
export const OAUTH_PROVIDERS: Record<string, OAuthProviderConfig> = {
  google: {
    id: 'google',
    name: 'Google',
    icon: (props) => GoogleIcon(props),
    services: {
      gmail: {
        id: 'gmail',
        name: 'Gmail',
        description: 'Automate email workflows and enhance communication efficiency.',
        providerId: 'google-email',
        icon: (props) => GmailIcon(props),
        baseProviderIcon: (props) => GoogleIcon(props),
        scopes: [
          'https://www.googleapis.com/auth/gmail.send',
          // 'https://www.googleapis.com/auth/gmail.readonly',
          'https://www.googleapis.com/auth/gmail.labels',
        ],
      },
      'google-drive': {
        id: 'google-drive',
        name: 'Google Drive',
        description: 'Streamline file organization and document workflows.',
        providerId: 'google-drive',
        icon: (props) => GoogleDriveIcon(props),
        baseProviderIcon: (props) => GoogleIcon(props),
        scopes: ['https://www.googleapis.com/auth/drive.file'],
      },
      'google-docs': {
        id: 'google-docs',
        name: 'Google Docs',
        description: 'Create, read, and edit Google Documents programmatically.',
        providerId: 'google-docs',
        icon: (props) => GoogleDocsIcon(props),
        baseProviderIcon: (props) => GoogleIcon(props),
        scopes: ['https://www.googleapis.com/auth/drive.file'],
      },
      'google-sheets': {
        id: 'google-sheets',
        name: 'Google Sheets',
        description: 'Manage and analyze data with Google Sheets integration.',
        providerId: 'google-sheets',
        icon: (props) => GoogleSheetsIcon(props),
        baseProviderIcon: (props) => GoogleIcon(props),
        scopes: [
          'https://www.googleapis.com/auth/spreadsheets',
          'https://www.googleapis.com/auth/drive.file',
        ],
      },
      'google-calendar': {
        id: 'google-calendar',
        name: 'Google Calendar',
        description: 'Schedule and manage events with Google Calendar.',
        providerId: 'google-calendar',
        icon: (props) => GoogleCalendarIcon(props),
        baseProviderIcon: (props) => GoogleIcon(props),
        scopes: ['https://www.googleapis.com/auth/calendar'],
      },
    },
    defaultService: 'gmail',
  },
  github: {
    id: 'github',
    name: 'GitHub',
    icon: (props) => GithubIcon(props),
    services: {
      github: {
        id: 'github',
        name: 'GitHub',
        description: 'Manage repositories, issues, and pull requests.',
        providerId: 'github-repo',
        icon: (props) => GithubIcon(props),
        baseProviderIcon: (props) => GithubIcon(props),
        scopes: ['repo', 'user:email', 'read:user', 'workflow'],
      },
    },
    defaultService: 'github',
  },
  x: {
    id: 'x',
    name: 'X',
    icon: (props) => xIcon(props),
    services: {
      x: {
        id: 'x',
        name: 'X',
        description: 'Read and post tweets on X (formerly Twitter).',
        providerId: 'x',
        icon: (props) => xIcon(props),
        baseProviderIcon: (props) => xIcon(props),
        scopes: ['tweet.read', 'tweet.write', 'users.read', 'offline.access'],
      },
    },
    defaultService: 'x',
  },
  supabase: {
    id: 'supabase',
    name: 'Supabase',
    icon: (props) => SupabaseIcon(props),
    services: {
      supabase: {
        id: 'supabase',
        name: 'Supabase',
        description: 'Connect to your Supabase projects and manage data.',
        providerId: 'supabase',
        icon: (props) => SupabaseIcon(props),
        baseProviderIcon: (props) => SupabaseIcon(props),
        scopes: ['database.read', 'database.write', 'projects.read'],
      },
    },
    defaultService: 'supabase',
  },
  confluence: {
    id: 'confluence',
    name: 'Confluence',
    icon: (props) => ConfluenceIcon(props),
    services: {
      confluence: {
        id: 'confluence',
        name: 'Confluence',
        description: 'Access Confluence content and documentation.',
        providerId: 'confluence',
        icon: (props) => ConfluenceIcon(props),
        baseProviderIcon: (props) => ConfluenceIcon(props),
        scopes: [
          'read:page:confluence',
          'read:confluence-content.all',
          'read:me',
          'offline_access',
          'write:confluence-content',
        ],
      },
    },
    defaultService: 'confluence',
  },

  jira: {
    id: 'jira',
    name: 'Jira',
    icon: (props) => JiraIcon(props),
    services: {
      jira: {
        id: 'jira',
        name: 'Jira',
        description: 'Access Jira content and issues.',
        providerId: 'jira',
        icon: (props) => JiraIcon(props),
        baseProviderIcon: (props) => JiraIcon(props),
        scopes: [
          'read:jira-user',
          'read:jira-work',
          'write:jira-work',
          'read:issue-type:jira',
          'read:project:jira',
          'read:me',
          'offline_access',
        ],
      },
    },
    defaultService: 'jira',
  },

  airtable: {
    id: 'airtable',
    name: 'Airtable',
    icon: (props) => AirtableIcon(props),
    services: {
      airtable: {
        id: 'airtable',
        name: 'Airtable',
        description: 'Manage Airtable bases, tables, and records.',
        providerId: 'airtable',
        icon: (props) => AirtableIcon(props),
        baseProviderIcon: (props) => AirtableIcon(props),
        scopes: ['data.records:read', 'data.records:write'],
      },
    },
    defaultService: 'airtable',
  },
  notion: {
    id: 'notion',
    name: 'Notion',
    icon: (props) => NotionIcon(props),
    services: {
      notion: {
        id: 'notion',
        name: 'Notion',
        description: 'Connect to your Notion workspace to manage pages and databases.',
        providerId: 'notion',
        icon: (props) => NotionIcon(props),
        baseProviderIcon: (props) => NotionIcon(props),
        scopes: ['workspace.content', 'workspace.name', 'page.read', 'page.write'],
      },
    },
    defaultService: 'notion',
  },
}

// Helper function to get a service by provider and service ID
export function getServiceByProviderAndId(
  provider: OAuthProvider,
  serviceId?: string
): OAuthServiceConfig {
  const providerConfig = OAUTH_PROVIDERS[provider]
  if (!providerConfig) {
    throw new Error(`Provider ${provider} not found`)
  }

  if (!serviceId) {
    return providerConfig.services[providerConfig.defaultService]
  }

  return (
    providerConfig.services[serviceId] || providerConfig.services[providerConfig.defaultService]
  )
}

// Helper function to determine service ID from scopes
export function getServiceIdFromScopes(provider: OAuthProvider, scopes: string[]): string {
  const providerConfig = OAUTH_PROVIDERS[provider]
  if (!providerConfig) {
    return provider
  }

  if (provider === 'google') {
    if (scopes.some((scope) => scope.includes('gmail') || scope.includes('mail'))) {
      return 'gmail'
    } else if (scopes.some((scope) => scope.includes('drive'))) {
      return 'google-drive'
    } else if (scopes.some((scope) => scope.includes('docs'))) {
      return 'google-docs'
    } else if (scopes.some((scope) => scope.includes('sheets'))) {
      return 'google-sheets'
    } else if (scopes.some((scope) => scope.includes('calendar'))) {
      return 'google-calendar'
    }
  } else if (provider === 'github') {
    return 'github'
  } else if (provider === 'supabase') {
    return 'supabase'
  } else if (provider === 'x') {
    return 'x'
  } else if (provider === 'confluence') {
    return 'confluence'
  } else if (provider === 'jira') {
    return 'jira'
  } else if (provider === 'airtable') {
    return 'airtable'
  } else if (provider === 'notion') {
    return 'notion'
  }

  return providerConfig.defaultService
}

// Helper function to get provider ID from service ID
export function getProviderIdFromServiceId(serviceId: string): string {
  for (const provider of Object.values(OAUTH_PROVIDERS)) {
    for (const [id, service] of Object.entries(provider.services)) {
      if (id === serviceId) {
        return service.providerId
      }
    }
  }

  // Default fallback
  return serviceId
}

// Interface for credential objects
export interface Credential {
  id: string
  name: string
  provider: OAuthProvider
  serviceId?: string
  lastUsed?: string
  isDefault?: boolean
}

// Interface for provider configuration
export interface ProviderConfig {
  baseProvider: string
  featureType: string
}

/**
 * Parse a provider string into its base provider and feature type
 * This is a server-safe utility that can be used in both client and server code
 */
export function parseProvider(provider: OAuthProvider): ProviderConfig {
  // Handle compound providers (e.g., 'google-email' -> { baseProvider: 'google', featureType: 'email' })
  const [base, feature] = provider.split('-')

  if (feature) {
    return {
      baseProvider: base,
      featureType: feature,
    }
  }

  // For simple providers, use 'default' as feature type
  return {
    baseProvider: provider,
    featureType: 'default',
  }
}

/**
 * Refresh an OAuth token
 * This is a server-side utility function to refresh OAuth tokens
 * @param providerId The provider ID (e.g., 'google-drive')
 * @param refreshToken The refresh token to use
 * @returns Object containing the new access token and expiration time in seconds, or null if refresh failed
 */
export async function refreshOAuthToken(
  providerId: string,
  refreshToken: string
): Promise<{ accessToken: string; expiresIn: number; refreshToken: string } | null> {
  try {
    // Get the provider from the providerId (e.g., 'google-drive' -> 'google')
    const provider = providerId.split('-')[0]

    // Determine the token endpoint based on the provider
    let tokenEndpoint: string
    let clientId: string | undefined
    let clientSecret: string | undefined
    let useBasicAuth = false

    switch (provider) {
      case 'google':
        tokenEndpoint = 'https://oauth2.googleapis.com/token'
        clientId = process.env.GOOGLE_CLIENT_ID
        clientSecret = process.env.GOOGLE_CLIENT_SECRET
        break
      case 'github':
        tokenEndpoint = 'https://github.com/login/oauth/access_token'
        clientId = process.env.GITHUB_CLIENT_ID
        clientSecret = process.env.GITHUB_CLIENT_SECRET
        break
      case 'x':
        tokenEndpoint = 'https://api.x.com/2/oauth2/token'
        clientId = process.env.X_CLIENT_ID
        clientSecret = process.env.X_CLIENT_SECRET
        useBasicAuth = true
        break
      case 'confluence':
        tokenEndpoint = 'https://auth.atlassian.com/oauth/token'
        clientId = process.env.CONFLUENCE_CLIENT_ID
        clientSecret = process.env.CONFLUENCE_CLIENT_SECRET
        break
      case 'jira':
        tokenEndpoint = 'https://auth.atlassian.com/oauth/token'
        clientId = process.env.JIRA_CLIENT_ID
        clientSecret = process.env.JIRA_CLIENT_SECRET
      case 'airtable':
        tokenEndpoint = 'https://airtable.com/oauth2/v1/token'
        clientId = process.env.AIRTABLE_CLIENT_ID
        clientSecret = process.env.AIRTABLE_CLIENT_SECRET
        useBasicAuth = true
        break
      case 'supabase':
        tokenEndpoint = 'https://api.supabase.com/v1/oauth/token'
        clientId = process.env.SUPABASE_CLIENT_ID
        clientSecret = process.env.SUPABASE_CLIENT_SECRET
        break
      case 'notion':
        tokenEndpoint = 'https://api.notion.com/v1/oauth/token'
        clientId = process.env.NOTION_CLIENT_ID
        clientSecret = process.env.NOTION_CLIENT_SECRET
        break
      default:
        throw new Error(`Unsupported provider: ${provider}`)
    }

    if (!clientId || !clientSecret) {
      throw new Error(`Missing client credentials for provider: ${provider}`)
    }

    // Prepare request headers and body
    const headers: Record<string, string> = {
      'Content-Type': 'application/x-www-form-urlencoded',
      ...(provider === 'github' && {
        Accept: 'application/json',
      }),
    }

    // Prepare request body
    const bodyParams: Record<string, string> = {
      grant_type: 'refresh_token',
      refresh_token: refreshToken,
    }

    // For Airtable, check if we have both client ID and secret
    if (provider === 'airtable') {
      // Airtable requires Basic Auth with client ID and secret in the Authorization header
      // Do not include client_id or client_secret in the body when using Basic Auth
      if (clientId && clientSecret) {
        const basicAuth = Buffer.from(`${clientId}:${clientSecret}`).toString('base64')
        headers['Authorization'] = `Basic ${basicAuth}`

        // Make sure to include refresh_token in body params but not client_id/client_secret
        // This ensures we're not sending credentials in both header and body
        delete bodyParams.client_id
        delete bodyParams.client_secret
      } else {
        throw new Error('Both client ID and client secret are required for Airtable OAuth')
      }
    } else if (provider === 'x') {
      // Handle X differently
      // Confidential client - use Basic Auth
      const authString = `${clientId}:${clientSecret}`
      const basicAuth = Buffer.from(authString).toString('base64')
      headers['Authorization'] = `Basic ${basicAuth}`

      // When using Basic Auth, don't include client_id in body
      delete bodyParams.client_id
    } else {
      // For other providers, use the general approach
      if (useBasicAuth) {
        const basicAuth = Buffer.from(`${clientId}:${clientSecret}`).toString('base64')
        headers['Authorization'] = `Basic ${basicAuth}`
      }

      if (!useBasicAuth) {
        bodyParams.client_id = clientId
        bodyParams.client_secret = clientSecret
      }
    }

    // Refresh the token
    const response = await fetch(tokenEndpoint, {
      method: 'POST',
      headers,
      body: new URLSearchParams(bodyParams).toString(),
    })

    if (!response.ok) {
      const errorText = await response.text()
      let errorData = errorText

      // Try to parse the error as JSON for better diagnostics
      try {
        errorData = JSON.parse(errorText)
      } catch (e) {
        // Not JSON, keep as text
      }

      logger.error('Token refresh failed:', {
        status: response.status,
        error: errorText,
        parsedError: errorData,
        provider,
      })
      throw new Error(`Failed to refresh token: ${response.status} ${errorText}`)
    }

    const data = await response.json()

    // Extract token and expiration (different providers may use different field names)
    const accessToken = data.access_token

    // For Airtable, also capture the new refresh token if provided
    // Airtable may rotate refresh tokens
    let newRefreshToken = null
    if (provider === 'airtable' && data.refresh_token) {
      newRefreshToken = data.refresh_token
      logger.info('Received new refresh token from Airtable')
    }

    // Get expiration time - use provider's value or default to 1 hour (3600 seconds)
    // Different providers use different names for this field
    const expiresIn = data.expires_in || data.expiresIn || 3600

    if (!accessToken) {
      logger.warn('No access token found in refresh response', data)
      return null
    }

    logger.info('Token refreshed successfully with expiration', {
      expiresIn,
      hasNewRefreshToken: !!newRefreshToken,
      provider,
    })

    return {
      accessToken,
      expiresIn,
      refreshToken: newRefreshToken || refreshToken, // Return new refresh token if available
    }
  } catch (error) {
    logger.error('Error refreshing token:', { error })
    return null
  }
}<|MERGE_RESOLUTION|>--- conflicted
+++ resolved
@@ -26,11 +26,8 @@
   | 'supabase'
   | 'confluence'
   | 'airtable'
-<<<<<<< HEAD
   | 'jira'
-=======
   | 'notion'
->>>>>>> d1d3c1ee
   | string
 export type OAuthService =
   | 'google'
