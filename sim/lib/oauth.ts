--- conflicted
+++ resolved
@@ -402,12 +402,10 @@
         clientId = process.env.CONFLUENCE_CLIENT_ID
         clientSecret = process.env.CONFLUENCE_CLIENT_SECRET
         break
-<<<<<<< HEAD
       case 'jira':
         tokenEndpoint = 'https://auth.atlassian.com/oauth/token'
         clientId = process.env.JIRA_CLIENT_ID
         clientSecret = process.env.JIRA_CLIENT_SECRET
-=======
       case 'airtable':
         tokenEndpoint = 'https://airtable.com/oauth2/v1/token'
         clientId = process.env.AIRTABLE_CLIENT_ID
@@ -418,7 +416,6 @@
         tokenEndpoint = 'https://api.supabase.com/v1/oauth/token'
         clientId = process.env.SUPABASE_CLIENT_ID
         clientSecret = process.env.SUPABASE_CLIENT_SECRET
->>>>>>> b09a387c
         break
       default:
         throw new Error(`Unsupported provider: ${provider}`)
