--- conflicted
+++ resolved
@@ -135,7 +135,6 @@
   return apiKey === storedApiKey
 }
 
-<<<<<<< HEAD
 // Helper function for Slack signature validation
 export async function validateSlackSignature(
   signingSecret: string,
@@ -198,7 +197,7 @@
     return false
   }
 } 
-=======
+
 /**
  * Format a date into a human-readable format
  * @param date - The date to format
@@ -265,5 +264,4 @@
   const hours = Math.floor(minutes / 60)
   const remainingMinutes = minutes % 60
   return `${hours}h ${remainingMinutes}m`
-}
->>>>>>> 02e7a96c
+}