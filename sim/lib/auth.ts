--- conflicted
+++ resolved
@@ -354,7 +354,6 @@
 
         // Jira provider
         {
-<<<<<<< HEAD
           providerId: 'jira',
           clientId: process.env.JIRA_CLIENT_ID as string,
           clientSecret: process.env.JIRA_CLIENT_SECRET as string,
@@ -370,21 +369,6 @@
             'read:me',
             'offline_access',
           ],
-=======
-          providerId: 'airtable',
-          clientId: process.env.AIRTABLE_CLIENT_ID as string,
-          clientSecret: process.env.AIRTABLE_CLIENT_SECRET as string,
-          authorizationUrl: 'https://airtable.com/oauth2/v1/authorize',
-          tokenUrl: 'https://airtable.com/oauth2/v1/token',
-          userInfoUrl: 'https://api.airtable.com/v0/meta/whoami',
-          scopes: ['data.records:read', 'data.records:write', 'user.email:read', 'webhook:manage'],
->>>>>>> b09a387c
-          responseType: 'code',
-          pkce: false, //TODO: change back to true
-          accessType: 'offline',
-          authentication: 'basic',
-          prompt: 'consent',
-<<<<<<< HEAD
           redirectURI: `${process.env.NEXT_PUBLIC_APP_URL}/api/auth/oauth2/callback/jira`,
           getUserInfo: async (tokens) => {
             try {
@@ -420,9 +404,23 @@
               return null
             }
           },
-=======
+        },
+
+        // Airtable provider
+        {
+          providerId: 'airtable',
+          clientId: process.env.AIRTABLE_CLIENT_ID as string,
+          clientSecret: process.env.AIRTABLE_CLIENT_SECRET as string,
+          authorizationUrl: 'https://airtable.com/oauth2/v1/authorize',
+          tokenUrl: 'https://airtable.com/oauth2/v1/token',
+          userInfoUrl: 'https://api.airtable.com/v0/meta/whoami',
+          scopes: ['data.records:read', 'data.records:write', 'user.email:read', 'webhook:manage'],
+          responseType: 'code',
+          pkce: false, //TODO: change back to true
+          accessType: 'offline',
+          authentication: 'basic',
+          prompt: 'consent',
           redirectURI: `${process.env.NEXT_PUBLIC_APP_URL}/api/auth/oauth2/callback/airtable`,
->>>>>>> b09a387c
         },
       ],
     }),
