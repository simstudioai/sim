--- conflicted
+++ resolved
@@ -55,9 +55,6 @@
     accountLinking: {
       enabled: true,
       allowDifferentEmails: true,
-<<<<<<< HEAD
-      trustedProviders: ['google', 'github', 'email-password', 'confluence', 'jira'],
-=======
       trustedProviders: [
         'google',
         'github',
@@ -67,7 +64,6 @@
         'x',
         'notion',
       ],
->>>>>>> d1d3c1ee
     },
   },
   socialProviders: {
@@ -339,6 +335,9 @@
           accessType: 'offline',
           scopes: ['tweet.read', 'tweet.write', 'users.read', 'offline.access'],
           pkce: true,
+          responseType: 'code',
+          prompt: 'consent',
+          authentication: 'basic',
           redirectURI: `${process.env.NEXT_PUBLIC_APP_URL}/api/auth/oauth2/callback/x`,
           getUserInfo: async (tokens) => {
             const response = await fetch(
@@ -385,12 +384,7 @@
           pkce: true,
           accessType: 'offline',
           prompt: 'consent',
-<<<<<<< HEAD
           redirectURI: `${process.env.NEXT_PUBLIC_APP_URL}/api/auth/oauth2/callback/confluence`,
-=======
-          authentication: 'basic',
-          redirectURI: `${process.env.NEXT_PUBLIC_APP_URL}/api/auth/oauth2/callback/x`,
->>>>>>> d1d3c1ee
           getUserInfo: async (tokens) => {
             try {
               const response = await fetch('https://api.atlassian.com/me', {
