import { task } from '@trigger.dev/sdk'
import { eq, sql } from 'drizzle-orm'
import { v4 as uuidv4 } from 'uuid'
import { checkServerSideUsageLimits } from '@/lib/billing'
import { getPersonalAndWorkspaceEnv } from '@/lib/environment/utils'
import { IdempotencyService, webhookIdempotency } from '@/lib/idempotency'
import { createLogger } from '@/lib/logs/console/logger'
import { LoggingSession } from '@/lib/logs/execution/logging-session'
import { buildTraceSpans } from '@/lib/logs/execution/trace-spans/trace-spans'
import { decryptSecret } from '@/lib/utils'
import { fetchAndProcessAirtablePayloads, formatWebhookInput } from '@/lib/webhooks/utils'
import {
  loadDeployedWorkflowState,
  loadWorkflowFromNormalizedTables,
} from '@/lib/workflows/db-helpers'
import { updateWorkflowRunCounts } from '@/lib/workflows/utils'
import { db } from '@/db'
import { userStats, webhook, workflow as workflowTable } from '@/db/schema'
import { Executor } from '@/executor'
import { Serializer } from '@/serializer'
import { mergeSubblockState } from '@/stores/workflows/server-utils'

const logger = createLogger('TriggerWebhookExecution')

export type WebhookExecutionPayload = {
  webhookId: string
  workflowId: string
  userId: string
  provider: string
  body: any
  headers: Record<string, string>
  path: string
  blockId?: string
  testMode?: boolean
  executionTarget?: 'deployed' | 'live'
}

export async function executeWebhookJob(payload: WebhookExecutionPayload) {
  const executionId = uuidv4()
  const requestId = executionId.slice(0, 8)

  logger.info(`[${requestId}] Starting webhook execution`, {
    webhookId: payload.webhookId,
    workflowId: payload.workflowId,
    provider: payload.provider,
    userId: payload.userId,
    executionId,
  })

  const idempotencyKey = IdempotencyService.createWebhookIdempotencyKey(
    payload.webhookId,
    payload.body,
    payload.headers
  )

  return await webhookIdempotency.executeWithIdempotency(
    payload.provider,
    idempotencyKey,
    async () => {
      return await executeWebhookJobInternal(payload, executionId, requestId)
    }
  )
}

async function executeWebhookJobInternal(
  payload: WebhookExecutionPayload,
  executionId: string,
  requestId: string
) {
  const loggingSession = new LoggingSession(payload.workflowId, executionId, 'webhook', requestId)

  try {
    const usageCheck = await checkServerSideUsageLimits(payload.userId)
    if (usageCheck.isExceeded) {
      logger.warn(
        `[${requestId}] User ${payload.userId} has exceeded usage limits. Skipping webhook execution.`,
        {
          currentUsage: usageCheck.currentUsage,
          limit: usageCheck.limit,
          workflowId: payload.workflowId,
        }
      )
      throw new Error(
        usageCheck.message ||
          'Usage limit exceeded. Please upgrade your plan to continue using webhooks.'
      )
    }

<<<<<<< HEAD
    // Load workflow state based on execution target
    const workflowData =
      payload.executionTarget === 'live'
        ? await loadWorkflowFromNormalizedTables(payload.workflowId)
        : await loadDeployedWorkflowState(payload.workflowId)

=======
    const workflowData = await loadWorkflowFromNormalizedTables(payload.workflowId)
>>>>>>> 4f26a7aa
    if (!workflowData) {
      throw new Error(`Workflow ${payload.workflowId} has no live normalized state`)
    }

    const { blocks, edges, loops, parallels } = workflowData

    const wfRows = await db
      .select({ workspaceId: workflowTable.workspaceId })
      .from(workflowTable)
      .where(eq(workflowTable.id, payload.workflowId))
      .limit(1)
    const workspaceId = wfRows[0]?.workspaceId || undefined

    const { personalEncrypted, workspaceEncrypted } = await getPersonalAndWorkspaceEnv(
      payload.userId,
      workspaceId
    )
    const mergedEncrypted = { ...personalEncrypted, ...workspaceEncrypted }
    const decryptedPairs = await Promise.all(
      Object.entries(mergedEncrypted).map(async ([key, encrypted]) => {
        const { decrypted } = await decryptSecret(encrypted)
        return [key, decrypted] as const
      })
    )
    const decryptedEnvVars: Record<string, string> = Object.fromEntries(decryptedPairs)

    // Start logging session
    await loggingSession.safeStart({
      userId: payload.userId,
      workspaceId: workspaceId || '',
      variables: decryptedEnvVars,
      triggerData: {
        isTest: payload.testMode === true,
        executionTarget: payload.executionTarget || 'deployed',
      },
    })

    // Merge subblock states (matching workflow-execution pattern)
    const mergedStates = mergeSubblockState(blocks, {})

    // Process block states for execution
    const processedBlockStates = Object.entries(mergedStates).reduce(
      (acc, [blockId, blockState]) => {
        acc[blockId] = Object.entries(blockState.subBlocks).reduce(
          (subAcc, [key, subBlock]) => {
            subAcc[key] = subBlock.value
            return subAcc
          },
          {} as Record<string, any>
        )
        return acc
      },
      {} as Record<string, Record<string, any>>
    )

    // Handle workflow variables (for now, use empty object since we don't have workflow metadata)
    const workflowVariables = {}

    // Create serialized workflow
    const serializer = new Serializer()
    const serializedWorkflow = serializer.serializeWorkflow(
      mergedStates,
      edges,
      loops || {},
      parallels || {},
      true // Enable validation during execution
    )

    // Handle special Airtable case
    if (payload.provider === 'airtable') {
      logger.info(`[${requestId}] Processing Airtable webhook via fetchAndProcessAirtablePayloads`)

      // Load the actual webhook record from database to get providerConfig
      const [webhookRecord] = await db
        .select()
        .from(webhook)
        .where(eq(webhook.id, payload.webhookId))
        .limit(1)

      if (!webhookRecord) {
        throw new Error(`Webhook record not found: ${payload.webhookId}`)
      }

      const webhookData = {
        id: payload.webhookId,
        provider: payload.provider,
        providerConfig: webhookRecord.providerConfig,
      }

      // Create a mock workflow object for Airtable processing
      const mockWorkflow = {
        id: payload.workflowId,
        userId: payload.userId,
      }

      // Get the processed Airtable input
      const airtableInput = await fetchAndProcessAirtablePayloads(
        webhookData,
        mockWorkflow,
        requestId
      )

      // If we got input (changes), execute the workflow like other providers
      if (airtableInput) {
        logger.info(`[${requestId}] Executing workflow with Airtable changes`)

        // Create executor and execute (same as standard webhook flow)
        const executor = new Executor({
          workflow: serializedWorkflow,
          currentBlockStates: processedBlockStates,
          envVarValues: decryptedEnvVars,
          workflowInput: airtableInput,
          workflowVariables,
          contextExtensions: {
            executionId,
            workspaceId: workspaceId || '',
            isDeployedContext: !payload.testMode,
          },
        })

        // Set up logging on the executor
        loggingSession.setupExecutor(executor)

        // Execute the workflow
        const result = await executor.execute(payload.workflowId, payload.blockId)

        // Check if we got a StreamingExecution result
        const executionResult =
          'stream' in result && 'execution' in result ? result.execution : result

        logger.info(`[${requestId}] Airtable webhook execution completed`, {
          success: executionResult.success,
          workflowId: payload.workflowId,
        })

        // Update workflow run counts on success
        if (executionResult.success) {
          await updateWorkflowRunCounts(payload.workflowId)

          // Track execution in user stats
          await db
            .update(userStats)
            .set({
              totalWebhookTriggers: sql`total_webhook_triggers + 1`,
              lastActive: sql`now()`,
            })
            .where(eq(userStats.userId, payload.userId))
        }

        // Build trace spans and complete logging session
        const { traceSpans, totalDuration } = buildTraceSpans(executionResult)

        await loggingSession.safeComplete({
          endedAt: new Date().toISOString(),
          totalDurationMs: totalDuration || 0,
          finalOutput: executionResult.output || {},
          traceSpans: traceSpans as any,
        })

        return {
          success: executionResult.success,
          workflowId: payload.workflowId,
          executionId,
          output: executionResult.output,
          executedAt: new Date().toISOString(),
          provider: payload.provider,
        }
      }
      // No changes to process
      logger.info(`[${requestId}] No Airtable changes to process`)

      await loggingSession.safeComplete({
        endedAt: new Date().toISOString(),
        totalDurationMs: 0,
        finalOutput: { message: 'No Airtable changes to process' },
        traceSpans: [],
      })

      return {
        success: true,
        workflowId: payload.workflowId,
        executionId,
        output: { message: 'No Airtable changes to process' },
        executedAt: new Date().toISOString(),
      }
    }

    // Format input for standard webhooks
    const mockWebhook = {
      provider: payload.provider,
      blockId: payload.blockId,
    }
    const mockWorkflow = {
      id: payload.workflowId,
      userId: payload.userId,
    }
    const mockRequest = {
      headers: new Map(Object.entries(payload.headers)),
    } as any

    const input = formatWebhookInput(mockWebhook, mockWorkflow, payload.body, mockRequest)

    if (!input && payload.provider === 'whatsapp') {
      logger.info(`[${requestId}] No messages in WhatsApp payload, skipping execution`)
      await loggingSession.safeComplete({
        endedAt: new Date().toISOString(),
        totalDurationMs: 0,
        finalOutput: { message: 'No messages in WhatsApp payload' },
        traceSpans: [],
      })
      return {
        success: true,
        workflowId: payload.workflowId,
        executionId,
        output: { message: 'No messages in WhatsApp payload' },
        executedAt: new Date().toISOString(),
      }
    }

    // Create executor and execute
    const executor = new Executor({
      workflow: serializedWorkflow,
      currentBlockStates: processedBlockStates,
      envVarValues: decryptedEnvVars,
      workflowInput: input || {},
      workflowVariables,
      contextExtensions: {
        executionId,
        workspaceId: workspaceId || '',
        isDeployedContext: !payload.testMode,
      },
    })

    // Set up logging on the executor
    loggingSession.setupExecutor(executor)

    logger.info(`[${requestId}] Executing workflow for ${payload.provider} webhook`)

    // Execute the workflow
    const result = await executor.execute(payload.workflowId, payload.blockId)

    // Check if we got a StreamingExecution result
    const executionResult = 'stream' in result && 'execution' in result ? result.execution : result

    logger.info(`[${requestId}] Webhook execution completed`, {
      success: executionResult.success,
      workflowId: payload.workflowId,
      provider: payload.provider,
    })

    // Update workflow run counts on success
    if (executionResult.success) {
      await updateWorkflowRunCounts(payload.workflowId)

      // Track execution in user stats (skip in test mode)
      if (!payload.testMode) {
        await db
          .update(userStats)
          .set({
            totalWebhookTriggers: sql`total_webhook_triggers + 1`,
            lastActive: sql`now()`,
          })
          .where(eq(userStats.userId, payload.userId))
      }
    }

    // Build trace spans and complete logging session
    const { traceSpans, totalDuration } = buildTraceSpans(executionResult)

    await loggingSession.safeComplete({
      endedAt: new Date().toISOString(),
      totalDurationMs: totalDuration || 0,
      finalOutput: executionResult.output || {},
      traceSpans: traceSpans as any,
    })

    return {
      success: executionResult.success,
      workflowId: payload.workflowId,
      executionId,
      output: executionResult.output,
      executedAt: new Date().toISOString(),
      provider: payload.provider,
    }
  } catch (error: any) {
    logger.error(`[${requestId}] Webhook execution failed`, {
      error: error.message,
      stack: error.stack,
      workflowId: payload.workflowId,
      provider: payload.provider,
    })

    // Complete logging session with error (matching workflow-execution pattern)
    try {
      await loggingSession.safeCompleteWithError({
        endedAt: new Date().toISOString(),
        totalDurationMs: 0,
        error: {
          message: error.message || 'Webhook execution failed',
          stackTrace: error.stack,
        },
      })
    } catch (loggingError) {
      logger.error(`[${requestId}] Failed to complete logging session`, loggingError)
    }

    throw error
  }
}

export const webhookExecution = task({
  id: 'webhook-execution',
  retry: {
    maxAttempts: 1,
  },
  run: async (payload: WebhookExecutionPayload) => executeWebhookJob(payload),
})<|MERGE_RESOLUTION|>--- conflicted
+++ resolved
@@ -86,16 +86,11 @@
       )
     }
 
-<<<<<<< HEAD
     // Load workflow state based on execution target
     const workflowData =
       payload.executionTarget === 'live'
         ? await loadWorkflowFromNormalizedTables(payload.workflowId)
         : await loadDeployedWorkflowState(payload.workflowId)
-
-=======
-    const workflowData = await loadWorkflowFromNormalizedTables(payload.workflowId)
->>>>>>> 4f26a7aa
     if (!workflowData) {
       throw new Error(`Workflow ${payload.workflowId} has no live normalized state`)
     }
