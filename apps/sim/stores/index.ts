--- conflicted
+++ resolved
@@ -9,7 +9,6 @@
 import { useConsoleStore } from './panel/console/store'
 import { useVariablesStore } from './panel/variables/store'
 import { useEnvironmentStore } from './settings/environment/store'
-// Removed sync system imports - Socket.IO handles real-time sync
 import { useWorkflowRegistry } from './workflows/registry/store'
 import { useSubBlockStore } from './workflows/subblock/store'
 import { useWorkflowStore } from './workflows/workflow/store'
@@ -41,27 +40,12 @@
     // Load custom tools from server
     await useCustomToolsStore.getState().loadCustomTools()
 
-<<<<<<< HEAD
     // Load workflows from database (replaced sync system)
     await useWorkflowRegistry.getState().loadWorkflows()
 
     // Mark data as initialized only after sync managers have loaded data from DB
     dataInitialized = true
 
-=======
-    // Extract workflow ID from URL for smart workspace selection
-    const workflowIdFromUrl = extractWorkflowIdFromUrl()
-
-    // Load workspace based on workflow ID in URL, with fallback to last active workspace
-    await useWorkflowRegistry.getState().loadWorkspaceFromWorkflowId(workflowIdFromUrl)
-
-    // Load workflows from database (replaced sync system)
-    await useWorkflowRegistry.getState().loadWorkflows()
-
-    // Mark data as initialized only after sync managers have loaded data from DB
-    dataInitialized = true
-
->>>>>>> 0a5bf5a8
     // Register cleanup
     window.addEventListener('beforeunload', handleBeforeUnload)
 
@@ -86,12 +70,6 @@
  * Extract workflow ID from current URL
  * @returns workflow ID if found in URL, null otherwise
  */
-<<<<<<< HEAD
-export function isAppInitialized(): boolean {
-  return appFullyInitialized
-}
-
-=======
 function extractWorkflowIdFromUrl(): string | null {
   if (typeof window === 'undefined') return null
 
@@ -120,7 +98,6 @@
   return appFullyInitialized
 }
 
->>>>>>> 0a5bf5a8
 /**
  * Checks if data has been loaded from the database
  * This should be checked before any sync operations
