export interface WorkflowData {
  id: string
  name: string
  description: string | null
  color: string
  state: any
}

export interface ToolCall {
  name: string
  duration: number // in milliseconds
  startTime: string // ISO timestamp
  endTime: string // ISO timestamp
  status: 'success' | 'error' // Status of the tool call
  input?: Record<string, unknown> // Input parameters (optional)
  output?: Record<string, unknown> // Output data (optional)
  error?: string // Error message if status is 'error'
}

export interface ToolCallMetadata {
  toolCalls?: ToolCall[]
}

export interface CostMetadata {
  models?: Record<
    string,
    {
      input: number
      output: number
      total: number
      tokens?: {
        input?: number
        output?: number
        prompt?: number
        completion?: number
        total?: number
      }
    }
  >
  input?: number
  output?: number
  total?: number
  tokens?: {
    input?: number
    output?: number
    prompt?: number
    completion?: number
    total?: number
  }
  pricing?: {
    input: number
    output: number
    cachedInput?: number
    updatedAt: string
  }
}

export interface TokenInfo {
  input?: number
  output?: number
  total?: number
  prompt?: number
  completion?: number
}

export interface ProviderTiming {
  duration: number
  startTime: string
  endTime: string
  segments: Array<{
    type: string
    name?: string
    startTime: string | number
    endTime: string | number
    duration: number
  }>
}

export interface TraceSpan {
  id: string
  name: string
  type: string
  duration: number // in milliseconds
  startTime: string
  endTime: string
  children?: TraceSpan[]
  toolCalls?: ToolCall[]
  status?: 'success' | 'error'
  tokens?: number | TokenInfo
  relativeStartMs?: number // Time in ms from the start of the parent span
  blockId?: string // Added to track the original block ID for relationship mapping
  input?: Record<string, unknown> // Added to store input data for this span
  output?: Record<string, unknown> // Added to store output data for this span
  model?: string
  cost?: {
    input?: number
    output?: number
    total?: number
  }
  providerTiming?: ProviderTiming
}

export interface WorkflowLog {
  id: string
  workflowId: string
  executionId?: string | null
  deploymentVersion?: number | null
  deploymentVersionName?: string | null
  level: string
  status?: string | null
  duration: string | null
  trigger: string | null
  createdAt: string
  workflow?: WorkflowData | null
  files?: Array<{
    id: string
    name: string
    size: number
    type: string
    url: string
    key: string
    uploadedAt: string
    expiresAt: string
    storageProvider?: 's3' | 'blob' | 'local'
    bucketName?: string
  }>
  cost?: CostMetadata
  hasPendingPause?: boolean
  executionData?: ToolCallMetadata & {
    traceSpans?: TraceSpan[]
    totalDuration?: number
    blockInput?: Record<string, unknown>
    enhanced?: boolean

    blockExecutions?: Array<{
      id: string
      blockId: string
      blockName: string
      blockType: string
      startedAt: string
      endedAt: string
      durationMs: number
      status: 'success' | 'error' | 'skipped'
      errorMessage?: string
      errorStackTrace?: string
      inputData: unknown
      outputData: unknown
      cost?: CostMetadata
      metadata: Record<string, unknown>
    }>
  }
}

export interface LogsResponse {
  data: WorkflowLog[]
  total: number
  page: number
  pageSize: number
  totalPages: number
}

export type TimeRange =
  | 'Past 30 minutes'
  | 'Past hour'
  | 'Past 6 hours'
  | 'Past 12 hours'
  | 'Past 24 hours'
  | 'Past 3 days'
  | 'Past 7 days'
  | 'Past 14 days'
  | 'Past 30 days'
  | 'All time'
<<<<<<< HEAD
export type LogLevel = 'error' | 'info' | 'running' | 'pending' | 'all'
export type TriggerType =
  | 'chat'
  | 'api'
  | 'webhook'
  | 'manual'
  | 'schedule'
  | 'mcp'
  | 'all'
  | string
=======

export type LogLevel = 'error' | 'info' | 'running' | 'pending' | 'all' | (string & {})
export type TriggerType = 'chat' | 'api' | 'webhook' | 'manual' | 'schedule' | 'all' | string
>>>>>>> b7f6bab2

/** Filter state for logs and dashboard views */
export interface FilterState {
  workspaceId: string
  viewMode: 'logs' | 'dashboard'
  timeRange: TimeRange
  level: LogLevel
  workflowIds: string[]
  folderIds: string[]
  searchQuery: string
  triggers: TriggerType[]
  isInitializing: boolean

  setWorkspaceId: (workspaceId: string) => void
  setViewMode: (viewMode: 'logs' | 'dashboard') => void
  setTimeRange: (timeRange: TimeRange) => void
  setLevel: (level: LogLevel) => void
  setWorkflowIds: (workflowIds: string[]) => void
  toggleWorkflowId: (workflowId: string) => void
  setFolderIds: (folderIds: string[]) => void
  toggleFolderId: (folderId: string) => void
  setSearchQuery: (query: string) => void
  setTriggers: (triggers: TriggerType[]) => void
  toggleTrigger: (trigger: TriggerType) => void
  initializeFromURL: () => void
  syncWithURL: () => void
}<|MERGE_RESOLUTION|>--- conflicted
+++ resolved
@@ -170,8 +170,8 @@
   | 'Past 14 days'
   | 'Past 30 days'
   | 'All time'
-<<<<<<< HEAD
-export type LogLevel = 'error' | 'info' | 'running' | 'pending' | 'all'
+
+export type LogLevel = 'error' | 'info' | 'running' | 'pending' | 'all' | (string & {})
 export type TriggerType =
   | 'chat'
   | 'api'
@@ -180,12 +180,7 @@
   | 'schedule'
   | 'mcp'
   | 'all'
-  | string
-=======
-
-export type LogLevel = 'error' | 'info' | 'running' | 'pending' | 'all' | (string & {})
-export type TriggerType = 'chat' | 'api' | 'webhook' | 'manual' | 'schedule' | 'all' | string
->>>>>>> b7f6bab2
+  | (string & {})
 
 /** Filter state for logs and dashboard views */
 export interface FilterState {
