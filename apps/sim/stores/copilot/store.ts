--- conflicted
+++ resolved
@@ -3,17 +3,10 @@
 import { create } from 'zustand'
 import { devtools } from 'zustand/middleware'
 import { type CopilotChat, type CopilotMessage, sendStreamingMessage } from '@/lib/copilot/api'
-<<<<<<< HEAD
 import { createLogger } from '@/lib/logs/console/logger'
-import { COPILOT_TOOL_DISPLAY_NAMES } from '@/stores/constants'
-import type { CopilotStore } from '@/stores/copilot/types'
-import { COPILOT_TOOL_IDS } from './constants'
-=======
-import { createLogger } from '@/lib/logs/console-logger'
 import { COPILOT_TOOL_DISPLAY_NAMES } from '@/stores/constants'
 import { COPILOT_TOOL_IDS } from './constants'
 import type { CopilotStore } from './types'
->>>>>>> 8443d3f0
 
 const logger = createLogger('CopilotStore')
 
@@ -124,32 +117,11 @@
 /**
  * Helper function to handle tool execution failure
  */
-<<<<<<< HEAD
-function handleToolFailure(toolCall: any, error: string, get: () => CopilotStore): void {
-  toolCall.state = 'error'
-  toolCall.error = error
-
-  logger.error('Tool call failed:', toolCall.id, toolCall.name, error)
-
-  // Retry workflow generation on failure
-  if (
-    toolCall.name === COPILOT_TOOL_IDS.BUILD_WORKFLOW ||
-    toolCall.name === COPILOT_TOOL_IDS.EDIT_WORKFLOW
-  ) {
-    logger.info(`${toolCall.name} failed, sending error back to agent for retry`)
-    setTimeout(() => {
-      get().sendImplicitFeedback(
-        `The previous workflow YAML generation failed with error: "${error}". Please analyze the error and try generating the workflow YAML again with the necessary fixes.`
-      )
-    }, 1000)
-  }
-=======
 function handleToolFailure(toolCall: any, error: string): void {
   toolCall.state = 'error'
   toolCall.error = error
 
   logger.error('Tool call failed:', toolCall.id, toolCall.name, error)
->>>>>>> 8443d3f0
 }
 
 /**
@@ -755,7 +727,6 @@
           const data = await response.json()
 
           if (data.success && Array.isArray(data.chats)) {
-<<<<<<< HEAD
             const now = new Date()
 
             set({
@@ -763,11 +734,6 @@
               isLoadingChats: false,
               chatsLastLoadedAt: now,
               chatsLoadedForWorkflow: workflowId,
-=======
-            set({
-              chats: data.chats,
-              isLoadingChats: false,
->>>>>>> 8443d3f0
             })
 
             // Auto-select the most recent chat if there are any chats for this workflow
@@ -1349,51 +1315,10 @@
           })
 
           // Generate diff analysis by comparing current vs proposed YAML
-<<<<<<< HEAD
-          let diffAnalysis = null
-          try {
-            // Get current workflow as YAML for comparison
-            const { useWorkflowYamlStore } = await import('@/stores/workflows/yaml/store')
-            const currentYaml = useWorkflowYamlStore.getState().getYaml()
-
-            logger.info('Got current workflow YAML for diff:', {
-              currentYamlLength: currentYaml?.length || 0,
-              hasCurrentYaml: !!currentYaml,
-            })
-
-            // Call the diff API to compare current vs proposed YAML
-            const diffResponse = await fetch('/api/workflows/diff', {
-              method: 'POST',
-              headers: { 'Content-Type': 'application/json' },
-              body: JSON.stringify({
-                original_yaml: currentYaml,
-                agent_yaml: yamlContent,
-              }),
-            })
-
-            if (diffResponse.ok) {
-              const diffResult = await diffResponse.json()
-              if (diffResult.success && diffResult.data) {
-                diffAnalysis = diffResult.data
-                logger.info('Successfully generated diff analysis', {
-                  newBlocks: diffAnalysis.new_blocks?.length || 0,
-                  editedBlocks: diffAnalysis.edited_blocks?.length || 0,
-                  deletedBlocks: diffAnalysis.deleted_blocks?.length || 0,
-                })
-              }
-            } else {
-              logger.warn('Failed to generate diff analysis, proceeding without it')
-            }
-          } catch (diffError) {
-            logger.warn('Error generating diff analysis:', diffError)
-            // Continue without diff analysis - blocks will be marked as unchanged
-          }
-=======
           // Skip diff analysis - let sim-agent handle it through /api/yaml/diff/create
           // The diff/create endpoint will compare against the current workflow state
           // and generate the diff analysis automatically
           logger.info('Proceeding to create diff without pre-analysis')
->>>>>>> 8443d3f0
 
           // Set or merge the proposed changes in the diff store based on the strategy
           const diffStore = useWorkflowDiffStore.getState()
@@ -1410,12 +1335,8 @@
 
           if (shouldClearDiff || !diffStoreBefore.diffWorkflow) {
             // Use setProposedChanges which will create a new diff
-<<<<<<< HEAD
-            await diffStore.setProposedChanges(yamlContent, diffAnalysis)
-=======
             // Pass undefined to let sim-agent generate the diff analysis
             await diffStore.setProposedChanges(yamlContent, undefined)
->>>>>>> 8443d3f0
           } else {
             // Use mergeProposedChanges which will merge into existing diff
             // Pass undefined to let sim-agent generate the diff analysis
