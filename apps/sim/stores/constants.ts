--- conflicted
+++ resolved
@@ -5,9 +5,6 @@
   SETTINGS: '/api/settings',
   WORKFLOWS: '/api/workflows',
   WORKSPACE_PERMISSIONS: (id: string) => `/api/workspaces/${id}/permissions`,
-<<<<<<< HEAD
-}
-=======
 }
 
 // Removed SYNC_INTERVALS - Socket.IO handles real-time sync
@@ -29,5 +26,4 @@
   search_online: 'Searching online',
 } as const
 
-export type CopilotToolId = keyof typeof COPILOT_TOOL_DISPLAY_NAMES
->>>>>>> 8443d3f0
+export type CopilotToolId = keyof typeof COPILOT_TOOL_DISPLAY_NAMES