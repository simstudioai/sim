--- conflicted
+++ resolved
@@ -547,7 +547,6 @@
           }))
 
           // Initialize subblock values to ensure they're available for sync
-<<<<<<< HEAD
           if (!options.marketplaceId) {
             const { workflowState, subBlockValues } = buildDefaultWorkflowArtifacts()
 
@@ -577,17 +576,6 @@
               logger.error('Error persisting default Start block:', error)
             }
           }
-=======
-          const subblockValues: Record<string, Record<string, any>> = {}
-
-          // Update the subblock store with the initial values
-          useSubBlockStore.setState((state) => ({
-            workflowValues: {
-              ...state.workflowValues,
-              [serverWorkflowId]: subblockValues,
-            },
-          }))
->>>>>>> f6a5c5c8
 
           // Don't set as active workflow here - let the navigation/URL change handle that
           // This prevents race conditions and flickering
