--- conflicted
+++ resolved
@@ -668,8 +668,6 @@
         }))
         get().updateLastSaved()
         // Note: Socket.IO handles real-time sync automatically
-<<<<<<< HEAD
-=======
       },
 
       setBlockWide: (id: string, isWide: boolean) => {
@@ -702,7 +700,6 @@
         }))
         get().updateLastSaved()
         // Note: Socket.IO handles real-time sync automatically
->>>>>>> 0a5bf5a8
       },
 
       updateBlockHeight: (id: string, height: number) => {
