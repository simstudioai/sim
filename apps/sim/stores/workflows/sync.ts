'use client'

import { createLogger } from '@/lib/logs/console-logger'
import { API_ENDPOINTS } from '../constants'
import { isDataInitialized } from '../index'
import { createSingletonSyncManager } from '../sync'
import { getAllWorkflowsWithValues } from '.'
import { isWorkspaceInTransition, useWorkflowRegistry } from './registry/store'
import type { WorkflowMetadata } from './registry/types'
import { useSubBlockStore } from './subblock/store'
import type { BlockState } from './workflow/types'

const logger = createLogger('WorkflowsSync')

// Simplified sync state tracking
let lastSyncedData = ''
let isSyncing = false
let isFetching = false // Add lock to prevent concurrent fetches
let lastFetchTimestamp = 0 // Track when we last fetched to prevent race conditions

/**
 * Simplified workflow sync - no more complex flags and initialization checks
 */
const workflowSyncConfig = {
  endpoint: API_ENDPOINTS.SYNC,
  preparePayload: () => {
    if (typeof window === 'undefined') return { skipSync: true }

    // Skip sync if data is not yet initialized from database
    if (!isDataInitialized()) {
      logger.info('Skipping sync: Data not yet initialized from database')
      return { skipSync: true }
    }

    // Prevent concurrent syncs
    if (isSyncing) {
      return { skipSync: true }
    }

    // Block sync during workspace transitions to prevent race conditions
    if (isWorkspaceInTransition()) {
      logger.info('Skipping sync: Workspace transition in progress')
      return { skipSync: true }
    }

    // Get all workflows with values
    const allWorkflowsData = getAllWorkflowsWithValues()

    // Skip sync if no workflows
    if (Object.keys(allWorkflowsData).length === 0) {
      return { skipSync: true }
    }

    // Safety check: Never sync if any workflow has empty state
    // A valid workflow should always have at least a start block
    const allWorkflowsHaveBlocks = Object.values(allWorkflowsData).every((workflow) => {
      const blocks = workflow.state?.blocks || {}
      return Object.keys(blocks).length > 0
    })

    if (!allWorkflowsHaveBlocks) {
      logger.warn(
        'Skipping sync: One or more workflows have empty state (no blocks). This indicates corrupted or incomplete workflow data.'
      )
      return { skipSync: true }
    }

    // Skip sync if no changes detected
    const currentDataHash = JSON.stringify(allWorkflowsData)
    if (currentDataHash === lastSyncedData) {
      return { skipSync: true }
    }

    // Update last synced data hash
    lastSyncedData = currentDataHash

    // Get the active workspace ID
    const activeWorkspaceId = useWorkflowRegistry.getState().activeWorkspaceId

    // Ensure all workflows have required fields for validation
    const workflowsData: Record<string, any> = {}
    Object.entries(allWorkflowsData).forEach(([id, workflow]) => {
      // Ensure state has required fields for Zod validation
      const safeWorkflow = {
        ...workflow,
        state: {
          blocks: workflow.state?.blocks || {},
          edges: workflow.state?.edges || [],
          loops: workflow.state?.loops || {},
          parallels: workflow.state?.parallels || {},
          ...workflow.state,
        },
      }

      // Only include workspaceId if it exists
      if (workflow.workspaceId || activeWorkspaceId) {
        safeWorkflow.workspaceId = workflow.workspaceId || activeWorkspaceId
      }

      workflowsData[id] = safeWorkflow
    })

    isSyncing = true

    const payload: any = {
      workflows: workflowsData,
    }

    // Only include workspaceId if it exists (not null/undefined)
    if (activeWorkspaceId) {
      payload.workspaceId = activeWorkspaceId
    }

    return payload
  },
  method: 'POST' as const,
  syncOnInterval: true,
  syncOnExit: true,
  onSyncSuccess: () => {
    isSyncing = false
    logger.info('Workflow sync completed successfully')
  },
  onSyncError: (error: any) => {
    isSyncing = false
    logger.error('Workflow sync failed:', error)
  },
}

// Create the sync manager without debouncing or complex initialization checks
export const workflowSync = createSingletonSyncManager('workflow-sync', () => workflowSyncConfig)

/**
 * Simplified function to fetch workflows from DB
 */
export async function fetchWorkflowsFromDB(): Promise<void> {
  if (typeof window === 'undefined') return

  // Prevent concurrent fetch operations
  if (isFetching) {
    logger.info('Fetch already in progress, skipping duplicate request')
    return
  }

  const fetchStartTime = Date.now()
  isFetching = true

  try {
    useWorkflowRegistry.getState().setLoading(true)

    const activeWorkspaceId = useWorkflowRegistry.getState().activeWorkspaceId
    const url = new URL(API_ENDPOINTS.SYNC, window.location.origin)

    if (activeWorkspaceId) {
      url.searchParams.append('workspaceId', activeWorkspaceId)
    }

    const response = await fetch(url.toString(), { method: 'GET' })

    if (!response.ok) {
      if (response.status === 401) {
        logger.warn('User not authenticated for workflow fetch')
        useWorkflowRegistry.setState({ workflows: {}, isLoading: false })
        return
      }
      throw new Error(`Failed to fetch workflows: ${response.statusText}`)
    }

    // Check if this fetch is still relevant (not superseded by a newer fetch)
    if (fetchStartTime < lastFetchTimestamp) {
      logger.info('Fetch superseded by newer operation, discarding results')
      return
    }

    // Update timestamp to mark this as the most recent fetch
    lastFetchTimestamp = fetchStartTime

    const { data } = await response.json()

    if (!data || !Array.isArray(data)) {
      logger.info('No workflows found in database')

      // Only clear workflows if we're confident this is a legitimate empty state
      // Avoid overwriting existing workflows during race conditions
      const currentWorkflows = useWorkflowRegistry.getState().workflows
      const hasExistingWorkflows = Object.keys(currentWorkflows).length > 0

      if (hasExistingWorkflows) {
        logger.warn(
          'Received empty workflow data but local workflows exist - possible race condition, preserving local state'
        )
        useWorkflowRegistry.setState({ isLoading: false })
        return
      }

      useWorkflowRegistry.setState({ workflows: {}, isLoading: false })
      return
    }

    // Process workflows
    const registryWorkflows: Record<string, WorkflowMetadata> = {}
    const deploymentStatuses: Record<string, any> = {}

    data.forEach((workflow) => {
      const {
        id,
        name,
        description,
        color,
        state,
        createdAt,
<<<<<<< HEAD
        templatesData,
        workspaceId, // Extract workspaceId
        folderId, // Extract folderId
=======
        marketplaceData,
        workspaceId,
        folderId,
        isDeployed,
        deployedAt,
        apiKey,
>>>>>>> b67b0f16
      } = workflow

      // Skip if workflow doesn't belong to active workspace
      if (activeWorkspaceId && workspaceId !== activeWorkspaceId) {
        return
      }

      // Add to registry
      registryWorkflows[id] = {
        id,
        name,
        description: description || '',
        color: color || '#3972F6',
        lastModified: createdAt ? new Date(createdAt) : new Date(),
        templatesData: templatesData || null,
        workspaceId,
        folderId: folderId || null,
      }

      // CRITICAL: Extract deployment status from database and add to registry
      if (isDeployed || deployedAt) {
        deploymentStatuses[id] = {
          isDeployed: isDeployed || false,
          deployedAt: deployedAt ? new Date(deployedAt) : undefined,
          apiKey: apiKey || undefined,
          needsRedeployment: false, // Default to false when loading from DB
        }
      }

      // Initialize subblock values
      const subblockValues: Record<string, Record<string, any>> = {}
      if (state?.blocks) {
        Object.entries(state.blocks).forEach(([blockId, block]) => {
          const blockState = block as BlockState
          subblockValues[blockId] = {}

          Object.entries(blockState.subBlocks || {}).forEach(([subblockId, subblock]) => {
            subblockValues[blockId][subblockId] = subblock.value
          })
        })
      }

      // Update subblock store
      useSubBlockStore.setState((state) => ({
        workflowValues: {
          ...state.workflowValues,
          [id]: subblockValues,
        },
      }))
    })

    // Update registry with loaded workflows and deployment statuses
    useWorkflowRegistry.setState({
      workflows: registryWorkflows,
      deploymentStatuses: deploymentStatuses,
      isLoading: false,
      error: null,
    })

    // Only set first workflow as active if no active workflow is set and we have workflows
    // This prevents race conditions from overriding an already-set active workflow
    const currentState = useWorkflowRegistry.getState()
    if (!currentState.activeWorkflowId && Object.keys(registryWorkflows).length > 0) {
      const firstWorkflowId = Object.keys(registryWorkflows)[0]
      useWorkflowRegistry.setState({ activeWorkflowId: firstWorkflowId })
      logger.info(`Set first workflow as active: ${firstWorkflowId}`)
    }

    logger.info(
      `Successfully loaded ${Object.keys(registryWorkflows).length} workflows from database`
    )
  } catch (error) {
    logger.error('Error fetching workflows from DB:', error)
    useWorkflowRegistry.setState({
      isLoading: false,
      error: `Failed to load workflows: ${error instanceof Error ? error.message : 'Unknown error'}`,
    })
    // Re-throw to allow caller to handle the error appropriately
    throw error
  } finally {
    isFetching = false
  }
}

/**
 * Fetch a single workflow state from the database
 */
export async function fetchWorkflowStateFromDB(workflowId: string): Promise<any | null> {
  try {
    const response = await fetch(`/api/workflows/${workflowId}`, { method: 'GET' })

    if (!response.ok) {
      if (response.status === 404) {
        logger.warn(`Workflow ${workflowId} not found in database`)
        return null
      }
      throw new Error(`Failed to fetch workflow: ${response.statusText}`)
    }

    const { data } = await response.json()
    return data
  } catch (error) {
    logger.error(`Error fetching workflow ${workflowId} from DB:`, error)
    return null
  }
}

/**
 * Mark workflows as dirty for sync
 */
export function markWorkflowsDirty(): void {
  // Force a sync by clearing the last synced data hash
  lastSyncedData = ''
  logger.info('Workflows marked as dirty')
}<|MERGE_RESOLUTION|>--- conflicted
+++ resolved
@@ -208,18 +208,12 @@
         color,
         state,
         createdAt,
-<<<<<<< HEAD
         templatesData,
-        workspaceId, // Extract workspaceId
-        folderId, // Extract folderId
-=======
-        marketplaceData,
         workspaceId,
         folderId,
         isDeployed,
         deployedAt,
         apiKey,
->>>>>>> b67b0f16
       } = workflow
 
       // Skip if workflow doesn't belong to active workspace
