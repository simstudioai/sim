/**
 * Comprehensive provider definitions - Single source of truth
 * This file contains all provider and model information including:
 * - Model lists
 * - Pricing information
 * - Model capabilities (temperature support, etc.)
 * - Provider configurations
 */

import type React from 'react'
import {
  AnthropicIcon,
  AzureIcon,
  CerebrasIcon,
  DeepseekIcon,
  GeminiIcon,
  GroqIcon,
  MistralIcon,
  OllamaIcon,
  OpenAIIcon,
  OpenRouterIcon,
  SambaNovaIcon,
  VllmIcon,
  xAIIcon,
} from '@/components/icons'

export interface ModelPricing {
  input: number // Per 1M tokens
  cachedInput?: number // Per 1M tokens (if supported)
  output: number // Per 1M tokens
  updatedAt: string
}

export interface ModelCapabilities {
  temperature?: {
    min: number
    max: number
  }
  toolUsageControl?: boolean
  computerUse?: boolean
  reasoningEffort?: {
    values: string[]
  }
  verbosity?: {
    values: string[]
  }
}

export interface ModelDefinition {
  id: string
  pricing: ModelPricing
  capabilities: ModelCapabilities
  contextWindow?: number // Maximum context window in tokens (may be undefined for dynamic providers)
}

export interface ProviderDefinition {
  id: string
  name: string
  description: string
  models: ModelDefinition[]
  defaultModel: string
  modelPatterns?: RegExp[]
  icon?: React.ComponentType<{ className?: string }>
  capabilities?: ModelCapabilities
  // Indicates whether reliable context window information is available for this provider's models
  contextInformationAvailable?: boolean
}

/**
 * Comprehensive provider definitions, single source of truth
 */
export const PROVIDER_DEFINITIONS: Record<string, ProviderDefinition> = {
  openrouter: {
    id: 'openrouter',
    name: 'OpenRouter',
    description: 'Unified access to many models via OpenRouter',
    defaultModel: '',
    modelPatterns: [/^openrouter\//],
    icon: OpenRouterIcon,
    capabilities: {
      temperature: { min: 0, max: 2 },
      toolUsageControl: true,
    },
    contextInformationAvailable: false,
    models: [],
  },
  vllm: {
    id: 'vllm',
    name: 'vLLM',
    icon: VllmIcon,
    description: 'Self-hosted vLLM with an OpenAI-compatible API',
    defaultModel: 'vllm/generic',
    modelPatterns: [/^vllm\//],
    capabilities: {
      temperature: { min: 0, max: 2 },
      toolUsageControl: true,
    },
    models: [],
  },
  openai: {
    id: 'openai',
    name: 'OpenAI',
    description: "OpenAI's models",
    defaultModel: 'gpt-4o',
    modelPatterns: [/^gpt/, /^o1/, /^text-embedding/],
    icon: OpenAIIcon,
    capabilities: {
      toolUsageControl: true,
    },
    models: [
      {
        id: 'gpt-4o',
        pricing: {
          input: 2.5,
          cachedInput: 1.25,
          output: 10.0,
          updatedAt: '2025-06-17',
        },
        capabilities: {
          temperature: { min: 0, max: 2 },
        },
        contextWindow: 128000,
      },
      {
        id: 'gpt-5.1',
        pricing: {
          input: 1.25,
          cachedInput: 0.125,
          output: 10.0,
          updatedAt: '2025-11-14',
        },
        capabilities: {
          reasoningEffort: {
            values: ['none', 'low', 'medium', 'high'],
          },
          verbosity: {
            values: ['low', 'medium', 'high'],
          },
        },
        contextWindow: 400000,
      },
      // {
      //   id: 'gpt-5.1-mini',
      //   pricing: {
      //     input: 0.25,
      //     cachedInput: 0.025,
      //     output: 2.0,
      //     updatedAt: '2025-11-14',
      //   },
      //   capabilities: {
      //     reasoningEffort: {
      //       values: ['none', 'low', 'medium', 'high'],
      //     },
      //     verbosity: {
      //       values: ['low', 'medium', 'high'],
      //     },
      //   },
      //   contextWindow: 400000,
      // },
      // {
      //   id: 'gpt-5.1-nano',
      //   pricing: {
      //     input: 0.05,
      //     cachedInput: 0.005,
      //     output: 0.4,
      //     updatedAt: '2025-11-14',
      //   },
      //   capabilities: {
      //     reasoningEffort: {
      //       values: ['none', 'low', 'medium', 'high'],
      //     },
      //     verbosity: {
      //       values: ['low', 'medium', 'high'],
      //     },
      //   },
      //   contextWindow: 400000,
      // },
      // {
      //   id: 'gpt-5.1-codex',
      //   pricing: {
      //     input: 1.25,
      //     cachedInput: 0.125,
      //     output: 10.0,
      //     updatedAt: '2025-11-14',
      //   },
      //   capabilities: {
      //     reasoningEffort: {
      //       values: ['none', 'medium', 'high'],
      //     },
      //     verbosity: {
      //       values: ['low', 'medium', 'high'],
      //     },
      //   },
      //   contextWindow: 400000,
      // },
      {
        id: 'gpt-5',
        pricing: {
          input: 1.25,
          cachedInput: 0.125,
          output: 10.0,
          updatedAt: '2025-08-07',
        },
        capabilities: {
          reasoningEffort: {
            values: ['minimal', 'low', 'medium', 'high'],
          },
          verbosity: {
            values: ['low', 'medium', 'high'],
          },
        },
        contextWindow: 400000,
      },
      {
        id: 'gpt-5-mini',
        pricing: {
          input: 0.25,
          cachedInput: 0.025,
          output: 2.0,
          updatedAt: '2025-08-07',
        },
        capabilities: {
          reasoningEffort: {
            values: ['minimal', 'low', 'medium', 'high'],
          },
          verbosity: {
            values: ['low', 'medium', 'high'],
          },
        },
        contextWindow: 400000,
      },
      {
        id: 'gpt-5-nano',
        pricing: {
          input: 0.05,
          cachedInput: 0.005,
          output: 0.4,
          updatedAt: '2025-08-07',
        },
        capabilities: {
          reasoningEffort: {
            values: ['minimal', 'low', 'medium', 'high'],
          },
          verbosity: {
            values: ['low', 'medium', 'high'],
          },
        },
        contextWindow: 400000,
      },
      {
        id: 'gpt-5-chat-latest',
        pricing: {
          input: 1.25,
          cachedInput: 0.125,
          output: 10.0,
          updatedAt: '2025-08-07',
        },
        capabilities: {},
        contextWindow: 400000,
      },
      {
        id: 'o1',
        pricing: {
          input: 15.0,
          cachedInput: 7.5,
          output: 60,
          updatedAt: '2025-06-17',
        },
        capabilities: {},
        contextWindow: 200000,
      },
      {
        id: 'o3',
        pricing: {
          input: 2,
          cachedInput: 0.5,
          output: 8,
          updatedAt: '2025-06-17',
        },
        capabilities: {},
        contextWindow: 128000,
      },
      {
        id: 'o4-mini',
        pricing: {
          input: 1.1,
          cachedInput: 0.275,
          output: 4.4,
          updatedAt: '2025-06-17',
        },
        capabilities: {},
        contextWindow: 128000,
      },
      {
        id: 'gpt-4.1',
        pricing: {
          input: 2.0,
          cachedInput: 0.5,
          output: 8.0,
          updatedAt: '2025-06-17',
        },
        capabilities: {
          temperature: { min: 0, max: 2 },
        },
        contextWindow: 1000000,
      },
      {
        id: 'gpt-4.1-nano',
        pricing: {
          input: 0.1,
          cachedInput: 0.025,
          output: 0.4,
          updatedAt: '2025-06-17',
        },
        capabilities: {
          temperature: { min: 0, max: 2 },
        },
        contextWindow: 1000000,
      },
      {
        id: 'gpt-4.1-mini',
        pricing: {
          input: 0.4,
          cachedInput: 0.1,
          output: 1.6,
          updatedAt: '2025-06-17',
        },
        capabilities: {
          temperature: { min: 0, max: 2 },
        },
        contextWindow: 1000000,
      },
    ],
  },
  'azure-openai': {
    id: 'azure-openai',
    name: 'Azure OpenAI',
    description: 'Microsoft Azure OpenAI Service models',
    defaultModel: 'azure/gpt-4o',
    modelPatterns: [/^azure\//],
    capabilities: {
      toolUsageControl: true,
    },
    icon: AzureIcon,
    models: [
<<<<<<< HEAD
      // {
      //   id: 'azure/gpt-4o',
      //   pricing: {
      //     input: 2.5,
      //     cachedInput: 1.25,
      //     output: 10.0,
      //     updatedAt: '2025-06-15',
      //   },
      //   capabilities: {
      //     temperature: { min: 0, max: 2 },
      //   },
      //   contextWindow: 128000,
      // },
      // {
      //   id: 'azure/gpt-5.1',
      //   pricing: {
      //     input: 1.25,
      //     cachedInput: 0.125,
      //     output: 10.0,
      //     updatedAt: '2025-11-14',
      //   },
      //   capabilities: {
      //     reasoningEffort: {
      //       values: ['none', 'low', 'medium', 'high'],
      //     },
      //     verbosity: {
      //       values: ['low', 'medium', 'high'],
      //     },
      //   },
      //   contextWindow: 400000,
      // },
      // {
      //   id: 'azure/gpt-5.1-mini',
      //   pricing: {
      //     input: 0.25,
      //     cachedInput: 0.025,
      //     output: 2.0,
      //     updatedAt: '2025-11-14',
      //   },
      //   capabilities: {
      //     reasoningEffort: {
      //       values: ['none', 'low', 'medium', 'high'],
      //     },
      //     verbosity: {
      //       values: ['low', 'medium', 'high'],
      //     },
      //   },
      //   contextWindow: 400000,
      // },
      // {
      //   id: 'azure/gpt-5.1-nano',
      //   pricing: {
      //     input: 0.05,
      //     cachedInput: 0.005,
      //     output: 0.4,
      //     updatedAt: '2025-11-14',
      //   },
      //   capabilities: {
      //     reasoningEffort: {
      //       values: ['none', 'low', 'medium', 'high'],
      //     },
      //     verbosity: {
      //       values: ['low', 'medium', 'high'],
      //     },
      //   },
      //   contextWindow: 400000,
      // },
      // {
      //   id: 'azure/gpt-5.1-codex',
      //   pricing: {
      //     input: 1.25,
      //     cachedInput: 0.125,
      //     output: 10.0,
      //     updatedAt: '2025-11-14',
      //   },
      //   capabilities: {
      //     reasoningEffort: {
      //       values: ['none', 'medium', 'high'],
      //     },
      //     verbosity: {
      //       values: ['low', 'medium', 'high'],
      //     },
      //   },
      //   contextWindow: 400000,
      // },
      // {
      //   id: 'azure/gpt-5',
      //   pricing: {
      //     input: 1.25,
      //     cachedInput: 0.125,
      //     output: 10.0,
      //     updatedAt: '2025-08-07',
      //   },
      //   capabilities: {
      //     reasoningEffort: {
      //       values: ['minimal', 'low', 'medium', 'high'],
      //     },
      //     verbosity: {
      //       values: ['low', 'medium', 'high'],
      //     },
      //   },
      //   contextWindow: 400000,
      // },
      // {
      //   id: 'azure/gpt-5-mini',
      //   pricing: {
      //     input: 0.25,
      //     cachedInput: 0.025,
      //     output: 2.0,
      //     updatedAt: '2025-08-07',
      //   },
      //   capabilities: {
      //     reasoningEffort: {
      //       values: ['minimal', 'low', 'medium', 'high'],
      //     },
      //     verbosity: {
      //       values: ['low', 'medium', 'high'],
      //     },
      //   },
      //   contextWindow: 400000,
      // },
      // {
      //   id: 'azure/gpt-5-nano',
      //   pricing: {
      //     input: 0.05,
      //     cachedInput: 0.005,
      //     output: 0.4,
      //     updatedAt: '2025-08-07',
      //   },
      //   capabilities: {
      //     reasoningEffort: {
      //       values: ['minimal', 'low', 'medium', 'high'],
      //     },
      //     verbosity: {
      //       values: ['low', 'medium', 'high'],
      //     },
      //   },
      //   contextWindow: 400000,
      // },
      // {
      //   id: 'azure/gpt-5-chat-latest',
      //   pricing: {
      //     input: 1.25,
      //     cachedInput: 0.125,
      //     output: 10.0,
      //     updatedAt: '2025-08-07',
      //   },
      //   capabilities: {},
      //   contextWindow: 400000,
      // },
      // {
      //   id: 'azure/o3',
      //   pricing: {
      //     input: 10,
      //     cachedInput: 2.5,
      //     output: 40,
      //     updatedAt: '2025-06-15',
      //   },
      //   capabilities: {},
      //   contextWindow: 128000,
      // },
      // {
      //   id: 'azure/o4-mini',
      //   pricing: {
      //     input: 1.1,
      //     cachedInput: 0.275,
      //     output: 4.4,
      //     updatedAt: '2025-06-15',
      //   },
      //   capabilities: {},
      //   contextWindow: 128000,
      // },
      // {
      //   id: 'azure/gpt-4.1',
      //   pricing: {
      //     input: 2.0,
      //     cachedInput: 0.5,
      //     output: 8.0,
      //     updatedAt: '2025-06-15',
      //   },
      //   capabilities: {},
      //   contextWindow: 1000000,
      // },
      // {
      //   id: 'azure/model-router',
      //   pricing: {
      //     input: 2.0,
      //     cachedInput: 0.5,
      //     output: 8.0,
      //     updatedAt: '2025-06-15',
      //   },
      //   capabilities: {},
      //   contextWindow: 1000000,
      // },
=======
      {
        id: 'azure/gpt-4o',
        pricing: {
          input: 2.5,
          cachedInput: 1.25,
          output: 10.0,
          updatedAt: '2025-06-15',
        },
        capabilities: {
          temperature: { min: 0, max: 2 },
        },
        contextWindow: 128000,
      },
      {
        id: 'azure/gpt-5.1',
        pricing: {
          input: 1.25,
          cachedInput: 0.125,
          output: 10.0,
          updatedAt: '2025-11-14',
        },
        capabilities: {
          reasoningEffort: {
            values: ['none', 'low', 'medium', 'high'],
          },
          verbosity: {
            values: ['low', 'medium', 'high'],
          },
        },
        contextWindow: 400000,
      },
      {
        id: 'azure/gpt-5.1-mini',
        pricing: {
          input: 0.25,
          cachedInput: 0.025,
          output: 2.0,
          updatedAt: '2025-11-14',
        },
        capabilities: {
          reasoningEffort: {
            values: ['none', 'low', 'medium', 'high'],
          },
          verbosity: {
            values: ['low', 'medium', 'high'],
          },
        },
        contextWindow: 400000,
      },
      {
        id: 'azure/gpt-5.1-nano',
        pricing: {
          input: 0.05,
          cachedInput: 0.005,
          output: 0.4,
          updatedAt: '2025-11-14',
        },
        capabilities: {
          reasoningEffort: {
            values: ['none', 'low', 'medium', 'high'],
          },
          verbosity: {
            values: ['low', 'medium', 'high'],
          },
        },
        contextWindow: 400000,
      },
      {
        id: 'azure/gpt-5.1-codex',
        pricing: {
          input: 1.25,
          cachedInput: 0.125,
          output: 10.0,
          updatedAt: '2025-11-14',
        },
        capabilities: {
          reasoningEffort: {
            values: ['none', 'medium', 'high'],
          },
          verbosity: {
            values: ['low', 'medium', 'high'],
          },
        },
        contextWindow: 400000,
      },
      {
        id: 'azure/gpt-5',
        pricing: {
          input: 1.25,
          cachedInput: 0.125,
          output: 10.0,
          updatedAt: '2025-08-07',
        },
        capabilities: {
          reasoningEffort: {
            values: ['minimal', 'low', 'medium', 'high'],
          },
          verbosity: {
            values: ['low', 'medium', 'high'],
          },
        },
        contextWindow: 400000,
      },
      {
        id: 'azure/gpt-5-mini',
        pricing: {
          input: 0.25,
          cachedInput: 0.025,
          output: 2.0,
          updatedAt: '2025-08-07',
        },
        capabilities: {
          reasoningEffort: {
            values: ['minimal', 'low', 'medium', 'high'],
          },
          verbosity: {
            values: ['low', 'medium', 'high'],
          },
        },
        contextWindow: 400000,
      },
      {
        id: 'azure/gpt-5-nano',
        pricing: {
          input: 0.05,
          cachedInput: 0.005,
          output: 0.4,
          updatedAt: '2025-08-07',
        },
        capabilities: {
          reasoningEffort: {
            values: ['minimal', 'low', 'medium', 'high'],
          },
          verbosity: {
            values: ['low', 'medium', 'high'],
          },
        },
        contextWindow: 400000,
      },
      {
        id: 'azure/gpt-5-chat-latest',
        pricing: {
          input: 1.25,
          cachedInput: 0.125,
          output: 10.0,
          updatedAt: '2025-08-07',
        },
        capabilities: {},
        contextWindow: 400000,
      },
      {
        id: 'azure/o3',
        pricing: {
          input: 10,
          cachedInput: 2.5,
          output: 40,
          updatedAt: '2025-06-15',
        },
        capabilities: {},
        contextWindow: 128000,
      },
      {
        id: 'azure/o4-mini',
        pricing: {
          input: 1.1,
          cachedInput: 0.275,
          output: 4.4,
          updatedAt: '2025-06-15',
        },
        capabilities: {},
        contextWindow: 128000,
      },
      {
        id: 'azure/gpt-4.1',
        pricing: {
          input: 2.0,
          cachedInput: 0.5,
          output: 8.0,
          updatedAt: '2025-06-15',
        },
        capabilities: {},
        contextWindow: 1000000,
      },
      {
        id: 'azure/model-router',
        pricing: {
          input: 2.0,
          cachedInput: 0.5,
          output: 8.0,
          updatedAt: '2025-06-15',
        },
        capabilities: {},
        contextWindow: 1000000,
      },
    ],
  },
  anthropic: {
    id: 'anthropic',
    name: 'Anthropic',
    description: "Anthropic's Claude models",
    defaultModel: 'claude-sonnet-4-5',
    modelPatterns: [/^claude/],
    icon: AnthropicIcon,
    capabilities: {
      toolUsageControl: true,
    },
    models: [
      {
        id: 'claude-haiku-4-5',
        pricing: {
          input: 1.0,
          cachedInput: 0.5,
          output: 5.0,
          updatedAt: '2025-10-11',
        },
        capabilities: {
          temperature: { min: 0, max: 1 },
        },
        contextWindow: 200000,
      },
      {
        id: 'claude-sonnet-4-5',
        pricing: {
          input: 3.0,
          cachedInput: 1.5,
          output: 15.0,
          updatedAt: '2025-10-11',
        },
        capabilities: {
          temperature: { min: 0, max: 1 },
        },
        contextWindow: 200000,
      },
      {
        id: 'claude-sonnet-4-0',
        pricing: {
          input: 3.0,
          cachedInput: 1.5,
          output: 15.0,
          updatedAt: '2025-06-17',
        },
        capabilities: {
          temperature: { min: 0, max: 1 },
        },
        contextWindow: 200000,
      },
      {
        id: 'claude-opus-4-5',
        pricing: {
          input: 5.0,
          cachedInput: 0.5,
          output: 25.0,
          updatedAt: '2025-11-24',
        },
        capabilities: {
          temperature: { min: 0, max: 1 },
        },
        contextWindow: 200000,
      },
      {
        id: 'claude-opus-4-1',
        pricing: {
          input: 15.0,
          cachedInput: 7.5,
          output: 75.0,
          updatedAt: '2025-10-11',
        },
        capabilities: {
          temperature: { min: 0, max: 1 },
        },
        contextWindow: 200000,
      },
      {
        id: 'claude-opus-4-0',
        pricing: {
          input: 15.0,
          cachedInput: 7.5,
          output: 75.0,
          updatedAt: '2025-06-17',
        },
        capabilities: {
          temperature: { min: 0, max: 1 },
        },
        contextWindow: 200000,
      },
      {
        id: 'claude-3-7-sonnet-latest',
        pricing: {
          input: 3.0,
          cachedInput: 1.5,
          output: 15.0,
          updatedAt: '2025-06-17',
        },
        capabilities: {
          temperature: { min: 0, max: 1 },
          computerUse: true,
        },
        contextWindow: 200000,
      },
      {
        id: 'claude-3-5-sonnet-latest',
        pricing: {
          input: 3.0,
          cachedInput: 1.5,
          output: 15.0,
          updatedAt: '2025-06-17',
        },
        capabilities: {
          temperature: { min: 0, max: 1 },
          computerUse: true,
        },
        contextWindow: 200000,
      },
    ],
  },
  google: {
    id: 'google',
    name: 'Google',
    description: "Google's Gemini models",
    defaultModel: 'gemini-2.5-pro',
    modelPatterns: [/^gemini/],
    capabilities: {
      toolUsageControl: true,
    },
    icon: GeminiIcon,
    models: [
      {
        id: 'gemini-3-pro-preview',
        pricing: {
          input: 2.0,
          cachedInput: 1.0,
          output: 12.0,
          updatedAt: '2025-11-18',
        },
        capabilities: {
          temperature: { min: 0, max: 2 },
        },
        contextWindow: 1000000,
      },
      {
        id: 'gemini-2.5-pro',
        pricing: {
          input: 1.25,
          cachedInput: 0.125,
          output: 10.0,
          updatedAt: '2025-12-02',
        },
        capabilities: {
          temperature: { min: 0, max: 2 },
        },
        contextWindow: 1048576,
      },
      {
        id: 'gemini-2.5-flash',
        pricing: {
          input: 0.3,
          cachedInput: 0.03,
          output: 2.5,
          updatedAt: '2025-12-02',
        },
        capabilities: {
          temperature: { min: 0, max: 2 },
        },
        contextWindow: 1048576,
      },
      {
        id: 'gemini-2.5-flash-lite',
        pricing: {
          input: 0.1,
          cachedInput: 0.01,
          output: 0.4,
          updatedAt: '2025-12-02',
        },
        capabilities: {
          temperature: { min: 0, max: 2 },
        },
        contextWindow: 1048576,
      },
    ],
  },
  deepseek: {
    id: 'deepseek',
    name: 'Deepseek',
    description: "Deepseek's chat models",
    defaultModel: 'deepseek-chat',
    modelPatterns: [],
    icon: DeepseekIcon,
    capabilities: {
      toolUsageControl: true,
    },
    models: [
      {
        id: 'deepseek-chat',
        pricing: {
          input: 0.75,
          cachedInput: 0.4,
          output: 1.0,
          updatedAt: '2025-03-21',
        },
        capabilities: {},
        contextWindow: 128000,
      },
      {
        id: 'deepseek-v3',
        pricing: {
          input: 0.75,
          cachedInput: 0.4,
          output: 1.0,
          updatedAt: '2025-03-21',
        },
        capabilities: {
          temperature: { min: 0, max: 2 },
        },
        contextWindow: 128000,
      },
      {
        id: 'deepseek-r1',
        pricing: {
          input: 1.0,
          cachedInput: 0.5,
          output: 1.5,
          updatedAt: '2025-03-21',
        },
        capabilities: {},
        contextWindow: 128000,
      },
    ],
  },
  xai: {
    id: 'xai',
    name: 'xAI',
    description: "xAI's Grok models",
    defaultModel: 'grok-4-latest',
    modelPatterns: [/^grok/],
    icon: xAIIcon,
    capabilities: {
      toolUsageControl: true,
    },
    models: [
      {
        id: 'grok-4-latest',
        pricing: {
          input: 3.0,
          cachedInput: 0.75,
          output: 15.0,
          updatedAt: '2025-12-02',
        },
        capabilities: {
          temperature: { min: 0, max: 1 },
        },
        contextWindow: 256000,
      },
      {
        id: 'grok-4-0709',
        pricing: {
          input: 3.0,
          cachedInput: 0.75,
          output: 15.0,
          updatedAt: '2025-12-02',
        },
        capabilities: {
          temperature: { min: 0, max: 1 },
        },
        contextWindow: 256000,
      },
      {
        id: 'grok-4-1-fast-reasoning',
        pricing: {
          input: 0.2,
          cachedInput: 0.05,
          output: 0.5,
          updatedAt: '2025-12-02',
        },
        capabilities: {
          temperature: { min: 0, max: 1 },
        },
        contextWindow: 2000000,
      },
      {
        id: 'grok-4-1-fast-non-reasoning',
        pricing: {
          input: 0.2,
          cachedInput: 0.05,
          output: 0.5,
          updatedAt: '2025-12-02',
        },
        capabilities: {
          temperature: { min: 0, max: 1 },
        },
        contextWindow: 2000000,
      },
      {
        id: 'grok-4-fast-reasoning',
        pricing: {
          input: 0.2,
          cachedInput: 0.25,
          output: 0.5,
          updatedAt: '2025-10-11',
        },
        capabilities: {
          temperature: { min: 0, max: 1 },
        },
        contextWindow: 2000000,
      },
      {
        id: 'grok-4-fast-non-reasoning',
        pricing: {
          input: 0.2,
          cachedInput: 0.25,
          output: 0.5,
          updatedAt: '2025-10-11',
        },
        capabilities: {
          temperature: { min: 0, max: 1 },
        },
        contextWindow: 2000000,
      },
      {
        id: 'grok-code-fast-1',
        pricing: {
          input: 0.2,
          cachedInput: 0.25,
          output: 1.5,
          updatedAt: '2025-10-11',
        },
        capabilities: {
          temperature: { min: 0, max: 1 },
        },
        contextWindow: 256000,
      },
      {
        id: 'grok-3-latest',
        pricing: {
          input: 3.0,
          cachedInput: 1.5,
          output: 15.0,
          updatedAt: '2025-04-17',
        },
        capabilities: {
          temperature: { min: 0, max: 1 },
        },
        contextWindow: 131072,
      },
      {
        id: 'grok-3-fast-latest',
        pricing: {
          input: 5.0,
          cachedInput: 2.5,
          output: 25.0,
          updatedAt: '2025-04-17',
        },
        capabilities: {
          temperature: { min: 0, max: 1 },
        },
        contextWindow: 131072,
      },
    ],
  },
  cerebras: {
    id: 'cerebras',
    name: 'Cerebras',
    description: 'Cerebras Cloud LLMs',
    defaultModel: 'cerebras/llama-3.3-70b',
    modelPatterns: [/^cerebras/],
    icon: CerebrasIcon,
    capabilities: {
      toolUsageControl: true,
    },
    models: [
      {
        id: 'cerebras/llama-3.1-8b',
        pricing: {
          input: 0.1,
          output: 0.1,
          updatedAt: '2025-10-11',
        },
        capabilities: {},
        contextWindow: 32000,
      },
      {
        id: 'cerebras/llama-3.1-70b',
        pricing: {
          input: 0.6,
          output: 0.6,
          updatedAt: '2025-10-11',
        },
        capabilities: {},
        contextWindow: 128000,
      },
      {
        id: 'cerebras/llama-3.3-70b',
        pricing: {
          input: 0.6,
          output: 0.6,
          updatedAt: '2025-10-11',
        },
        capabilities: {},
        contextWindow: 128000,
      },
      {
        id: 'cerebras/llama-4-scout-17b-16e-instruct',
        pricing: {
          input: 0.11,
          output: 0.34,
          updatedAt: '2025-10-11',
        },
        capabilities: {},
        contextWindow: 10000000,
      },
>>>>>>> e157ce5f
    ],
  },
  anthropic: {
    id: 'anthropic',
    name: 'Anthropic',
    description: "Anthropic's Claude models",
    defaultModel: 'claude-sonnet-4-5',
    modelPatterns: [/^claude/],
    icon: AnthropicIcon,
    capabilities: {
      toolUsageControl: true,
    },
    models: [
      // {
      //   id: 'claude-haiku-4-5',
      //   pricing: {
      //     input: 1.0,
      //     cachedInput: 0.5,
      //     output: 5.0,
      //     updatedAt: '2025-10-11',
      //   },
      //   capabilities: {
      //     temperature: { min: 0, max: 1 },
      //   },
      //   contextWindow: 200000,
      // },
      // {
      //   id: 'claude-sonnet-4-5',
      //   pricing: {
      //     input: 3.0,
      //     cachedInput: 1.5,
      //     output: 15.0,
      //     updatedAt: '2025-10-11',
      //   },
      //   capabilities: {
      //     temperature: { min: 0, max: 1 },
      //   },
      //   contextWindow: 200000,
      // },
      {
        id: 'claude-sonnet-4-0',
        pricing: {
          input: 3.0,
          cachedInput: 1.5,
          output: 15.0,
          updatedAt: '2025-06-17',
        },
        capabilities: {
          temperature: { min: 0, max: 1 },
        },
        contextWindow: 200000,
      },
<<<<<<< HEAD
      // {
      //   id: 'claude-opus-4-5',
      //   pricing: {
      //     input: 5.0,
      //     cachedInput: 0.5,
      //     output: 25.0,
      //     updatedAt: '2025-11-24',
      //   },
      //   capabilities: {
      //     temperature: { min: 0, max: 1 },
      //   },
      //   contextWindow: 200000,
      // },
      // {
      //   id: 'claude-opus-4-1',
      //   pricing: {
      //     input: 15.0,
      //     cachedInput: 7.5,
      //     output: 75.0,
      //     updatedAt: '2025-10-11',
      //   },
      //   capabilities: {
      //     temperature: { min: 0, max: 1 },
      //   },
      //   contextWindow: 200000,
      // },
=======
    ],
  },
  mistral: {
    id: 'mistral',
    name: 'Mistral AI',
    description: "Mistral AI's language models",
    defaultModel: 'mistral-large-latest',
    modelPatterns: [
      /^mistral/,
      /^magistral/,
      /^open-mistral/,
      /^codestral/,
      /^ministral/,
      /^devstral/,
    ],
    icon: MistralIcon,
    capabilities: {
      toolUsageControl: true,
    },
    models: [
>>>>>>> e157ce5f
      {
        id: 'claude-opus-4-0',
        pricing: {
<<<<<<< HEAD
          input: 15.0,
          cachedInput: 7.5,
          output: 75.0,
          updatedAt: '2025-06-17',
=======
          input: 0.5,
          output: 1.5,
          updatedAt: '2025-12-02',
>>>>>>> e157ce5f
        },
        capabilities: {
          temperature: { min: 0, max: 1 },
        },
<<<<<<< HEAD
        contextWindow: 200000,
=======
        contextWindow: 256000,
      },
      {
        id: 'mistral-large-2512',
        pricing: {
          input: 0.5,
          output: 1.5,
          updatedAt: '2025-12-02',
        },
        capabilities: {
          temperature: { min: 0, max: 1 },
        },
        contextWindow: 256000,
>>>>>>> e157ce5f
      },
      {
        id: 'claude-3-7-sonnet-latest',
        pricing: {
          input: 3.0,
          cachedInput: 1.5,
          output: 15.0,
          updatedAt: '2025-06-17',
        },
        capabilities: {
          temperature: { min: 0, max: 1 },
          computerUse: true,
        },
        contextWindow: 200000,
      },
      {
        id: 'claude-3-5-sonnet-latest',
        pricing: {
          input: 3.0,
          cachedInput: 1.5,
          output: 15.0,
          updatedAt: '2025-06-17',
        },
        capabilities: {
          temperature: { min: 0, max: 1 },
          computerUse: true,
        },
        contextWindow: 200000,
      },
    ],
  },
  google: {
    id: 'google',
    name: 'Google',
    description: "Google's Gemini models",
    defaultModel: 'gemini-2.5-pro',
    modelPatterns: [/^gemini/],
    capabilities: {
      toolUsageControl: true,
    },
    icon: GeminiIcon,
    models: [
      {
        id: 'gemini-3-pro-preview',
        pricing: {
          input: 2.0,
<<<<<<< HEAD
          cachedInput: 1.0,
          output: 12.0,
          updatedAt: '2025-11-18',
=======
          output: 5.0,
          updatedAt: '2025-12-02',
        },
        capabilities: {
          temperature: { min: 0, max: 1 },
        },
        contextWindow: 128000,
      },
      {
        id: 'magistral-small-latest',
        pricing: {
          input: 0.5,
          output: 1.5,
          updatedAt: '2025-12-02',
        },
        capabilities: {
          temperature: { min: 0, max: 1 },
        },
        contextWindow: 128000,
      },
      {
        id: 'magistral-small-2509',
        pricing: {
          input: 0.5,
          output: 1.5,
          updatedAt: '2025-12-02',
>>>>>>> e157ce5f
        },
        capabilities: {
          temperature: { min: 0, max: 2 },
        },
        contextWindow: 1000000,
      },
      {
        id: 'gemini-2.5-pro',
        pricing: {
<<<<<<< HEAD
          input: 0.15,
          cachedInput: 0.075,
          output: 0.6,
          updatedAt: '2025-06-17',
=======
          input: 0.4,
          output: 2.0,
          updatedAt: '2025-12-02',
>>>>>>> e157ce5f
        },
        capabilities: {
          temperature: { min: 0, max: 2 },
        },
        contextWindow: 1048576,
      },
      {
        id: 'gemini-2.5-flash',
        pricing: {
          input: 0.15,
          cachedInput: 0.075,
          output: 0.6,
          updatedAt: '2025-06-17',
        },
        capabilities: {
          temperature: { min: 0, max: 2 },
        },
        contextWindow: 1048576,
      },
    ],
  },
  deepseek: {
    id: 'deepseek',
    name: 'Deepseek',
    description: "Deepseek's chat models",
    defaultModel: 'deepseek-chat',
    modelPatterns: [],
    icon: DeepseekIcon,
    capabilities: {
      toolUsageControl: true,
    },
    models: [
      // {
      //   id: 'deepseek-chat',
      //   pricing: {
      //     input: 0.75,
      //     cachedInput: 0.4,
      //     output: 1.0,
      //     updatedAt: '2025-03-21',
      //   },
      //   capabilities: {},
      //   contextWindow: 128000,
      // },
      // {
      //   id: 'deepseek-v3',
      //   pricing: {
      //     input: 0.75,
      //     cachedInput: 0.4,
      //     output: 1.0,
      //     updatedAt: '2025-03-21',
      //   },
      //   capabilities: {
      //     temperature: { min: 0, max: 2 },
      //   },
      //   contextWindow: 128000,
      // },
      // {
      //   id: 'deepseek-r1',
      //   pricing: {
      //     input: 1.0,
      //     cachedInput: 0.5,
      //     output: 1.5,
      //     updatedAt: '2025-03-21',
      //   },
      //   capabilities: {},
      //   contextWindow: 128000,
      // },
    ],
  },
  xai: {
    id: 'xai',
    name: 'xAI',
    description: "xAI's Grok models",
    defaultModel: 'grok-4-latest',
    modelPatterns: [/^grok/],
    icon: xAIIcon,
    capabilities: {
      toolUsageControl: true,
    },
    models: [
      {
<<<<<<< HEAD
        id: 'grok-4-latest',
        pricing: {
          input: 3.0,
          cachedInput: 1.5,
          output: 15.0,
          updatedAt: '2025-10-11',
=======
        id: 'mistral-medium-2505',
        pricing: {
          input: 0.4,
          output: 2.0,
          updatedAt: '2025-05-07',
        },
        capabilities: {
          temperature: { min: 0, max: 1 },
        },
        contextWindow: 128000,
      },
      {
        id: 'mistral-small-latest',
        pricing: {
          input: 0.1,
          output: 0.3,
          updatedAt: '2025-12-02',
>>>>>>> e157ce5f
        },
        capabilities: {
          temperature: { min: 0, max: 1 },
        },
        contextWindow: 256000,
      },
      {
        id: 'grok-4-fast-reasoning',
        pricing: {
<<<<<<< HEAD
          input: 0.2,
          cachedInput: 0.25,
          output: 0.5,
          updatedAt: '2025-10-11',
=======
          input: 0.1,
          output: 0.3,
          updatedAt: '2025-12-02',
>>>>>>> e157ce5f
        },
        capabilities: {
          temperature: { min: 0, max: 1 },
        },
        contextWindow: 2000000,
      },
      {
        id: 'grok-4-fast-non-reasoning',
        pricing: {
          input: 0.2,
          cachedInput: 0.25,
          output: 0.5,
          updatedAt: '2025-10-11',
        },
        capabilities: {
          temperature: { min: 0, max: 1 },
        },
        contextWindow: 2000000,
      },
      // {
      //   id: 'grok-code-fast-1',
      //   pricing: {
      //     input: 0.2,
      //     cachedInput: 0.25,
      //     output: 1.5,
      //     updatedAt: '2025-10-11',
      //   },
      //   capabilities: {
      //     temperature: { min: 0, max: 1 },
      //   },
      //   contextWindow: 256000,
      // },
      {
        id: 'grok-3-latest',
        pricing: {
          input: 3.0,
          cachedInput: 1.5,
          output: 15.0,
          updatedAt: '2025-04-17',
        },
        capabilities: {
          temperature: { min: 0, max: 1 },
        },
        contextWindow: 131072,
      },
      {
        id: 'grok-3-fast-latest',
        pricing: {
          input: 5.0,
          cachedInput: 2.5,
          output: 25.0,
          updatedAt: '2025-04-17',
        },
        capabilities: {
          temperature: { min: 0, max: 1 },
        },
        contextWindow: 131072,
      },
    ],
  },
  cerebras: {
    id: 'cerebras',
    name: 'Cerebras',
    description: 'Cerebras Cloud LLMs',
    defaultModel: 'cerebras/llama-3.3-70b',
    modelPatterns: [/^cerebras/],
    icon: CerebrasIcon,
    capabilities: {
      toolUsageControl: true,
    },
    models: [
      {
<<<<<<< HEAD
        id: 'cerebras/llama-3.1-8b',
=======
        id: 'devstral-small-latest',
>>>>>>> e157ce5f
        pricing: {
          input: 0.1,
          output: 0.3,
          updatedAt: '2025-12-02',
        },
        capabilities: {
          temperature: { min: 0, max: 1 },
        },
        contextWindow: 128000,
      },
      {
        id: 'devstral-small-2507',
        pricing: {
          input: 0.1,
          output: 0.3,
          updatedAt: '2025-07-10',
        },
        capabilities: {},
        contextWindow: 32000,
      },
      {
        id: 'cerebras/llama-3.1-70b',
        pricing: {
          input: 0.6,
          output: 0.6,
          updatedAt: '2025-10-11',
        },
        capabilities: {},
        contextWindow: 128000,
      },
      {
<<<<<<< HEAD
        id: 'cerebras/llama-3.3-70b',
        pricing: {
          input: 0.6,
          output: 0.6,
          updatedAt: '2025-10-11',
=======
        id: 'devstral-medium-2507',
        pricing: {
          input: 0.5,
          output: 1.5,
          updatedAt: '2025-07-10',
        },
        capabilities: {
          temperature: { min: 0, max: 1 },
        },
        contextWindow: 128000,
      },
      {
        id: 'ministral-14b-latest',
        pricing: {
          input: 0.2,
          output: 0.2,
          updatedAt: '2025-12-02',
        },
        capabilities: {
          temperature: { min: 0, max: 1 },
        },
        contextWindow: 256000,
      },
      {
        id: 'ministral-14b-2512',
        pricing: {
          input: 0.2,
          output: 0.2,
          updatedAt: '2025-12-02',
        },
        capabilities: {
          temperature: { min: 0, max: 1 },
        },
        contextWindow: 256000,
      },
      {
        id: 'ministral-8b-latest',
        pricing: {
          input: 0.15,
          output: 0.15,
          updatedAt: '2025-12-02',
        },
        capabilities: {
          temperature: { min: 0, max: 1 },
        },
        contextWindow: 256000,
      },
      {
        id: 'ministral-8b-2512',
        pricing: {
          input: 0.15,
          output: 0.15,
          updatedAt: '2025-12-02',
        },
        capabilities: {
          temperature: { min: 0, max: 1 },
        },
        contextWindow: 256000,
      },
      {
        id: 'ministral-8b-2410',
        pricing: {
          input: 0.1,
          output: 0.1,
          updatedAt: '2025-10-09',
>>>>>>> e157ce5f
        },
        capabilities: {},
        contextWindow: 128000,
      },
      {
        id: 'cerebras/llama-4-scout-17b-16e-instruct',
        pricing: {
<<<<<<< HEAD
          input: 0.11,
          output: 0.34,
          updatedAt: '2025-10-11',
=======
          input: 0.1,
          output: 0.1,
          updatedAt: '2025-12-02',
        },
        capabilities: {
          temperature: { min: 0, max: 1 },
        },
        contextWindow: 256000,
      },
      {
        id: 'ministral-3b-2512',
        pricing: {
          input: 0.1,
          output: 0.1,
          updatedAt: '2025-12-02',
        },
        capabilities: {
          temperature: { min: 0, max: 1 },
        },
        contextWindow: 256000,
      },
      {
        id: 'ministral-3b-2410',
        pricing: {
          input: 0.04,
          output: 0.04,
          updatedAt: '2025-10-09',
>>>>>>> e157ce5f
        },
        capabilities: {},
        contextWindow: 10000000,
      },
    ],
  },
  groq: {
    id: 'groq',
    name: 'Groq',
    description: "Groq's LLM models with high-performance inference",
    defaultModel: 'groq/llama-3.3-70b-versatile',
    modelPatterns: [/^groq/],
    icon: GroqIcon,
    capabilities: {
      toolUsageControl: true,
    },
    models: [
      // {
      //   id: 'groq/openai/gpt-oss-120b',
      //   pricing: {
      //     input: 0.15,
      //     output: 0.75,
      //     updatedAt: '2025-10-11',
      //   },
      //   capabilities: {},
      //   contextWindow: 131072,
      // },
      // {
      //   id: 'groq/openai/gpt-oss-20b',
      //   pricing: {
      //     input: 0.01,
      //     output: 0.25,
      //     updatedAt: '2025-10-11',
      //   },
      //   capabilities: {},
      //   contextWindow: 131072,
      // },
      // {
      //   id: 'groq/llama-3.1-8b-instant',
      //   pricing: {
      //     input: 0.05,
      //     output: 0.08,
      //     updatedAt: '2025-10-11',
      //   },
      //   capabilities: {},
      //   contextWindow: 131072,
      // },
      // {
      //   id: 'groq/llama-3.3-70b-versatile',
      //   pricing: {
      //     input: 0.59,
      //     output: 0.79,
      //     updatedAt: '2025-10-11',
      //   },
      //   capabilities: {},
      //   contextWindow: 131072,
      // },
      // {
      //   id: 'groq/llama-4-scout-17b-instruct',
      //   pricing: {
      //     input: 0.11,
      //     output: 0.34,
      //     updatedAt: '2025-10-11',
      //   },
      //   capabilities: {},
      //   contextWindow: 131072,
      // },
      // {
      //   id: 'groq/llama-4-maverick-17b-instruct',
      //   pricing: {
      //     input: 0.5,
      //     output: 0.77,
      //     updatedAt: '2025-10-11',
      //   },
      //   capabilities: {},
      //   contextWindow: 131072,
      // },
      // {
      //   id: 'groq/meta-llama/llama-4-maverick-17b-128e-instruct',
      //   pricing: {
      //     input: 0.5,
      //     output: 0.77,
      //     updatedAt: '2025-10-11',
      //   },
      //   capabilities: {},
      //   contextWindow: 131072,
      // },
      // {
      //   id: 'groq/gemma2-9b-it',
      //   pricing: {
      //     input: 0.04,
      //     output: 0.04,
      //     updatedAt: '2025-10-11',
      //   },
      //   capabilities: {},
      //   contextWindow: 8192,
      // },
      // {
      //   id: 'groq/deepseek-r1-distill-llama-70b',
      //   pricing: {
      //     input: 0.59,
      //     output: 0.79,
      //     updatedAt: '2025-10-11',
      //   },
      //   capabilities: {},
      //   contextWindow: 128000,
      // },
      // {
      //   id: 'groq/moonshotai/kimi-k2-instruct',
      //   pricing: {
      //     input: 1.0,
      //     output: 3.0,
      //     updatedAt: '2025-10-11',
      //   },
      //   capabilities: {},
      //   contextWindow: 131072,
      // },
      // {
      //   id: 'groq/meta-llama/llama-guard-4-12b',
      //   pricing: {
      //     input: 0.2,
      //     output: 0.2,
      //     updatedAt: '2025-10-11',
      //   },
      //   capabilities: {},
      //   contextWindow: 131072,
      // },
    ],
  },
  mistral: {
    id: 'mistral',
    name: 'Mistral AI',
    description: "Mistral AI's language models",
    defaultModel: 'mistral-large-latest',
    modelPatterns: [/^mistral/, /^magistral/, /^open-mistral/, /^codestral/, /^ministral/],
    icon: MistralIcon,
    capabilities: {
      toolUsageControl: true,
    },
    models: [
      // {
      //   id: 'mistral-large-latest',
      //   pricing: {
      //     input: 2.0,
      //     output: 6.0,
      //     updatedAt: '2025-10-11',
      //   },
      //   capabilities: {
      //     temperature: { min: 0, max: 1 },
      //   },
      //   contextWindow: 128000,
      // },
      // {
      //   id: 'mistral-large-2411',
      //   pricing: {
      //     input: 2.0,
      //     output: 6.0,
      //     updatedAt: '2025-10-11',
      //   },
      //   capabilities: {
      //     temperature: { min: 0, max: 1 },
      //   },
      //   contextWindow: 128000,
      // },
      // {
      //   id: 'magistral-medium-latest',
      //   pricing: {
      //     input: 2.0,
      //     output: 5.0,
      //     updatedAt: '2025-10-11',
      //   },
      //   capabilities: {
      //     temperature: { min: 0, max: 1 },
      //   },
      //   contextWindow: 128000,
      // },
      // {
      //   id: 'magistral-medium-2509',
      //   pricing: {
      //     input: 2.0,
      //     output: 5.0,
      //     updatedAt: '2025-10-11',
      //   },
      //   capabilities: {
      //     temperature: { min: 0, max: 1 },
      //   },
      //   contextWindow: 128000,
      // },
      // {
      //   id: 'mistral-medium-latest',
      //   pricing: {
      //     input: 0.4,
      //     output: 2.0,
      //     updatedAt: '2025-10-11',
      //   },
      //   capabilities: {
      //     temperature: { min: 0, max: 1 },
      //   },
      //   contextWindow: 128000,
      // },
      // {
      //   id: 'mistral-medium-2508',
      //   pricing: {
      //     input: 0.4,
      //     output: 2.0,
      //     updatedAt: '2025-10-11',
      //   },
      //   capabilities: {
      //     temperature: { min: 0, max: 1 },
      //   },
      //   contextWindow: 128000,
      // },
      // {
      //   id: 'mistral-small-latest',
      //   pricing: {
      //     input: 0.2,
      //     output: 0.6,
      //     updatedAt: '2025-10-11',
      //   },
      //   capabilities: {
      //     temperature: { min: 0, max: 1 },
      //   },
      //   contextWindow: 128000,
      // },
      // {
      //   id: 'mistral-small-2506',
      //   pricing: {
      //     input: 0.2,
      //     output: 0.6,
      //     updatedAt: '2025-10-11',
      //   },
      //   capabilities: {
      //     temperature: { min: 0, max: 1 },
      //   },
      //   contextWindow: 128000,
      // },
      // {
      //   id: 'open-mistral-nemo',
      //   pricing: {
      //     input: 0.15,
      //     output: 0.15,
      //     updatedAt: '2025-10-11',
      //   },
      //   capabilities: {
      //     temperature: { min: 0, max: 1 },
      //   },
      //   contextWindow: 128000,
      // },
      // {
      //   id: 'codestral-latest',
      //   pricing: {
      //     input: 0.3,
      //     output: 0.9,
      //     updatedAt: '2025-10-11',
      //   },
      //   capabilities: {
      //     temperature: { min: 0, max: 1 },
      //   },
      //   contextWindow: 256000,
      // },
      // {
      //   id: 'codestral-2508',
      //   pricing: {
      //     input: 0.3,
      //     output: 0.9,
      //     updatedAt: '2025-10-11',
      //   },
      //   capabilities: {
      //     temperature: { min: 0, max: 1 },
      //   },
      //   contextWindow: 256000,
      // },
      // {
      //   id: 'ministral-8b-latest',
      //   pricing: {
      //     input: 0.1,
      //     output: 0.1,
      //     updatedAt: '2025-10-11',
      //   },
      //   capabilities: {
      //     temperature: { min: 0, max: 1 },
      //   },
      //   contextWindow: 128000,
      // },
      // {
      //   id: 'ministral-8b-2410',
      //   pricing: {
      //     input: 0.1,
      //     output: 0.1,
      //     updatedAt: '2025-10-11',
      //   },
      //   capabilities: {
      //     temperature: { min: 0, max: 1 },
      //   },
      //   contextWindow: 128000,
      // },
      // {
      //   id: 'ministral-3b-latest',
      //   pricing: {
      //     input: 0.04,
      //     output: 0.04,
      //     updatedAt: '2025-10-11',
      //   },
      //   capabilities: {
      //     temperature: { min: 0, max: 1 },
      //   },
      //   contextWindow: 128000,
      // },
    ],
  },
  ollama: {
    id: 'ollama',
    name: 'Ollama',
    description: 'Local LLM models via Ollama',
    defaultModel: '',
    modelPatterns: [],
    icon: OllamaIcon,
    capabilities: {
      toolUsageControl: false, // Ollama does not support tool_choice parameter
    },
    contextInformationAvailable: false,
    models: [], // Populated dynamically
  },
  sambanova: {
    id: 'sambanova',
    name: 'SambaNova',
    description: "SambaNova's AI models",
    defaultModel: 'DeepSeek-V3.1',
    modelPatterns: [
      /^DeepSeek/,
      /^E5-/,
      /^gpt-oss/,
      /^Llama-/,
      /^Meta-Llama/,
      /^Qwen3/,
      /^Whisper/,
    ],
    icon: SambaNovaIcon,
    capabilities: {
      toolUsageControl: true,
    },
    models: [
      {
        id: 'DeepSeek-V3.1',
        pricing: {
          input: 0.3,
          output: 0.45,
          updatedAt: '2025-01-15',
        },
        capabilities: {
          temperature: { min: 0, max: 2 },
        },
      },
      {
        id: 'DeepSeek-R1-Distill-Llama-70B',
        pricing: { input: 0.07, output: 0.14, updatedAt: '2025-01-15' },
        capabilities: { temperature: { min: 0, max: 2 } },
      },
      {
        id: 'Meta-Llama-3.3-70B-Instruct',
        pricing: {
          input: 0.65,
          output: 0.65,
          updatedAt: '2025-01-15',
        },
        capabilities: {
          temperature: { min: 0, max: 2 },
        },
      },
    ],
  },
}

/**
 * Get all models for a specific provider
 */
export function getProviderModels(providerId: string): string[] {
  return PROVIDER_DEFINITIONS[providerId]?.models.map((m) => m.id) || []
}

/**
 * Get the default model for a specific provider
 */
export function getProviderDefaultModel(providerId: string): string {
  return PROVIDER_DEFINITIONS[providerId]?.defaultModel || ''
}

/**
 * Get pricing information for a specific model
 */
export function getModelPricing(modelId: string): ModelPricing | null {
  for (const provider of Object.values(PROVIDER_DEFINITIONS)) {
    const model = provider.models.find((m) => m.id.toLowerCase() === modelId.toLowerCase())
    if (model) {
      return model.pricing
    }
  }
  return null
}

/**
 * Get capabilities for a specific model
 */
export function getModelCapabilities(modelId: string): ModelCapabilities | null {
  for (const provider of Object.values(PROVIDER_DEFINITIONS)) {
    const model = provider.models.find((m) => m.id.toLowerCase() === modelId.toLowerCase())
    if (model) {
      // Merge provider capabilities with model capabilities, model takes precedence
      const capabilities: ModelCapabilities = { ...provider.capabilities, ...model.capabilities }
      return capabilities
    }
  }

  // If no model found, check for provider-level capabilities for dynamically fetched models
  for (const provider of Object.values(PROVIDER_DEFINITIONS)) {
    if (provider.modelPatterns) {
      for (const pattern of provider.modelPatterns) {
        if (pattern.test(modelId.toLowerCase())) {
          return provider.capabilities || null
        }
      }
    }
  }

  return null
}

/**
 * Get all models that support temperature
 */
export function getModelsWithTemperatureSupport(): string[] {
  const models: string[] = []
  for (const provider of Object.values(PROVIDER_DEFINITIONS)) {
    for (const model of provider.models) {
      if (model.capabilities.temperature) {
        models.push(model.id)
      }
    }
  }
  return models
}

/**
 * Get all models with temperature range 0-1
 */
export function getModelsWithTempRange01(): string[] {
  const models: string[] = []
  for (const provider of Object.values(PROVIDER_DEFINITIONS)) {
    for (const model of provider.models) {
      if (model.capabilities.temperature?.max === 1) {
        models.push(model.id)
      }
    }
  }
  return models
}

/**
 * Get all models with temperature range 0-2
 */
export function getModelsWithTempRange02(): string[] {
  const models: string[] = []
  for (const provider of Object.values(PROVIDER_DEFINITIONS)) {
    for (const model of provider.models) {
      if (model.capabilities.temperature?.max === 2) {
        models.push(model.id)
      }
    }
  }
  return models
}

/**
 * Get all providers that support tool usage control
 */
export function getProvidersWithToolUsageControl(): string[] {
  const providers: string[] = []
  for (const [providerId, provider] of Object.entries(PROVIDER_DEFINITIONS)) {
    if (provider.capabilities?.toolUsageControl) {
      providers.push(providerId)
    }
  }
  return providers
}

/**
 * Get all models that are hosted (don't require user API keys)
 */
export function getHostedModels(): string[] {
  // Currently, OpenAI and Anthropic models are hosted
  return [
    ...getProviderModels('openai'),
    ...getProviderModels('anthropic'),
    ...getProviderModels('sambanova'),
    ...getProviderModels('google'),
    ...getProviderModels('xai'),
  ]
}

/**
 * Get all computer use models
 */
export function getComputerUseModels(): string[] {
  const models: string[] = []
  for (const provider of Object.values(PROVIDER_DEFINITIONS)) {
    for (const model of provider.models) {
      if (model.capabilities.computerUse) {
        models.push(model.id)
      }
    }
  }
  return models
}

/**
 * Check if a model supports temperature
 */
export function supportsTemperature(modelId: string): boolean {
  const capabilities = getModelCapabilities(modelId)
  return !!capabilities?.temperature
}

/**
 * Get maximum temperature for a model
 */
export function getMaxTemperature(modelId: string): number | undefined {
  const capabilities = getModelCapabilities(modelId)
  return capabilities?.temperature?.max
}

/**
 * Check if a provider supports tool usage control
 */
export function supportsToolUsageControl(providerId: string): boolean {
  return getProvidersWithToolUsageControl().includes(providerId)
}

/**
 * Update Ollama models dynamically
 */
export function updateOllamaModels(models: string[]): void {
  PROVIDER_DEFINITIONS.ollama.models = models.map((modelId) => ({
    id: modelId,
    pricing: {
      input: 0,
      output: 0,
      updatedAt: new Date().toISOString().split('T')[0],
    },
    capabilities: {},
  }))
}

/**
 * Update vLLM models dynamically
 */
export function updateVLLMModels(models: string[]): void {
  PROVIDER_DEFINITIONS.vllm.models = models.map((modelId) => ({
    id: modelId,
    pricing: {
      input: 0,
      output: 0,
      updatedAt: new Date().toISOString().split('T')[0],
    },
    capabilities: {},
  }))
}

/**
 * Update OpenRouter models dynamically
 */
export function updateOpenRouterModels(models: string[]): void {
  PROVIDER_DEFINITIONS.openrouter.models = models.map((modelId) => ({
    id: modelId,
    pricing: {
      input: 0,
      output: 0,
      updatedAt: new Date().toISOString().split('T')[0],
    },
    capabilities: {},
  }))
}

/**
 * Embedding model pricing - separate from chat models
 */
export const EMBEDDING_MODEL_PRICING: Record<string, ModelPricing> = {
  'text-embedding-3-small': {
    input: 0.02, // $0.02 per 1M tokens
    output: 0.0,
    updatedAt: '2025-07-10',
  },
  'text-embedding-3-large': {
    input: 0.13, // $0.13 per 1M tokens
    output: 0.0,
    updatedAt: '2025-07-10',
  },
  'text-embedding-ada-002': {
    input: 0.1, // $0.1 per 1M tokens
    output: 0.0,
    updatedAt: '2025-07-10',
  },
}

/**
 * Get pricing for embedding models specifically
 */
export function getEmbeddingModelPricing(modelId: string): ModelPricing | null {
  return EMBEDDING_MODEL_PRICING[modelId] || null
}

/**
 * Get all models that support reasoning effort
 */
export function getModelsWithReasoningEffort(): string[] {
  const models: string[] = []
  for (const provider of Object.values(PROVIDER_DEFINITIONS)) {
    for (const model of provider.models) {
      if (model.capabilities.reasoningEffort) {
        models.push(model.id)
      }
    }
  }
  return models
}

/**
 * Get all models that support verbosity
 */
export function getModelsWithVerbosity(): string[] {
  const models: string[] = []
  for (const provider of Object.values(PROVIDER_DEFINITIONS)) {
    for (const model of provider.models) {
      if (model.capabilities.verbosity) {
        models.push(model.id)
      }
    }
  }
  return models
}<|MERGE_RESOLUTION|>--- conflicted
+++ resolved
@@ -343,7 +343,6 @@
     },
     icon: AzureIcon,
     models: [
-<<<<<<< HEAD
       // {
       //   id: 'azure/gpt-4o',
       //   pricing: {
@@ -538,201 +537,6 @@
       //   capabilities: {},
       //   contextWindow: 1000000,
       // },
-=======
-      {
-        id: 'azure/gpt-4o',
-        pricing: {
-          input: 2.5,
-          cachedInput: 1.25,
-          output: 10.0,
-          updatedAt: '2025-06-15',
-        },
-        capabilities: {
-          temperature: { min: 0, max: 2 },
-        },
-        contextWindow: 128000,
-      },
-      {
-        id: 'azure/gpt-5.1',
-        pricing: {
-          input: 1.25,
-          cachedInput: 0.125,
-          output: 10.0,
-          updatedAt: '2025-11-14',
-        },
-        capabilities: {
-          reasoningEffort: {
-            values: ['none', 'low', 'medium', 'high'],
-          },
-          verbosity: {
-            values: ['low', 'medium', 'high'],
-          },
-        },
-        contextWindow: 400000,
-      },
-      {
-        id: 'azure/gpt-5.1-mini',
-        pricing: {
-          input: 0.25,
-          cachedInput: 0.025,
-          output: 2.0,
-          updatedAt: '2025-11-14',
-        },
-        capabilities: {
-          reasoningEffort: {
-            values: ['none', 'low', 'medium', 'high'],
-          },
-          verbosity: {
-            values: ['low', 'medium', 'high'],
-          },
-        },
-        contextWindow: 400000,
-      },
-      {
-        id: 'azure/gpt-5.1-nano',
-        pricing: {
-          input: 0.05,
-          cachedInput: 0.005,
-          output: 0.4,
-          updatedAt: '2025-11-14',
-        },
-        capabilities: {
-          reasoningEffort: {
-            values: ['none', 'low', 'medium', 'high'],
-          },
-          verbosity: {
-            values: ['low', 'medium', 'high'],
-          },
-        },
-        contextWindow: 400000,
-      },
-      {
-        id: 'azure/gpt-5.1-codex',
-        pricing: {
-          input: 1.25,
-          cachedInput: 0.125,
-          output: 10.0,
-          updatedAt: '2025-11-14',
-        },
-        capabilities: {
-          reasoningEffort: {
-            values: ['none', 'medium', 'high'],
-          },
-          verbosity: {
-            values: ['low', 'medium', 'high'],
-          },
-        },
-        contextWindow: 400000,
-      },
-      {
-        id: 'azure/gpt-5',
-        pricing: {
-          input: 1.25,
-          cachedInput: 0.125,
-          output: 10.0,
-          updatedAt: '2025-08-07',
-        },
-        capabilities: {
-          reasoningEffort: {
-            values: ['minimal', 'low', 'medium', 'high'],
-          },
-          verbosity: {
-            values: ['low', 'medium', 'high'],
-          },
-        },
-        contextWindow: 400000,
-      },
-      {
-        id: 'azure/gpt-5-mini',
-        pricing: {
-          input: 0.25,
-          cachedInput: 0.025,
-          output: 2.0,
-          updatedAt: '2025-08-07',
-        },
-        capabilities: {
-          reasoningEffort: {
-            values: ['minimal', 'low', 'medium', 'high'],
-          },
-          verbosity: {
-            values: ['low', 'medium', 'high'],
-          },
-        },
-        contextWindow: 400000,
-      },
-      {
-        id: 'azure/gpt-5-nano',
-        pricing: {
-          input: 0.05,
-          cachedInput: 0.005,
-          output: 0.4,
-          updatedAt: '2025-08-07',
-        },
-        capabilities: {
-          reasoningEffort: {
-            values: ['minimal', 'low', 'medium', 'high'],
-          },
-          verbosity: {
-            values: ['low', 'medium', 'high'],
-          },
-        },
-        contextWindow: 400000,
-      },
-      {
-        id: 'azure/gpt-5-chat-latest',
-        pricing: {
-          input: 1.25,
-          cachedInput: 0.125,
-          output: 10.0,
-          updatedAt: '2025-08-07',
-        },
-        capabilities: {},
-        contextWindow: 400000,
-      },
-      {
-        id: 'azure/o3',
-        pricing: {
-          input: 10,
-          cachedInput: 2.5,
-          output: 40,
-          updatedAt: '2025-06-15',
-        },
-        capabilities: {},
-        contextWindow: 128000,
-      },
-      {
-        id: 'azure/o4-mini',
-        pricing: {
-          input: 1.1,
-          cachedInput: 0.275,
-          output: 4.4,
-          updatedAt: '2025-06-15',
-        },
-        capabilities: {},
-        contextWindow: 128000,
-      },
-      {
-        id: 'azure/gpt-4.1',
-        pricing: {
-          input: 2.0,
-          cachedInput: 0.5,
-          output: 8.0,
-          updatedAt: '2025-06-15',
-        },
-        capabilities: {},
-        contextWindow: 1000000,
-      },
-      {
-        id: 'azure/model-router',
-        pricing: {
-          input: 2.0,
-          cachedInput: 0.5,
-          output: 8.0,
-          updatedAt: '2025-06-15',
-        },
-        capabilities: {},
-        contextWindow: 1000000,
-      },
     ],
   },
   anthropic: {
@@ -746,32 +550,32 @@
       toolUsageControl: true,
     },
     models: [
-      {
-        id: 'claude-haiku-4-5',
-        pricing: {
-          input: 1.0,
-          cachedInput: 0.5,
-          output: 5.0,
-          updatedAt: '2025-10-11',
-        },
-        capabilities: {
-          temperature: { min: 0, max: 1 },
-        },
-        contextWindow: 200000,
-      },
-      {
-        id: 'claude-sonnet-4-5',
-        pricing: {
-          input: 3.0,
-          cachedInput: 1.5,
-          output: 15.0,
-          updatedAt: '2025-10-11',
-        },
-        capabilities: {
-          temperature: { min: 0, max: 1 },
-        },
-        contextWindow: 200000,
-      },
+      // {
+      //   id: 'claude-haiku-4-5',
+      //   pricing: {
+      //     input: 1.0,
+      //     cachedInput: 0.5,
+      //     output: 5.0,
+      //     updatedAt: '2025-10-11',
+      //   },
+      //   capabilities: {
+      //     temperature: { min: 0, max: 1 },
+      //   },
+      //   contextWindow: 200000,
+      // },
+      // {
+      //   id: 'claude-sonnet-4-5',
+      //   pricing: {
+      //     input: 3.0,
+      //     cachedInput: 1.5,
+      //     output: 15.0,
+      //     updatedAt: '2025-10-11',
+      //   },
+      //   capabilities: {
+      //     temperature: { min: 0, max: 1 },
+      //   },
+      //   contextWindow: 200000,
+      // },
       {
         id: 'claude-sonnet-4-0',
         pricing: {
@@ -785,32 +589,32 @@
         },
         contextWindow: 200000,
       },
-      {
-        id: 'claude-opus-4-5',
-        pricing: {
-          input: 5.0,
-          cachedInput: 0.5,
-          output: 25.0,
-          updatedAt: '2025-11-24',
-        },
-        capabilities: {
-          temperature: { min: 0, max: 1 },
-        },
-        contextWindow: 200000,
-      },
-      {
-        id: 'claude-opus-4-1',
-        pricing: {
-          input: 15.0,
-          cachedInput: 7.5,
-          output: 75.0,
-          updatedAt: '2025-10-11',
-        },
-        capabilities: {
-          temperature: { min: 0, max: 1 },
-        },
-        contextWindow: 200000,
-      },
+      // {
+      //   id: 'claude-opus-4-5',
+      //   pricing: {
+      //     input: 5.0,
+      //     cachedInput: 0.5,
+      //     output: 25.0,
+      //     updatedAt: '2025-11-24',
+      //   },
+      //   capabilities: {
+      //     temperature: { min: 0, max: 1 },
+      //   },
+      //   contextWindow: 200000,
+      // },
+      // {
+      //   id: 'claude-opus-4-1',
+      //   pricing: {
+      //     input: 15.0,
+      //     cachedInput: 7.5,
+      //     output: 75.0,
+      //     updatedAt: '2025-10-11',
+      //   },
+      //   capabilities: {
+      //     temperature: { min: 0, max: 1 },
+      //   },
+      //   contextWindow: 200000,
+      // },
       {
         id: 'claude-opus-4-0',
         pricing: {
@@ -930,41 +734,41 @@
       toolUsageControl: true,
     },
     models: [
-      {
-        id: 'deepseek-chat',
-        pricing: {
-          input: 0.75,
-          cachedInput: 0.4,
-          output: 1.0,
-          updatedAt: '2025-03-21',
-        },
-        capabilities: {},
-        contextWindow: 128000,
-      },
-      {
-        id: 'deepseek-v3',
-        pricing: {
-          input: 0.75,
-          cachedInput: 0.4,
-          output: 1.0,
-          updatedAt: '2025-03-21',
-        },
-        capabilities: {
-          temperature: { min: 0, max: 2 },
-        },
-        contextWindow: 128000,
-      },
-      {
-        id: 'deepseek-r1',
-        pricing: {
-          input: 1.0,
-          cachedInput: 0.5,
-          output: 1.5,
-          updatedAt: '2025-03-21',
-        },
-        capabilities: {},
-        contextWindow: 128000,
-      },
+      // {
+      //   id: 'deepseek-chat',
+      //   pricing: {
+      //     input: 0.75,
+      //     cachedInput: 0.4,
+      //     output: 1.0,
+      //     updatedAt: '2025-03-21',
+      //   },
+      //   capabilities: {},
+      //   contextWindow: 128000,
+      // },
+      // {
+      //   id: 'deepseek-v3',
+      //   pricing: {
+      //     input: 0.75,
+      //     cachedInput: 0.4,
+      //     output: 1.0,
+      //     updatedAt: '2025-03-21',
+      //   },
+      //   capabilities: {
+      //     temperature: { min: 0, max: 2 },
+      //   },
+      //   contextWindow: 128000,
+      // },
+      // {
+      //   id: 'deepseek-r1',
+      //   pricing: {
+      //     input: 1.0,
+      //     cachedInput: 0.5,
+      //     output: 1.5,
+      //     updatedAt: '2025-03-21',
+      //   },
+      //   capabilities: {},
+      //   contextWindow: 128000,
+      // },
     ],
   },
   xai: {
@@ -1056,19 +860,19 @@
         },
         contextWindow: 2000000,
       },
-      {
-        id: 'grok-code-fast-1',
-        pricing: {
-          input: 0.2,
-          cachedInput: 0.25,
-          output: 1.5,
-          updatedAt: '2025-10-11',
-        },
-        capabilities: {
-          temperature: { min: 0, max: 1 },
-        },
-        contextWindow: 256000,
-      },
+      // {
+      //   id: 'grok-code-fast-1',
+      //   pricing: {
+      //     input: 0.2,
+      //     cachedInput: 0.25,
+      //     output: 1.5,
+      //     updatedAt: '2025-10-11',
+      //   },
+      //   capabilities: {
+      //     temperature: { min: 0, max: 1 },
+      //   },
+      //   contextWindow: 256000,
+      // },
       {
         id: 'grok-3-latest',
         pricing: {
@@ -1148,87 +952,129 @@
         capabilities: {},
         contextWindow: 10000000,
       },
->>>>>>> e157ce5f
     ],
   },
-  anthropic: {
-    id: 'anthropic',
-    name: 'Anthropic',
-    description: "Anthropic's Claude models",
-    defaultModel: 'claude-sonnet-4-5',
-    modelPatterns: [/^claude/],
-    icon: AnthropicIcon,
+  groq: {
+    id: 'groq',
+    name: 'Groq',
+    description: "Groq's LLM models with high-performance inference",
+    defaultModel: 'groq/llama-3.3-70b-versatile',
+    modelPatterns: [/^groq/],
+    icon: GroqIcon,
     capabilities: {
       toolUsageControl: true,
     },
     models: [
       // {
-      //   id: 'claude-haiku-4-5',
+      //   id: 'groq/openai/gpt-oss-120b',
+      //   pricing: {
+      //     input: 0.15,
+      //     output: 0.75,
+      //     updatedAt: '2025-10-11',
+      //   },
+      //   capabilities: {},
+      //   contextWindow: 131072,
+      // },
+      // {
+      //   id: 'groq/openai/gpt-oss-20b',
+      //   pricing: {
+      //     input: 0.01,
+      //     output: 0.25,
+      //     updatedAt: '2025-10-11',
+      //   },
+      //   capabilities: {},
+      //   contextWindow: 131072,
+      // },
+      // {
+      //   id: 'groq/llama-3.1-8b-instant',
+      //   pricing: {
+      //     input: 0.05,
+      //     output: 0.08,
+      //     updatedAt: '2025-10-11',
+      //   },
+      //   capabilities: {},
+      //   contextWindow: 131072,
+      // },
+      // {
+      //   id: 'groq/llama-3.3-70b-versatile',
+      //   pricing: {
+      //     input: 0.59,
+      //     output: 0.79,
+      //     updatedAt: '2025-10-11',
+      //   },
+      //   capabilities: {},
+      //   contextWindow: 131072,
+      // },
+      // {
+      //   id: 'groq/llama-4-scout-17b-instruct',
+      //   pricing: {
+      //     input: 0.11,
+      //     output: 0.34,
+      //     updatedAt: '2025-10-11',
+      //   },
+      //   capabilities: {},
+      //   contextWindow: 131072,
+      // },
+      // {
+      //   id: 'groq/llama-4-maverick-17b-instruct',
+      //   pricing: {
+      //     input: 0.5,
+      //     output: 0.77,
+      //     updatedAt: '2025-10-11',
+      //   },
+      //   capabilities: {},
+      //   contextWindow: 131072,
+      // },
+      // {
+      //   id: 'groq/meta-llama/llama-4-maverick-17b-128e-instruct',
+      //   pricing: {
+      //     input: 0.5,
+      //     output: 0.77,
+      //     updatedAt: '2025-10-11',
+      //   },
+      //   capabilities: {},
+      //   contextWindow: 131072,
+      // },
+      // {
+      //   id: 'groq/gemma2-9b-it',
+      //   pricing: {
+      //     input: 0.04,
+      //     output: 0.04,
+      //     updatedAt: '2025-10-11',
+      //   },
+      //   capabilities: {},
+      //   contextWindow: 8192,
+      // },
+      // {
+      //   id: 'groq/deepseek-r1-distill-llama-70b',
+      //   pricing: {
+      //     input: 0.59,
+      //     output: 0.79,
+      //     updatedAt: '2025-10-11',
+      //   },
+      //   capabilities: {},
+      //   contextWindow: 128000,
+      // },
+      // {
+      //   id: 'groq/moonshotai/kimi-k2-instruct',
       //   pricing: {
       //     input: 1.0,
-      //     cachedInput: 0.5,
-      //     output: 5.0,
+      //     output: 3.0,
       //     updatedAt: '2025-10-11',
       //   },
-      //   capabilities: {
-      //     temperature: { min: 0, max: 1 },
-      //   },
-      //   contextWindow: 200000,
-      // },
-      // {
-      //   id: 'claude-sonnet-4-5',
-      //   pricing: {
-      //     input: 3.0,
-      //     cachedInput: 1.5,
-      //     output: 15.0,
+      //   capabilities: {},
+      //   contextWindow: 131072,
+      // },
+      // {
+      //   id: 'groq/meta-llama/llama-guard-4-12b',
+      //   pricing: {
+      //     input: 0.2,
+      //     output: 0.2,
       //     updatedAt: '2025-10-11',
       //   },
-      //   capabilities: {
-      //     temperature: { min: 0, max: 1 },
-      //   },
-      //   contextWindow: 200000,
-      // },
-      {
-        id: 'claude-sonnet-4-0',
-        pricing: {
-          input: 3.0,
-          cachedInput: 1.5,
-          output: 15.0,
-          updatedAt: '2025-06-17',
-        },
-        capabilities: {
-          temperature: { min: 0, max: 1 },
-        },
-        contextWindow: 200000,
-      },
-<<<<<<< HEAD
-      // {
-      //   id: 'claude-opus-4-5',
-      //   pricing: {
-      //     input: 5.0,
-      //     cachedInput: 0.5,
-      //     output: 25.0,
-      //     updatedAt: '2025-11-24',
-      //   },
-      //   capabilities: {
-      //     temperature: { min: 0, max: 1 },
-      //   },
-      //   contextWindow: 200000,
-      // },
-      // {
-      //   id: 'claude-opus-4-1',
-      //   pricing: {
-      //     input: 15.0,
-      //     cachedInput: 7.5,
-      //     output: 75.0,
-      //     updatedAt: '2025-10-11',
-      //   },
-      //   capabilities: {
-      //     temperature: { min: 0, max: 1 },
-      //   },
-      //   contextWindow: 200000,
-      // },
-=======
+      //   capabilities: {},
+      //   contextWindow: 131072,
+      // },
     ],
   },
   mistral: {
@@ -1249,793 +1095,318 @@
       toolUsageControl: true,
     },
     models: [
->>>>>>> e157ce5f
-      {
-        id: 'claude-opus-4-0',
-        pricing: {
-<<<<<<< HEAD
-          input: 15.0,
-          cachedInput: 7.5,
-          output: 75.0,
-          updatedAt: '2025-06-17',
-=======
-          input: 0.5,
-          output: 1.5,
-          updatedAt: '2025-12-02',
->>>>>>> e157ce5f
-        },
-        capabilities: {
-          temperature: { min: 0, max: 1 },
-        },
-<<<<<<< HEAD
-        contextWindow: 200000,
-=======
-        contextWindow: 256000,
-      },
-      {
-        id: 'mistral-large-2512',
-        pricing: {
-          input: 0.5,
-          output: 1.5,
-          updatedAt: '2025-12-02',
-        },
-        capabilities: {
-          temperature: { min: 0, max: 1 },
-        },
-        contextWindow: 256000,
->>>>>>> e157ce5f
-      },
-      {
-        id: 'claude-3-7-sonnet-latest',
-        pricing: {
-          input: 3.0,
-          cachedInput: 1.5,
-          output: 15.0,
-          updatedAt: '2025-06-17',
-        },
-        capabilities: {
-          temperature: { min: 0, max: 1 },
-          computerUse: true,
-        },
-        contextWindow: 200000,
-      },
-      {
-        id: 'claude-3-5-sonnet-latest',
-        pricing: {
-          input: 3.0,
-          cachedInput: 1.5,
-          output: 15.0,
-          updatedAt: '2025-06-17',
-        },
-        capabilities: {
-          temperature: { min: 0, max: 1 },
-          computerUse: true,
-        },
-        contextWindow: 200000,
-      },
-    ],
-  },
-  google: {
-    id: 'google',
-    name: 'Google',
-    description: "Google's Gemini models",
-    defaultModel: 'gemini-2.5-pro',
-    modelPatterns: [/^gemini/],
-    capabilities: {
-      toolUsageControl: true,
-    },
-    icon: GeminiIcon,
-    models: [
-      {
-        id: 'gemini-3-pro-preview',
-        pricing: {
-          input: 2.0,
-<<<<<<< HEAD
-          cachedInput: 1.0,
-          output: 12.0,
-          updatedAt: '2025-11-18',
-=======
-          output: 5.0,
-          updatedAt: '2025-12-02',
-        },
-        capabilities: {
-          temperature: { min: 0, max: 1 },
-        },
-        contextWindow: 128000,
-      },
-      {
-        id: 'magistral-small-latest',
-        pricing: {
-          input: 0.5,
-          output: 1.5,
-          updatedAt: '2025-12-02',
-        },
-        capabilities: {
-          temperature: { min: 0, max: 1 },
-        },
-        contextWindow: 128000,
-      },
-      {
-        id: 'magistral-small-2509',
-        pricing: {
-          input: 0.5,
-          output: 1.5,
-          updatedAt: '2025-12-02',
->>>>>>> e157ce5f
-        },
-        capabilities: {
-          temperature: { min: 0, max: 2 },
-        },
-        contextWindow: 1000000,
-      },
-      {
-        id: 'gemini-2.5-pro',
-        pricing: {
-<<<<<<< HEAD
-          input: 0.15,
-          cachedInput: 0.075,
-          output: 0.6,
-          updatedAt: '2025-06-17',
-=======
-          input: 0.4,
-          output: 2.0,
-          updatedAt: '2025-12-02',
->>>>>>> e157ce5f
-        },
-        capabilities: {
-          temperature: { min: 0, max: 2 },
-        },
-        contextWindow: 1048576,
-      },
-      {
-        id: 'gemini-2.5-flash',
-        pricing: {
-          input: 0.15,
-          cachedInput: 0.075,
-          output: 0.6,
-          updatedAt: '2025-06-17',
-        },
-        capabilities: {
-          temperature: { min: 0, max: 2 },
-        },
-        contextWindow: 1048576,
-      },
-    ],
-  },
-  deepseek: {
-    id: 'deepseek',
-    name: 'Deepseek',
-    description: "Deepseek's chat models",
-    defaultModel: 'deepseek-chat',
-    modelPatterns: [],
-    icon: DeepseekIcon,
-    capabilities: {
-      toolUsageControl: true,
-    },
-    models: [
-      // {
-      //   id: 'deepseek-chat',
-      //   pricing: {
-      //     input: 0.75,
-      //     cachedInput: 0.4,
-      //     output: 1.0,
-      //     updatedAt: '2025-03-21',
-      //   },
-      //   capabilities: {},
-      //   contextWindow: 128000,
-      // },
-      // {
-      //   id: 'deepseek-v3',
-      //   pricing: {
-      //     input: 0.75,
-      //     cachedInput: 0.4,
-      //     output: 1.0,
-      //     updatedAt: '2025-03-21',
-      //   },
-      //   capabilities: {
-      //     temperature: { min: 0, max: 2 },
-      //   },
-      //   contextWindow: 128000,
-      // },
-      // {
-      //   id: 'deepseek-r1',
-      //   pricing: {
-      //     input: 1.0,
-      //     cachedInput: 0.5,
-      //     output: 1.5,
-      //     updatedAt: '2025-03-21',
-      //   },
-      //   capabilities: {},
-      //   contextWindow: 128000,
-      // },
-    ],
-  },
-  xai: {
-    id: 'xai',
-    name: 'xAI',
-    description: "xAI's Grok models",
-    defaultModel: 'grok-4-latest',
-    modelPatterns: [/^grok/],
-    icon: xAIIcon,
-    capabilities: {
-      toolUsageControl: true,
-    },
-    models: [
-      {
-<<<<<<< HEAD
-        id: 'grok-4-latest',
-        pricing: {
-          input: 3.0,
-          cachedInput: 1.5,
-          output: 15.0,
-          updatedAt: '2025-10-11',
-=======
-        id: 'mistral-medium-2505',
-        pricing: {
-          input: 0.4,
-          output: 2.0,
-          updatedAt: '2025-05-07',
-        },
-        capabilities: {
-          temperature: { min: 0, max: 1 },
-        },
-        contextWindow: 128000,
-      },
-      {
-        id: 'mistral-small-latest',
-        pricing: {
-          input: 0.1,
-          output: 0.3,
-          updatedAt: '2025-12-02',
->>>>>>> e157ce5f
-        },
-        capabilities: {
-          temperature: { min: 0, max: 1 },
-        },
-        contextWindow: 256000,
-      },
-      {
-        id: 'grok-4-fast-reasoning',
-        pricing: {
-<<<<<<< HEAD
-          input: 0.2,
-          cachedInput: 0.25,
-          output: 0.5,
-          updatedAt: '2025-10-11',
-=======
-          input: 0.1,
-          output: 0.3,
-          updatedAt: '2025-12-02',
->>>>>>> e157ce5f
-        },
-        capabilities: {
-          temperature: { min: 0, max: 1 },
-        },
-        contextWindow: 2000000,
-      },
-      {
-        id: 'grok-4-fast-non-reasoning',
-        pricing: {
-          input: 0.2,
-          cachedInput: 0.25,
-          output: 0.5,
-          updatedAt: '2025-10-11',
-        },
-        capabilities: {
-          temperature: { min: 0, max: 1 },
-        },
-        contextWindow: 2000000,
-      },
-      // {
-      //   id: 'grok-code-fast-1',
-      //   pricing: {
-      //     input: 0.2,
-      //     cachedInput: 0.25,
-      //     output: 1.5,
-      //     updatedAt: '2025-10-11',
-      //   },
-      //   capabilities: {
-      //     temperature: { min: 0, max: 1 },
-      //   },
-      //   contextWindow: 256000,
-      // },
-      {
-        id: 'grok-3-latest',
-        pricing: {
-          input: 3.0,
-          cachedInput: 1.5,
-          output: 15.0,
-          updatedAt: '2025-04-17',
-        },
-        capabilities: {
-          temperature: { min: 0, max: 1 },
-        },
-        contextWindow: 131072,
-      },
-      {
-        id: 'grok-3-fast-latest',
-        pricing: {
-          input: 5.0,
-          cachedInput: 2.5,
-          output: 25.0,
-          updatedAt: '2025-04-17',
-        },
-        capabilities: {
-          temperature: { min: 0, max: 1 },
-        },
-        contextWindow: 131072,
-      },
-    ],
-  },
-  cerebras: {
-    id: 'cerebras',
-    name: 'Cerebras',
-    description: 'Cerebras Cloud LLMs',
-    defaultModel: 'cerebras/llama-3.3-70b',
-    modelPatterns: [/^cerebras/],
-    icon: CerebrasIcon,
-    capabilities: {
-      toolUsageControl: true,
-    },
-    models: [
-      {
-<<<<<<< HEAD
-        id: 'cerebras/llama-3.1-8b',
-=======
-        id: 'devstral-small-latest',
->>>>>>> e157ce5f
-        pricing: {
-          input: 0.1,
-          output: 0.3,
-          updatedAt: '2025-12-02',
-        },
-        capabilities: {
-          temperature: { min: 0, max: 1 },
-        },
-        contextWindow: 128000,
-      },
-      {
-        id: 'devstral-small-2507',
-        pricing: {
-          input: 0.1,
-          output: 0.3,
-          updatedAt: '2025-07-10',
-        },
-        capabilities: {},
-        contextWindow: 32000,
-      },
-      {
-        id: 'cerebras/llama-3.1-70b',
-        pricing: {
-          input: 0.6,
-          output: 0.6,
-          updatedAt: '2025-10-11',
-        },
-        capabilities: {},
-        contextWindow: 128000,
-      },
-      {
-<<<<<<< HEAD
-        id: 'cerebras/llama-3.3-70b',
-        pricing: {
-          input: 0.6,
-          output: 0.6,
-          updatedAt: '2025-10-11',
-=======
-        id: 'devstral-medium-2507',
-        pricing: {
-          input: 0.5,
-          output: 1.5,
-          updatedAt: '2025-07-10',
-        },
-        capabilities: {
-          temperature: { min: 0, max: 1 },
-        },
-        contextWindow: 128000,
-      },
-      {
-        id: 'ministral-14b-latest',
-        pricing: {
-          input: 0.2,
-          output: 0.2,
-          updatedAt: '2025-12-02',
-        },
-        capabilities: {
-          temperature: { min: 0, max: 1 },
-        },
-        contextWindow: 256000,
-      },
-      {
-        id: 'ministral-14b-2512',
-        pricing: {
-          input: 0.2,
-          output: 0.2,
-          updatedAt: '2025-12-02',
-        },
-        capabilities: {
-          temperature: { min: 0, max: 1 },
-        },
-        contextWindow: 256000,
-      },
-      {
-        id: 'ministral-8b-latest',
-        pricing: {
-          input: 0.15,
-          output: 0.15,
-          updatedAt: '2025-12-02',
-        },
-        capabilities: {
-          temperature: { min: 0, max: 1 },
-        },
-        contextWindow: 256000,
-      },
-      {
-        id: 'ministral-8b-2512',
-        pricing: {
-          input: 0.15,
-          output: 0.15,
-          updatedAt: '2025-12-02',
-        },
-        capabilities: {
-          temperature: { min: 0, max: 1 },
-        },
-        contextWindow: 256000,
-      },
-      {
-        id: 'ministral-8b-2410',
-        pricing: {
-          input: 0.1,
-          output: 0.1,
-          updatedAt: '2025-10-09',
->>>>>>> e157ce5f
-        },
-        capabilities: {},
-        contextWindow: 128000,
-      },
-      {
-        id: 'cerebras/llama-4-scout-17b-16e-instruct',
-        pricing: {
-<<<<<<< HEAD
-          input: 0.11,
-          output: 0.34,
-          updatedAt: '2025-10-11',
-=======
-          input: 0.1,
-          output: 0.1,
-          updatedAt: '2025-12-02',
-        },
-        capabilities: {
-          temperature: { min: 0, max: 1 },
-        },
-        contextWindow: 256000,
-      },
-      {
-        id: 'ministral-3b-2512',
-        pricing: {
-          input: 0.1,
-          output: 0.1,
-          updatedAt: '2025-12-02',
-        },
-        capabilities: {
-          temperature: { min: 0, max: 1 },
-        },
-        contextWindow: 256000,
-      },
-      {
-        id: 'ministral-3b-2410',
-        pricing: {
-          input: 0.04,
-          output: 0.04,
-          updatedAt: '2025-10-09',
->>>>>>> e157ce5f
-        },
-        capabilities: {},
-        contextWindow: 10000000,
-      },
-    ],
-  },
-  groq: {
-    id: 'groq',
-    name: 'Groq',
-    description: "Groq's LLM models with high-performance inference",
-    defaultModel: 'groq/llama-3.3-70b-versatile',
-    modelPatterns: [/^groq/],
-    icon: GroqIcon,
-    capabilities: {
-      toolUsageControl: true,
-    },
-    models: [
-      // {
-      //   id: 'groq/openai/gpt-oss-120b',
-      //   pricing: {
-      //     input: 0.15,
-      //     output: 0.75,
-      //     updatedAt: '2025-10-11',
-      //   },
-      //   capabilities: {},
-      //   contextWindow: 131072,
-      // },
-      // {
-      //   id: 'groq/openai/gpt-oss-20b',
-      //   pricing: {
-      //     input: 0.01,
-      //     output: 0.25,
-      //     updatedAt: '2025-10-11',
-      //   },
-      //   capabilities: {},
-      //   contextWindow: 131072,
-      // },
-      // {
-      //   id: 'groq/llama-3.1-8b-instant',
-      //   pricing: {
-      //     input: 0.05,
-      //     output: 0.08,
-      //     updatedAt: '2025-10-11',
-      //   },
-      //   capabilities: {},
-      //   contextWindow: 131072,
-      // },
-      // {
-      //   id: 'groq/llama-3.3-70b-versatile',
-      //   pricing: {
-      //     input: 0.59,
-      //     output: 0.79,
-      //     updatedAt: '2025-10-11',
-      //   },
-      //   capabilities: {},
-      //   contextWindow: 131072,
-      // },
-      // {
-      //   id: 'groq/llama-4-scout-17b-instruct',
-      //   pricing: {
-      //     input: 0.11,
-      //     output: 0.34,
-      //     updatedAt: '2025-10-11',
-      //   },
-      //   capabilities: {},
-      //   contextWindow: 131072,
-      // },
-      // {
-      //   id: 'groq/llama-4-maverick-17b-instruct',
-      //   pricing: {
-      //     input: 0.5,
-      //     output: 0.77,
-      //     updatedAt: '2025-10-11',
-      //   },
-      //   capabilities: {},
-      //   contextWindow: 131072,
-      // },
-      // {
-      //   id: 'groq/meta-llama/llama-4-maverick-17b-128e-instruct',
-      //   pricing: {
-      //     input: 0.5,
-      //     output: 0.77,
-      //     updatedAt: '2025-10-11',
-      //   },
-      //   capabilities: {},
-      //   contextWindow: 131072,
-      // },
-      // {
-      //   id: 'groq/gemma2-9b-it',
-      //   pricing: {
-      //     input: 0.04,
-      //     output: 0.04,
-      //     updatedAt: '2025-10-11',
-      //   },
-      //   capabilities: {},
-      //   contextWindow: 8192,
-      // },
-      // {
-      //   id: 'groq/deepseek-r1-distill-llama-70b',
-      //   pricing: {
-      //     input: 0.59,
-      //     output: 0.79,
-      //     updatedAt: '2025-10-11',
-      //   },
-      //   capabilities: {},
-      //   contextWindow: 128000,
-      // },
-      // {
-      //   id: 'groq/moonshotai/kimi-k2-instruct',
-      //   pricing: {
-      //     input: 1.0,
-      //     output: 3.0,
-      //     updatedAt: '2025-10-11',
-      //   },
-      //   capabilities: {},
-      //   contextWindow: 131072,
-      // },
-      // {
-      //   id: 'groq/meta-llama/llama-guard-4-12b',
-      //   pricing: {
-      //     input: 0.2,
-      //     output: 0.2,
-      //     updatedAt: '2025-10-11',
-      //   },
-      //   capabilities: {},
-      //   contextWindow: 131072,
-      // },
-    ],
-  },
-  mistral: {
-    id: 'mistral',
-    name: 'Mistral AI',
-    description: "Mistral AI's language models",
-    defaultModel: 'mistral-large-latest',
-    modelPatterns: [/^mistral/, /^magistral/, /^open-mistral/, /^codestral/, /^ministral/],
-    icon: MistralIcon,
-    capabilities: {
-      toolUsageControl: true,
-    },
-    models: [
-      // {
-      //   id: 'mistral-large-latest',
-      //   pricing: {
-      //     input: 2.0,
-      //     output: 6.0,
-      //     updatedAt: '2025-10-11',
-      //   },
-      //   capabilities: {
-      //     temperature: { min: 0, max: 1 },
-      //   },
-      //   contextWindow: 128000,
-      // },
-      // {
-      //   id: 'mistral-large-2411',
-      //   pricing: {
-      //     input: 2.0,
-      //     output: 6.0,
-      //     updatedAt: '2025-10-11',
-      //   },
-      //   capabilities: {
-      //     temperature: { min: 0, max: 1 },
-      //   },
-      //   contextWindow: 128000,
-      // },
-      // {
-      //   id: 'magistral-medium-latest',
-      //   pricing: {
-      //     input: 2.0,
-      //     output: 5.0,
-      //     updatedAt: '2025-10-11',
-      //   },
-      //   capabilities: {
-      //     temperature: { min: 0, max: 1 },
-      //   },
-      //   contextWindow: 128000,
-      // },
-      // {
-      //   id: 'magistral-medium-2509',
-      //   pricing: {
-      //     input: 2.0,
-      //     output: 5.0,
-      //     updatedAt: '2025-10-11',
-      //   },
-      //   capabilities: {
-      //     temperature: { min: 0, max: 1 },
-      //   },
-      //   contextWindow: 128000,
-      // },
-      // {
-      //   id: 'mistral-medium-latest',
-      //   pricing: {
-      //     input: 0.4,
-      //     output: 2.0,
-      //     updatedAt: '2025-10-11',
-      //   },
-      //   capabilities: {
-      //     temperature: { min: 0, max: 1 },
-      //   },
-      //   contextWindow: 128000,
-      // },
-      // {
-      //   id: 'mistral-medium-2508',
-      //   pricing: {
-      //     input: 0.4,
-      //     output: 2.0,
-      //     updatedAt: '2025-10-11',
-      //   },
-      //   capabilities: {
-      //     temperature: { min: 0, max: 1 },
-      //   },
-      //   contextWindow: 128000,
-      // },
-      // {
-      //   id: 'mistral-small-latest',
-      //   pricing: {
-      //     input: 0.2,
-      //     output: 0.6,
-      //     updatedAt: '2025-10-11',
-      //   },
-      //   capabilities: {
-      //     temperature: { min: 0, max: 1 },
-      //   },
-      //   contextWindow: 128000,
-      // },
-      // {
-      //   id: 'mistral-small-2506',
-      //   pricing: {
-      //     input: 0.2,
-      //     output: 0.6,
-      //     updatedAt: '2025-10-11',
-      //   },
-      //   capabilities: {
-      //     temperature: { min: 0, max: 1 },
-      //   },
-      //   contextWindow: 128000,
-      // },
-      // {
-      //   id: 'open-mistral-nemo',
-      //   pricing: {
-      //     input: 0.15,
-      //     output: 0.15,
-      //     updatedAt: '2025-10-11',
-      //   },
-      //   capabilities: {
-      //     temperature: { min: 0, max: 1 },
-      //   },
-      //   contextWindow: 128000,
-      // },
-      // {
-      //   id: 'codestral-latest',
-      //   pricing: {
-      //     input: 0.3,
-      //     output: 0.9,
-      //     updatedAt: '2025-10-11',
-      //   },
-      //   capabilities: {
-      //     temperature: { min: 0, max: 1 },
-      //   },
-      //   contextWindow: 256000,
-      // },
-      // {
-      //   id: 'codestral-2508',
-      //   pricing: {
-      //     input: 0.3,
-      //     output: 0.9,
-      //     updatedAt: '2025-10-11',
-      //   },
-      //   capabilities: {
-      //     temperature: { min: 0, max: 1 },
-      //   },
-      //   contextWindow: 256000,
-      // },
-      // {
-      //   id: 'ministral-8b-latest',
-      //   pricing: {
-      //     input: 0.1,
-      //     output: 0.1,
-      //     updatedAt: '2025-10-11',
-      //   },
-      //   capabilities: {
-      //     temperature: { min: 0, max: 1 },
-      //   },
-      //   contextWindow: 128000,
-      // },
-      // {
-      //   id: 'ministral-8b-2410',
-      //   pricing: {
-      //     input: 0.1,
-      //     output: 0.1,
-      //     updatedAt: '2025-10-11',
-      //   },
-      //   capabilities: {
-      //     temperature: { min: 0, max: 1 },
-      //   },
-      //   contextWindow: 128000,
-      // },
-      // {
-      //   id: 'ministral-3b-latest',
-      //   pricing: {
-      //     input: 0.04,
-      //     output: 0.04,
-      //     updatedAt: '2025-10-11',
-      //   },
-      //   capabilities: {
-      //     temperature: { min: 0, max: 1 },
-      //   },
-      //   contextWindow: 128000,
-      // },
+      //   {
+      //     id: 'mistral-large-latest',
+      //     pricing: {
+      //       input: 0.5,
+      //       output: 1.5,
+      //       updatedAt: '2025-12-02',
+      //     },
+      //     capabilities: {
+      //       temperature: { min: 0, max: 1 },
+      //     },
+      //     contextWindow: 256000,
+      //   },
+      //   {
+      //     id: 'mistral-large-2512',
+      //     pricing: {
+      //       input: 0.5,
+      //       output: 1.5,
+      //       updatedAt: '2025-12-02',
+      //     },
+      //     capabilities: {
+      //       temperature: { min: 0, max: 1 },
+      //     },
+      //     contextWindow: 256000,
+      //   },
+      //   {
+      //     id: 'mistral-large-2411',
+      //     pricing: {
+      //       input: 2.0,
+      //       output: 6.0,
+      //       updatedAt: '2025-10-11',
+      //     },
+      //     capabilities: {
+      //       temperature: { min: 0, max: 1 },
+      //     },
+      //     contextWindow: 128000,
+      //   },
+      //   {
+      //     id: 'magistral-medium-latest',
+      //     pricing: {
+      //       input: 2.0,
+      //       output: 5.0,
+      //       updatedAt: '2025-10-11',
+      //     },
+      //     capabilities: {
+      //       temperature: { min: 0, max: 1 },
+      //     },
+      //     contextWindow: 128000,
+      //   },
+      //   {
+      //     id: 'magistral-medium-2509',
+      //     pricing: {
+      //       input: 2.0,
+      //       output: 5.0,
+      //       updatedAt: '2025-12-02',
+      //     },
+      //     capabilities: {
+      //       temperature: { min: 0, max: 1 },
+      //     },
+      //     contextWindow: 128000,
+      //   },
+      //   {
+      //     id: 'magistral-small-latest',
+      //     pricing: {
+      //       input: 0.5,
+      //       output: 1.5,
+      //       updatedAt: '2025-12-02',
+      //     },
+      //     capabilities: {
+      //       temperature: { min: 0, max: 1 },
+      //     },
+      //     contextWindow: 128000,
+      //   },
+      //   {
+      //     id: 'magistral-small-2509',
+      //     pricing: {
+      //       input: 0.5,
+      //       output: 1.5,
+      //       updatedAt: '2025-12-02',
+      //     },
+      //     capabilities: {
+      //       temperature: { min: 0, max: 1 },
+      //     },
+      //     contextWindow: 128000,
+      //   },
+      //   {
+      //     id: 'mistral-medium-latest',
+      //     pricing: {
+      //       input: 0.4,
+      //       output: 2.0,
+      //       updatedAt: '2025-12-02',
+      //     },
+      //     capabilities: {
+      //       temperature: { min: 0, max: 1 },
+      //     },
+      //     contextWindow: 128000,
+      //   },
+      //   {
+      //     id: 'mistral-medium-2508',
+      //     pricing: {
+      //       input: 0.4,
+      //       output: 2.0,
+      //       updatedAt: '2025-10-11',
+      //     },
+      //     capabilities: {
+      //       temperature: { min: 0, max: 1 },
+      //     },
+      //     contextWindow: 128000,
+      //   },
+      //   {
+      //     id: 'mistral-medium-2505',
+      //     pricing: {
+      //       input: 0.4,
+      //       output: 2.0,
+      //       updatedAt: '2025-05-07',
+      //     },
+      //     capabilities: {
+      //       temperature: { min: 0, max: 1 },
+      //     },
+      //     contextWindow: 128000,
+      //   },
+      //   {
+      //     id: 'mistral-small-latest',
+      //     pricing: {
+      //       input: 0.1,
+      //       output: 0.3,
+      //       updatedAt: '2025-12-02',
+      //     },
+      //     capabilities: {
+      //       temperature: { min: 0, max: 1 },
+      //     },
+      //     contextWindow: 128000,
+      //   },
+      //   {
+      //     id: 'mistral-small-2506',
+      //     pricing: {
+      //       input: 0.1,
+      //       output: 0.3,
+      //       updatedAt: '2025-12-02',
+      //     },
+      //     capabilities: {
+      //       temperature: { min: 0, max: 1 },
+      //     },
+      //     contextWindow: 128000,
+      //   },
+      //   {
+      //     id: 'open-mistral-nemo',
+      //     pricing: {
+      //       input: 0.15,
+      //       output: 0.15,
+      //       updatedAt: '2025-10-11',
+      //     },
+      //     capabilities: {
+      //       temperature: { min: 0, max: 1 },
+      //     },
+      //     contextWindow: 128000,
+      //   },
+      //   {
+      //     id: 'codestral-latest',
+      //     pricing: {
+      //       input: 0.3,
+      //       output: 0.9,
+      //       updatedAt: '2025-10-11',
+      //     },
+      //     capabilities: {
+      //       temperature: { min: 0, max: 1 },
+      //     },
+      //     contextWindow: 256000,
+      //   },
+      //   {
+      //     id: 'codestral-2508',
+      //     pricing: {
+      //       input: 0.3,
+      //       output: 0.9,
+      //       updatedAt: '2025-10-11',
+      //     },
+      //     capabilities: {
+      //       temperature: { min: 0, max: 1 },
+      //     },
+      //     contextWindow: 256000,
+      //   },
+      //   {
+      //     id: 'devstral-small-latest',
+      //     pricing: {
+      //       input: 0.1,
+      //       output: 0.3,
+      //       updatedAt: '2025-12-02',
+      //     },
+      //     capabilities: {
+      //       temperature: { min: 0, max: 1 },
+      //     },
+      //     contextWindow: 128000,
+      //   },
+      //   {
+      //     id: 'devstral-small-2507',
+      //     pricing: {
+      //       input: 0.1,
+      //       output: 0.3,
+      //       updatedAt: '2025-07-10',
+      //     },
+      //     capabilities: {
+      //       temperature: { min: 0, max: 1 },
+      //     },
+      //     contextWindow: 128000,
+      //   },
+      //   {
+      //     id: 'devstral-medium-2507',
+      //     pricing: {
+      //       input: 0.5,
+      //       output: 1.5,
+      //       updatedAt: '2025-07-10',
+      //     },
+      //     capabilities: {
+      //       temperature: { min: 0, max: 1 },
+      //     },
+      //     contextWindow: 128000,
+      //   },
+      //   {
+      //     id: 'ministral-14b-latest',
+      //     pricing: {
+      //       input: 0.2,
+      //       output: 0.2,
+      //       updatedAt: '2025-12-02',
+      //     },
+      //     capabilities: {
+      //       temperature: { min: 0, max: 1 },
+      //     },
+      //     contextWindow: 256000,
+      //   },
+      //   {
+      //     id: 'ministral-14b-2512',
+      //     pricing: {
+      //       input: 0.2,
+      //       output: 0.2,
+      //       updatedAt: '2025-12-02',
+      //     },
+      //     capabilities: {
+      //       temperature: { min: 0, max: 1 },
+      //     },
+      //     contextWindow: 256000,
+      //   },
+      //   {
+      //     id: 'ministral-8b-latest',
+      //     pricing: {
+      //       input: 0.15,
+      //       output: 0.15,
+      //       updatedAt: '2025-12-02',
+      //     },
+      //     capabilities: {
+      //       temperature: { min: 0, max: 1 },
+      //     },
+      //     contextWindow: 256000,
+      //   },
+      //   {
+      //     id: 'ministral-8b-2512',
+      //     pricing: {
+      //       input: 0.15,
+      //       output: 0.15,
+      //       updatedAt: '2025-12-02',
+      //     },
+      //     capabilities: {
+      //       temperature: { min: 0, max: 1 },
+      //     },
+      //     contextWindow: 256000,
+      //   },
+      //   {
+      //     id: 'ministral-8b-2410',
+      //     pricing: {
+      //       input: 0.1,
+      //       output: 0.1,
+      //       updatedAt: '2025-10-09',
+      //     },
+      //     capabilities: {
+      //       temperature: { min: 0, max: 1 },
+      //     },
+      //     contextWindow: 128000,
+      //   },
+      //   {
+      //     id: 'ministral-3b-latest',
+      //     pricing: {
+      //       input: 0.1,
+      //       output: 0.1,
+      //       updatedAt: '2025-12-02',
+      //     },
+      //     capabilities: {
+      //       temperature: { min: 0, max: 1 },
+      //     },
+      //     contextWindow: 256000,
+      //   },
+      //   {
+      //     id: 'ministral-3b-2512',
+      //     pricing: {
+      //       input: 0.1,
+      //       output: 0.1,
+      //       updatedAt: '2025-12-02',
+      //     },
+      //     capabilities: {
+      //       temperature: { min: 0, max: 1 },
+      //     },
+      //     contextWindow: 256000,
+      //   },
+      //   {
+      //     id: 'ministral-3b-2410',
+      //     pricing: {
+      //       input: 0.04,
+      //       output: 0.04,
+      //       updatedAt: '2025-10-09',
+      //     },
+      //     capabilities: {
+      //       temperature: { min: 0, max: 1 },
+      //     },
+      //     contextWindow: 128000,
+      //   },
     ],
   },
   ollama: {
