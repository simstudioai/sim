import Anthropic from '@anthropic-ai/sdk'
import { createLogger } from '@/lib/logs/console-logger'
import type { StreamingExecution } from '@/executor/types'
import { executeTool } from '@/tools'
import { getProviderDefaultModel, getProviderModels } from '../models'
import type { ProviderConfig, ProviderRequest, ProviderResponse, TimeSegment } from '../types'
import { prepareToolsWithUsageControl, trackForcedToolUsage } from '../utils'

const logger = createLogger('AnthropicProvider')

/**
 * Helper to wrap Anthropic streaming (async iterable of SSE events) into a browser-friendly
 * ReadableStream of raw assistant text chunks. We enqueue only `content_block_delta` events
 * with `delta.type === 'text_delta'`, since that contains the incremental text tokens.
 */
function createReadableStreamFromAnthropicStream(
  anthropicStream: AsyncIterable<any>
): ReadableStream {
  return new ReadableStream({
    async start(controller) {
      try {
        for await (const event of anthropicStream) {
          if (event.type === 'content_block_delta' && event.delta?.text) {
            controller.enqueue(new TextEncoder().encode(event.delta.text))
          }
        }
        controller.close()
      } catch (err) {
        controller.error(err)
      }
    },
  })
}

export const anthropicProvider: ProviderConfig = {
  id: 'anthropic',
  name: 'Anthropic',
  description: "Anthropic's Claude models",
  version: '1.0.0',
  models: getProviderModels('anthropic'),
  defaultModel: getProviderDefaultModel('anthropic'),

  executeRequest: async (
    request: ProviderRequest
  ): Promise<ProviderResponse | StreamingExecution> => {
    if (!request.apiKey) {
      throw new Error('API key is required for Anthropic')
    }

    const anthropic = new Anthropic({ apiKey: request.apiKey })

    // Helper function to generate a simple unique ID for tool uses
    const generateToolUseId = (toolName: string) => {
      return `${toolName}-${Date.now()}-${Math.random().toString(36).substring(2, 7)}`
    }

    // Transform messages to Anthropic format
    const messages = []

    // Add system prompt if present
    let systemPrompt = request.systemPrompt || ''

    // Add context if present
    if (request.context) {
      messages.push({
        role: 'user',
        content: request.context,
      })
    }

    // Add remaining messages
    if (request.messages) {
      request.messages.forEach((msg) => {
        if (msg.role === 'function') {
          messages.push({
            role: 'user',
            content: [
              {
                type: 'tool_result',
                tool_use_id: msg.name,
                content: msg.content,
              },
            ],
          })
        } else if (msg.function_call) {
          const toolUseId = `${msg.function_call.name}-${Date.now()}`
          messages.push({
            role: 'assistant',
            content: [
              {
                type: 'tool_use',
                id: toolUseId,
                name: msg.function_call.name,
                input: JSON.parse(msg.function_call.arguments),
              },
            ],
          })
        } else {
          messages.push({
            role: msg.role === 'assistant' ? 'assistant' : 'user',
            content: msg.content ? [{ type: 'text', text: msg.content }] : [],
          })
        }
      })
    }

    // Ensure there's at least one message
    if (messages.length === 0) {
      messages.push({
        role: 'user',
        content: [{ type: 'text', text: systemPrompt || 'Hello' }],
      })
      // Clear system prompt since we've used it as a user message
      systemPrompt = ''
    }

    // Transform tools to Anthropic format if provided
    let anthropicTools = request.tools?.length
      ? request.tools.map((tool) => ({
          name: tool.id,
          description: tool.description,
          input_schema: {
            type: 'object',
            properties: tool.parameters.properties,
            required: tool.parameters.required,
          },
        }))
      : undefined

    // Set tool_choice based on usage control settings
    let toolChoice: 'none' | 'auto' | { type: 'tool'; name: string } = 'auto'

    // Handle tools and tool usage control
    let preparedTools: ReturnType<typeof prepareToolsWithUsageControl> | null = null

    if (anthropicTools?.length) {
      try {
        preparedTools = prepareToolsWithUsageControl(
          anthropicTools,
          request.tools,
          logger,
          'anthropic'
        )
        const { tools: filteredTools, toolChoice: tc } = preparedTools

        if (filteredTools?.length) {
          anthropicTools = filteredTools

          // No longer need conversion since provider-specific formatting is in prepareToolsWithUsageControl
          if (typeof tc === 'object' && tc !== null) {
            if (tc.type === 'tool') {
              toolChoice = tc
              logger.info(`Using Anthropic tool_choice format: force tool "${tc.name}"`)
            } else {
              // Default to auto if we got a non-Anthropic object format
              toolChoice = 'auto'
              logger.warn('Received non-Anthropic tool_choice format, defaulting to auto')
            }
          } else if (tc === 'auto' || tc === 'none') {
            toolChoice = tc
            logger.info(`Using tool_choice mode: ${tc}`)
          } else {
            // Default to auto if we got something unexpected
            toolChoice = 'auto'
            logger.warn('Unexpected tool_choice format, defaulting to auto')
          }
        }
      } catch (error) {
        logger.error('Error in prepareToolsWithUsageControl:', { error })
        // Continue with default settings
        toolChoice = 'auto'
      }
    }

    // If response format is specified, add strict formatting instructions
    if (request.responseFormat) {
      // Get the schema from the response format
      const schema = request.responseFormat.schema || request.responseFormat

      // Build a system prompt for structured output based on the JSON schema
      let schemaInstructions = ''

      if (schema?.properties) {
        // Create a template of the expected JSON structure
        const jsonTemplate = Object.entries(schema.properties).reduce(
          (acc: Record<string, any>, [key, prop]: [string, any]) => {
            let exampleValue
            const propType = prop.type || 'string'

            // Generate appropriate example values based on type
            switch (propType) {
              case 'string':
                exampleValue = '"value"'
                break
              case 'number':
                exampleValue = '0'
                break
              case 'boolean':
                exampleValue = 'true'
                break
              case 'array':
                exampleValue = '[]'
                break
              case 'object':
                exampleValue = '{}'
                break
              default:
                exampleValue = '"value"'
            }

            acc[key] = exampleValue
            return acc
          },
          {}
        )

        // Generate field descriptions
        const fieldDescriptions = Object.entries(schema.properties)
          .map(([key, prop]: [string, any]) => {
            const type = prop.type || 'string'
            const description = prop.description ? `: ${prop.description}` : ''
            return `${key} (${type})${description}`
          })
          .join('\n')

        // Format the JSON template as a string
        const jsonTemplateStr = JSON.stringify(jsonTemplate, null, 2)

        schemaInstructions = `
IMPORTANT RESPONSE FORMAT INSTRUCTIONS:
1. Your response must be EXACTLY in this format, with no additional fields:
${jsonTemplateStr}

Field descriptions:
${fieldDescriptions}

2. DO NOT include any explanatory text before or after the JSON
3. DO NOT wrap the response in an array
4. DO NOT add any fields not specified in the schema
5. Your response MUST be valid JSON and include all the specified fields with their correct types`
      }

      systemPrompt = `${systemPrompt}${schemaInstructions}`
    }

    // Build the request payload
    const payload: any = {
      model: request.model || 'claude-3-7-sonnet-20250219',
      messages,
      system: systemPrompt,
      max_tokens: Number.parseInt(String(request.maxTokens)) || 1024,
      temperature: Number.parseFloat(String(request.temperature ?? 0.7)),
    }

    // Use the tools in the payload
    if (anthropicTools?.length) {
      payload.tools = anthropicTools
      // Only set tool_choice if it's not 'auto'
      if (toolChoice !== 'auto') {
        payload.tool_choice = toolChoice
      }
    }

    // STREAMING WITH INCREMENTAL PARSING: Handle both text and tool calls in real-time
    if (request.stream) {
      logger.info('Using incremental streaming parser for Anthropic request', {
        hasTools: !!(anthropicTools && anthropicTools.length > 0),
      })

      // Start execution timer for the entire provider execution
      const providerStartTime = Date.now()
      const providerStartTimeISO = new Date(providerStartTime).toISOString()

      // Create a streaming request
      const streamResponse: any = await anthropic.messages.create({
        ...payload,
        stream: true,
      })

      // State for incremental parsing
      let currentBlockType: 'text' | 'tool_use' | null = null
      let toolCallBuffer: any = null
      const toolCalls: any[] = []
      let streamedContent = ''

      // Token usage tracking
      const tokenUsage = {
        prompt: 0,
        completion: 0,
        total: 0,
      }

      // Create an incremental parsing stream
      const incrementalParsingStream = new ReadableStream({
        async start(controller) {
          try {
            for await (const chunk of streamResponse) {
              // Handle different chunk types
              if (chunk.type === 'content_block_start') {
                currentBlockType = chunk.content_block?.type

                if (currentBlockType === 'tool_use') {
                  // Start buffering a tool call
                  toolCallBuffer = {
                    id: chunk.content_block.id,
                    name: chunk.content_block.name,
                    input: {},
                  }
                  logger.info(`Starting tool call: ${chunk.content_block.name}`)

                  // Emit tool call detection event
                  const toolDetectionEvent = {
                    type: 'tool_call_detected',
                    toolCall: {
                      id: chunk.content_block.id,
                      name: chunk.content_block.name,
                      displayName: getToolDisplayName(chunk.content_block.name),
                      state: 'detecting',
                    },
                  }
                  controller.enqueue(
                    new TextEncoder().encode(
                      `\n__TOOL_CALL_EVENT__${JSON.stringify(toolDetectionEvent)}__TOOL_CALL_EVENT__\n`
                    )
                  )
                }
              } else if (chunk.type === 'content_block_delta') {
                if (currentBlockType === 'text' && chunk.delta?.text) {
                  // Stream text content immediately to user
                  const textContent = chunk.delta.text
                  streamedContent += textContent
                  controller.enqueue(new TextEncoder().encode(textContent))
                } else if (currentBlockType === 'tool_use' && chunk.delta?.partial_json) {
                  // Buffer tool call parameters
                  if (toolCallBuffer) {
                    try {
                      // Attempt to parse the accumulated JSON
                      const partialInput = chunk.delta.partial_json
                      // This is partial JSON, we'll parse it when the block is complete
                      toolCallBuffer.partialInput =
                        (toolCallBuffer.partialInput || '') + partialInput
                    } catch (error) {
                      // Ignore parsing errors for partial JSON
                    }
                  }
                }
              } else if (chunk.type === 'content_block_stop') {
                if (currentBlockType === 'tool_use' && toolCallBuffer) {
                  try {
                    // Parse the complete tool call input
                    toolCallBuffer.input = JSON.parse(toolCallBuffer.partialInput || '{}')
                    toolCalls.push(toolCallBuffer)

                    // Queue tool call for execution
                    pendingToolCalls.push(toolCallBuffer)

                    logger.info(`Completed tool call buffer for: ${toolCallBuffer.name}`)
                  } catch (error) {
                    logger.error('Error parsing tool call input:', { error, toolCallBuffer })
                  }
                  toolCallBuffer = null
                }
                currentBlockType = null
              } else if (chunk.type === 'message_start') {
                // Track usage data if available
                if (chunk.message?.usage) {
                  tokenUsage.prompt = chunk.message.usage.input_tokens || 0
                }
              } else if (chunk.type === 'message_delta') {
                // Update token counts as they become available
                if (chunk.usage) {
                  tokenUsage.completion = chunk.usage.output_tokens || 0
                  tokenUsage.total = tokenUsage.prompt + tokenUsage.completion
                }
              } else if (chunk.type === 'message_stop') {
                // Stream is complete - execute any pending tool calls
                logger.info('Initial stream completed', {
                  streamedContentLength: streamedContent.length,
                  toolCallsCount: toolCalls.length,
                  pendingToolCallsCount: pendingToolCalls.length,
                })

                if (pendingToolCalls.length > 0) {
                  // Send structured tool call indicators instead of text
                  const toolCallEvent = {
                    type: 'tool_calls_start',
                    toolCalls: pendingToolCalls.map((tc) => ({
                      id: tc.id,
                      name: tc.name,
                      displayName: getToolDisplayName(tc.name),
                      parameters: tc.input,
                      state: 'executing',
                    })),
                  }
                  controller.enqueue(
                    new TextEncoder().encode(
                      `\n__TOOL_CALL_EVENT__${JSON.stringify(toolCallEvent)}__TOOL_CALL_EVENT__\n`
                    )
                  )

                  // Execute tools and continue conversation
                  await executeToolsAndContinue(pendingToolCalls, controller)
                }

                controller.close()
                break
              }
            }
          } catch (error) {
            logger.error('Error in incremental streaming:', { error })
            controller.error(error)
          }
        },
      })

      // Track conversation state for multi-turn tool execution
      const conversationMessages = [...messages]
      const pendingToolCalls: any[] = []
      const completedToolCalls: any[] = []

      // Tool ID to readable name mapping for better UX
      const toolDisplayNames: Record<string, string> = {
        // Actual copilot tool IDs
        docs_search_internal: 'Searching documentation',
        get_user_workflow: 'Analyzing your workflow',
        get_blocks_and_tools: 'Getting context',
        get_blocks_metadata: 'Getting context',
        get_yaml_structure: 'Designing an approach',
        edit_workflow: 'Building your workflow',
      }

      // Helper function to get display name for tool
      const getToolDisplayName = (toolId: string): string => {
        return toolDisplayNames[toolId] || `Executing ${toolId}`
      }

      // Helper function to group tools by their display names
      const groupToolsByDisplayName = (toolCalls: any[]): string[] => {
        const displayNameSet = new Set<string>()
        toolCalls.forEach((tc) => {
          displayNameSet.add(getToolDisplayName(tc.name))
        })
        return Array.from(displayNameSet)
      }

      // Helper function to execute tools and continue conversation
      const executeToolsAndContinue = async (
        toolCalls: any[],
        controller: ReadableStreamDefaultController
      ) => {
        try {
          logger.info(`Executing ${toolCalls.length} tool calls`, {
            toolNames: toolCalls.map((tc) => tc.name),
          })

          // Execute all tools in parallel
          const toolResults = await Promise.all(
            toolCalls.map(async (toolCall) => {
              const tool = request.tools?.find((t: any) => t.id === toolCall.name)
              if (!tool) {
                logger.warn(`Tool not found: ${toolCall.name}`)
                return null
              }

              const toolCallStartTime = Date.now()
              const mergedArgs = {
                ...tool.params,
                ...toolCall.input,
                ...(request.workflowId
                  ? {
                      _context: {
                        workflowId: request.workflowId,
                        ...(request.chatId ? { chatId: request.chatId } : {}),
                      },
                    }
                  : {}),
                ...(request.environmentVariables ? { envVars: request.environmentVariables } : {}),
              }

              const result = await executeTool(toolCall.name, mergedArgs, true)
              const toolCallEndTime = Date.now()

              if (result.success) {
                completedToolCalls.push({
                  name: toolCall.name,
                  arguments: toolCall.input,
                  startTime: new Date(toolCallStartTime).toISOString(),
                  endTime: new Date(toolCallEndTime).toISOString(),
                  duration: toolCallEndTime - toolCallStartTime,
                  result: result.output,
                })
              }

              // Emit tool completion event
              const toolCompletionEvent = {
                type: 'tool_call_complete',
                toolCall: {
                  id: toolCall.id,
                  name: toolCall.name,
                  displayName: getToolDisplayName(toolCall.name),
                  parameters: toolCall.input,
                  state: result.success ? 'completed' : 'error',
                  startTime: toolCallStartTime,
                  endTime: toolCallEndTime,
                  duration: toolCallEndTime - toolCallStartTime,
                  result: result.success ? result.output : null,
                  error: result.success ? null : 'Tool execution failed',
                },
              }
              controller.enqueue(
                new TextEncoder().encode(
                  `\n__TOOL_CALL_EVENT__${JSON.stringify(toolCompletionEvent)}__TOOL_CALL_EVENT__\n`
                )
              )

              return {
                toolCall,
                result: result.success ? result.output : null,
                success: result.success,
              }
            })
          )

          // Add tool calls and results to conversation
          conversationMessages.push({
            role: 'assistant',
            content: toolCalls.map((tc) => ({
              type: 'tool_use',
              id: tc.id,
              name: tc.name,
              input: tc.input,
            })) as any,
          })

          conversationMessages.push({
            role: 'user',
            content: toolResults
              .filter((tr) => tr?.success)
              .map((tr) => ({
                type: 'tool_result',
                tool_use_id: tr!.toolCall.id,
                content: JSON.stringify(tr!.result),
              })) as any,
          })

          // Add subtle completion indicator before continuing
          const completionMessage = `\n`
          controller.enqueue(new TextEncoder().encode(completionMessage))

          // Continue the conversation with tool results
          const nextStreamResponse = await anthropic.messages.create({
            ...payload,
            messages: conversationMessages,
            stream: true,
          })

          // Parse the continuation stream
          await parseContinuationStream(nextStreamResponse, controller)
        } catch (error) {
          logger.error('Error executing tools and continuing conversation:', { error })
          // Continue streaming even if tools fail
        }
      }

      // Helper function to parse continuation streams (for tool result responses)
      const parseContinuationStream = async (
        streamResponse: any,
        controller: ReadableStreamDefaultController
      ) => {
        let currentBlockType: 'text' | 'tool_use' | null = null
        let toolCallBuffer: any = null
        const newToolCalls: any[] = []

        for await (const chunk of streamResponse) {
          if (chunk.type === 'content_block_start') {
            currentBlockType = chunk.content_block?.type

            if (currentBlockType === 'tool_use') {
              toolCallBuffer = {
                id: chunk.content_block.id,
                name: chunk.content_block.name,
                input: {},
              }
            }
          } else if (chunk.type === 'content_block_delta') {
            if (currentBlockType === 'text' && chunk.delta?.text) {
              // Stream continuation text immediately
              const textContent = chunk.delta.text
              controller.enqueue(new TextEncoder().encode(textContent))
            } else if (currentBlockType === 'tool_use' && chunk.delta?.partial_json) {
              if (toolCallBuffer) {
                toolCallBuffer.partialInput =
                  (toolCallBuffer.partialInput || '') + chunk.delta.partial_json
              }
            }
          } else if (chunk.type === 'content_block_stop') {
            if (currentBlockType === 'tool_use' && toolCallBuffer) {
              try {
                toolCallBuffer.input = JSON.parse(toolCallBuffer.partialInput || '{}')
                newToolCalls.push(toolCallBuffer)
              } catch (error) {
                logger.error('Error parsing continuation tool call:', { error })
              }
              toolCallBuffer = null
            }
            currentBlockType = null
          } else if (chunk.type === 'message_stop') {
            // If there are more tool calls, emit structured events and execute them
            if (newToolCalls.length > 0) {
              // Send structured tool call indicators for subsequent calls
              const toolCallEvent = {
                type: 'tool_calls_start',
                toolCalls: newToolCalls.map((tc) => ({
                  id: tc.id,
                  name: tc.name,
                  displayName: getToolDisplayName(tc.name),
                  parameters: tc.input,
                  state: 'executing',
                })),
              }
              controller.enqueue(
                new TextEncoder().encode(
                  `\n__TOOL_CALL_EVENT__${JSON.stringify(toolCallEvent)}__TOOL_CALL_EVENT__\n`
                )
              )

              await executeToolsAndContinue(newToolCalls, controller)
            }
            break
          }
        }
      }

      // Create the streaming result
      const streamingResult = {
        stream: incrementalParsingStream,
        execution: {
          success: true,
          output: {
            content: '', // Will be filled by streaming content
            model: request.model,
            tokens: tokenUsage,
            toolCalls:
              toolCalls.length > 0 ? { list: toolCalls, count: toolCalls.length } : undefined,
            providerTiming: {
              startTime: providerStartTimeISO,
              endTime: new Date().toISOString(),
              duration: Date.now() - providerStartTime,
              timeSegments: [
                {
                  type: 'model',
                  name: 'Incremental streaming with tools',
                  startTime: providerStartTime,
                  endTime: Date.now(),
                  duration: Date.now() - providerStartTime,
                },
              ],
            },
            cost: {
              total: 0.0, // Will be updated as tokens are counted
              input: 0.0,
              output: 0.0,
            },
          },
          logs: [],
          metadata: {
            startTime: providerStartTimeISO,
            endTime: new Date().toISOString(),
            duration: Date.now() - providerStartTime,
          },
          isStreaming: true,
        },
      }

      // Return the streaming execution object
      return streamingResult as StreamingExecution
    }

    // Start execution timer for the entire provider execution
    const providerStartTime = Date.now()
    const providerStartTimeISO = new Date(providerStartTime).toISOString()

    try {
      // Make the initial API request
      const initialCallTime = Date.now()

      // Track the original tool_choice for forced tool tracking
      const originalToolChoice = payload.tool_choice

      // Track forced tools and their usage
      const forcedTools = preparedTools?.forcedTools || []
      let usedForcedTools: string[] = []

      let currentResponse = await anthropic.messages.create(payload)
      const firstResponseTime = Date.now() - initialCallTime

      let content = ''

      // Extract text content from the message
      if (Array.isArray(currentResponse.content)) {
        content = currentResponse.content
          .filter((item) => item.type === 'text')
          .map((item) => item.text)
          .join('\n')
      }

      const tokens = {
        prompt: currentResponse.usage?.input_tokens || 0,
        completion: currentResponse.usage?.output_tokens || 0,
        total:
          (currentResponse.usage?.input_tokens || 0) + (currentResponse.usage?.output_tokens || 0),
      }

      const toolCalls = []
      const toolResults = []
      const currentMessages = [...messages]
      let iterationCount = 0
      const MAX_ITERATIONS = 10 // Prevent infinite loops

      // Track if a forced tool has been used
      let hasUsedForcedTool = false

      // Track time spent in model vs tools
      let modelTime = firstResponseTime
      let toolsTime = 0

      // Track each model and tool call segment with timestamps
      const timeSegments: TimeSegment[] = [
        {
          type: 'model',
          name: 'Initial response',
          startTime: initialCallTime,
          endTime: initialCallTime + firstResponseTime,
          duration: firstResponseTime,
        },
      ]

      // Helper function to check for forced tool usage in Anthropic responses
      const checkForForcedToolUsage = (response: any, toolChoice: any) => {
        if (
          typeof toolChoice === 'object' &&
          toolChoice !== null &&
          Array.isArray(response.content)
        ) {
          const toolUses = response.content.filter((item: any) => item.type === 'tool_use')

          if (toolUses.length > 0) {
            // Convert Anthropic tool_use format to a format trackForcedToolUsage can understand
            const adaptedToolCalls = toolUses.map((tool: any) => ({
              name: tool.name,
            }))

            // Convert Anthropic tool_choice format to match OpenAI format for tracking
            const adaptedToolChoice =
              toolChoice.type === 'tool' ? { function: { name: toolChoice.name } } : toolChoice

            const result = trackForcedToolUsage(
              adaptedToolCalls,
              adaptedToolChoice,
              logger,
              'anthropic',
              forcedTools,
              usedForcedTools
            )
            // Make the behavior consistent with the initial check
            hasUsedForcedTool = result.hasUsedForcedTool
            usedForcedTools = result.usedForcedTools
            return result
          }
        }
        return null
      }

      // Check if a forced tool was used in the first response
      checkForForcedToolUsage(currentResponse, originalToolChoice)

      try {
        while (iterationCount < MAX_ITERATIONS) {
          // Check for tool calls
          const toolUses = currentResponse.content.filter((item) => item.type === 'tool_use')
          if (!toolUses || toolUses.length === 0) {
            break
          }

          // Track time for tool calls in this batch
          const toolsStartTime = Date.now()

          // Process each tool call
          for (const toolUse of toolUses) {
            try {
              const toolName = toolUse.name
              const toolArgs = toolUse.input as Record<string, any>

              // Get the tool from the tools registry
              const tool = request.tools?.find((t) => t.id === toolName)
              if (!tool) continue

              // Execute the tool
              const toolCallStartTime = Date.now()

              // Only merge actual tool parameters for logging
              const toolParams = {
                ...tool.params,
                ...toolArgs,
<<<<<<< HEAD
                ...(request.workflowId
                  ? {
                      _context: {
                        workflowId: request.workflowId,
                        ...(request.chatId ? { chatId: request.chatId } : {}),
                      },
                    }
                  : {}),
=======
              }

              // Add system parameters for execution
              const executionParams = {
                ...toolParams,
                ...(request.workflowId ? { _context: { workflowId: request.workflowId } } : {}),
>>>>>>> d94bfd9a
                ...(request.environmentVariables ? { envVars: request.environmentVariables } : {}),
              }

              const result = await executeTool(toolName, executionParams, true)
              const toolCallEndTime = Date.now()
              const toolCallDuration = toolCallEndTime - toolCallStartTime

              // Add to time segments for both success and failure
              timeSegments.push({
                type: 'tool',
                name: toolName,
                startTime: toolCallStartTime,
                endTime: toolCallEndTime,
                duration: toolCallDuration,
              })

              // Prepare result content for the LLM
              let resultContent: any
              if (result.success) {
                toolResults.push(result.output)
                resultContent = result.output
              } else {
                // Include error information so LLM can respond appropriately
                resultContent = {
                  error: true,
                  message: result.error || 'Tool execution failed',
                  tool: toolName,
                }
              }

              toolCalls.push({
                name: toolName,
                arguments: toolParams,
                startTime: new Date(toolCallStartTime).toISOString(),
                endTime: new Date(toolCallEndTime).toISOString(),
                duration: toolCallDuration,
                result: resultContent,
                success: result.success,
              })

              // Add the tool call and result to messages (both success and failure)
              const toolUseId = generateToolUseId(toolName)

              currentMessages.push({
                role: 'assistant',
                content: [
                  {
                    type: 'tool_use',
                    id: toolUseId,
                    name: toolName,
                    input: toolArgs,
                  } as any,
                ],
              })

              currentMessages.push({
                role: 'user',
                content: [
                  {
                    type: 'tool_result',
                    tool_use_id: toolUseId,
                    content: JSON.stringify(resultContent),
                  } as any,
                ],
              })
            } catch (error) {
              logger.error('Error processing tool call:', { error })
            }
          }

          // Calculate tool call time for this iteration
          const thisToolsTime = Date.now() - toolsStartTime
          toolsTime += thisToolsTime

          // Make the next request with updated messages
          const nextPayload = {
            ...payload,
            messages: currentMessages,
          }

          // Update tool_choice based on which forced tools have been used
          if (
            typeof originalToolChoice === 'object' &&
            hasUsedForcedTool &&
            forcedTools.length > 0
          ) {
            // If we have remaining forced tools, get the next one to force
            const remainingTools = forcedTools.filter((tool) => !usedForcedTools.includes(tool))

            if (remainingTools.length > 0) {
              // Force the next tool - use Anthropic format
              nextPayload.tool_choice = {
                type: 'tool',
                name: remainingTools[0],
              }
              logger.info(`Forcing next tool: ${remainingTools[0]}`)
            } else {
              // All forced tools have been used, switch to auto by removing tool_choice
              nextPayload.tool_choice = undefined
              logger.info('All forced tools have been used, removing tool_choice parameter')
            }
          } else if (hasUsedForcedTool && typeof originalToolChoice === 'object') {
            // Handle the case of a single forced tool that was used
            nextPayload.tool_choice = undefined
            logger.info(
              'Removing tool_choice parameter for subsequent requests after forced tool was used'
            )
          }

          // Time the next model call
          const nextModelStartTime = Date.now()

          // Make the next request
          currentResponse = await anthropic.messages.create(nextPayload)

          // Check if any forced tools were used in this response
          checkForForcedToolUsage(currentResponse, nextPayload.tool_choice)

          const nextModelEndTime = Date.now()
          const thisModelTime = nextModelEndTime - nextModelStartTime

          // Add to time segments
          timeSegments.push({
            type: 'model',
            name: `Model response (iteration ${iterationCount + 1})`,
            startTime: nextModelStartTime,
            endTime: nextModelEndTime,
            duration: thisModelTime,
          })

          // Add to model time
          modelTime += thisModelTime

          // Update content if we have a text response
          const textContent = currentResponse.content
            .filter((item) => item.type === 'text')
            .map((item) => item.text)
            .join('\n')

          if (textContent) {
            content = textContent
          }

          // Update token counts
          if (currentResponse.usage) {
            tokens.prompt += currentResponse.usage.input_tokens || 0
            tokens.completion += currentResponse.usage.output_tokens || 0
            tokens.total +=
              (currentResponse.usage.input_tokens || 0) + (currentResponse.usage.output_tokens || 0)
          }

          iterationCount++
        }
      } catch (error) {
        logger.error('Error in Anthropic request:', { error })
        throw error
      }

      // If the content looks like it contains JSON, extract just the JSON part
      if (content.includes('{') && content.includes('}')) {
        try {
          const jsonMatch = content.match(/\{[\s\S]*\}/m)
          if (jsonMatch) {
            content = jsonMatch[0]
          }
        } catch (e) {
          logger.error('Error extracting JSON from response:', { error: e })
        }
      }

      // Calculate overall timing
      const providerEndTime = Date.now()
      const providerEndTimeISO = new Date(providerEndTime).toISOString()
      const totalDuration = providerEndTime - providerStartTime

      // After all tool processing complete, if streaming was requested and we have messages, use streaming for the final response
      if (request.stream && iterationCount > 0) {
        logger.info('Using streaming for final Anthropic response after tool calls')

        // When streaming after tool calls with forced tools, make sure tool_choice is removed
        // This prevents the API from trying to force tool usage again in the final streaming response
        const streamingPayload = {
          ...payload,
          messages: currentMessages,
          // For Anthropic, omit tool_choice entirely rather than setting it to 'none'
          stream: true,
        }

        // Remove the tool_choice parameter as Anthropic doesn't accept 'none' as a string value
        streamingPayload.tool_choice = undefined

        const streamResponse: any = await anthropic.messages.create(streamingPayload)

        // Create a StreamingExecution response with all collected data
        const streamingResult = {
          stream: createReadableStreamFromAnthropicStream(streamResponse),
          execution: {
            success: true,
            output: {
              content: '', // Will be filled by the callback
              model: request.model || 'claude-3-7-sonnet-20250219',
              tokens: {
                prompt: tokens.prompt,
                completion: tokens.completion,
                total: tokens.total,
              },
              toolCalls:
                toolCalls.length > 0
                  ? {
                      list: toolCalls,
                      count: toolCalls.length,
                    }
                  : undefined,
              providerTiming: {
                startTime: providerStartTimeISO,
                endTime: new Date().toISOString(),
                duration: Date.now() - providerStartTime,
                modelTime: modelTime,
                toolsTime: toolsTime,
                firstResponseTime: firstResponseTime,
                iterations: iterationCount + 1,
                timeSegments: timeSegments,
              },
              cost: {
                total: (tokens.total || 0) * 0.0001, // Estimate cost based on tokens
                input: (tokens.prompt || 0) * 0.0001,
                output: (tokens.completion || 0) * 0.0001,
              },
            },
            logs: [], // No block logs at provider level
            metadata: {
              startTime: providerStartTimeISO,
              endTime: new Date().toISOString(),
              duration: Date.now() - providerStartTime,
            },
            isStreaming: true,
          },
        }

        return streamingResult as StreamingExecution
      }

      return {
        content,
        model: request.model || 'claude-3-7-sonnet-20250219',
        tokens,
        toolCalls:
          toolCalls.length > 0
            ? toolCalls.map((tc) => ({
                name: tc.name,
                arguments: tc.arguments as Record<string, any>,
                startTime: tc.startTime,
                endTime: tc.endTime,
                duration: tc.duration,
                result: tc.result,
              }))
            : undefined,
        toolResults: toolResults.length > 0 ? toolResults : undefined,
        timing: {
          startTime: providerStartTimeISO,
          endTime: providerEndTimeISO,
          duration: totalDuration,
          modelTime: modelTime,
          toolsTime: toolsTime,
          firstResponseTime: firstResponseTime,
          iterations: iterationCount + 1,
          timeSegments: timeSegments,
        },
      }
    } catch (error) {
      // Include timing information even for errors
      const providerEndTime = Date.now()
      const providerEndTimeISO = new Date(providerEndTime).toISOString()
      const totalDuration = providerEndTime - providerStartTime

      logger.error('Error in Anthropic request:', {
        error,
        duration: totalDuration,
      })

      // Create a new error with timing information
      const enhancedError = new Error(error instanceof Error ? error.message : String(error))
      // @ts-ignore - Adding timing property to the error
      enhancedError.timing = {
        startTime: providerStartTimeISO,
        endTime: providerEndTimeISO,
        duration: totalDuration,
      }

      throw enhancedError
    }
  },
}<|MERGE_RESOLUTION|>--- conflicted
+++ resolved
@@ -802,7 +802,11 @@
               const toolParams = {
                 ...tool.params,
                 ...toolArgs,
-<<<<<<< HEAD
+              }
+
+              // Add system parameters for execution
+              const executionParams = {
+                ...toolParams,
                 ...(request.workflowId
                   ? {
                       _context: {
@@ -811,14 +815,6 @@
                       },
                     }
                   : {}),
-=======
-              }
-
-              // Add system parameters for execution
-              const executionParams = {
-                ...toolParams,
-                ...(request.workflowId ? { _context: { workflowId: request.workflowId } } : {}),
->>>>>>> d94bfd9a
                 ...(request.environmentVariables ? { envVars: request.environmentVariables } : {}),
               }
 
