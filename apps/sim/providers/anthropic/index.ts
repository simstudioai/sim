import Anthropic from "@anthropic-ai/sdk"
import { createLogger } from "@/lib/logs/console-logger"
import type { StreamingExecution } from "@/executor/types"
import { executeTool } from "@/tools"
import type { ProviderConfig, ProviderRequest, ProviderResponse, TimeSegment } from "../types"
import { prepareToolsWithUsageControl, trackForcedToolUsage } from "../utils"

const logger = createLogger("AnthropicProvider")

/**
 * Helper to wrap Anthropic streaming (async iterable of SSE events) into a browser-friendly
 * ReadableStream of raw assistant text chunks. We enqueue only `content_block_delta` events
 * with `delta.type === 'text_delta'`, since that contains the incremental text tokens.
 */
function createReadableStreamFromAnthropicStream(
  anthropicStream: AsyncIterable<any>
): ReadableStream {
  return new ReadableStream({
    async start(controller) {
      try {
        for await (const event of anthropicStream) {
          if (event.type === "content_block_delta" && event.delta?.text) {
            controller.enqueue(new TextEncoder().encode(event.delta.text))
          }
        }
        controller.close()
      } catch (err) {
        controller.error(err)
      }
    },
  })
}

export const anthropicProvider: ProviderConfig = {
  id: "anthropic",
  name: "Anthropic",
  description: "Anthropic's Claude models",
<<<<<<< HEAD
  version: "1.0.0",
  models: ["claude-3-5-sonnet-20240620", "claude-3-7-sonnet-20250219"],
  defaultModel: "claude-3-7-sonnet-20250219",
=======
  version: '1.0.0',
  models: [
    'claude-sonnet-4-20250514',
    'claude-opus-4-20250514',
    'claude-3-7-sonnet-20250219',
    'claude-3-5-sonnet-20240620',
  ],
  defaultModel: 'claude-sonnet-4-20250514',
>>>>>>> 56648900

  executeRequest: async (
    request: ProviderRequest
  ): Promise<ProviderResponse | StreamingExecution> => {
    if (!request.apiKey) {
      throw new Error("API key is required for Anthropic")
    }

    const anthropic = new Anthropic({ apiKey: request.apiKey })

    // Helper function to generate a simple unique ID for tool uses
    const generateToolUseId = (toolName: string) => {
      return `${toolName}-${Date.now()}-${Math.random().toString(36).substring(2, 7)}`
    }

    // Transform messages to Anthropic format
    const messages = []

    // Add system prompt if present
    let systemPrompt = request.systemPrompt || ""

    // Add context if present
    if (request.context) {
      messages.push({
        role: "user",
        content: request.context,
      })
    }

    // Add remaining messages
    if (request.messages) {
      request.messages.forEach((msg) => {
        if (msg.role === "function") {
          messages.push({
            role: "user",
            content: [
              {
                type: "tool_result",
                tool_use_id: msg.name,
                content: msg.content,
              },
            ],
          })
        } else if (msg.function_call) {
          const toolUseId = `${msg.function_call.name}-${Date.now()}`
          messages.push({
            role: "assistant",
            content: [
              {
                type: "tool_use",
                id: toolUseId,
                name: msg.function_call.name,
                input: JSON.parse(msg.function_call.arguments),
              },
            ],
          })
        } else {
          messages.push({
            role: msg.role === "assistant" ? "assistant" : "user",
            content: msg.content ? [{ type: "text", text: msg.content }] : [],
          })
        }
      })
    }

    // Ensure there's at least one message
    if (messages.length === 0) {
      messages.push({
        role: "user",
        content: [{ type: "text", text: systemPrompt || "Hello" }],
      })
      // Clear system prompt since we've used it as a user message
      systemPrompt = ""
    }

    // Transform tools to Anthropic format if provided
    let anthropicTools = request.tools?.length
      ? request.tools.map((tool) => ({
          name: tool.id,
          description: tool.description,
          input_schema: {
            type: "object",
            properties: tool.parameters.properties,
            required: tool.parameters.required,
          },
        }))
      : undefined

    // Set tool_choice based on usage control settings
    let toolChoice: "none" | "auto" | { type: "tool"; name: string } = "auto"

    // Handle tools and tool usage control
    let preparedTools: ReturnType<typeof prepareToolsWithUsageControl> | null = null

    if (anthropicTools?.length) {
      try {
        preparedTools = prepareToolsWithUsageControl(
          anthropicTools,
          request.tools,
          logger,
          "anthropic"
        )
        const { tools: filteredTools, toolChoice: tc } = preparedTools

        if (filteredTools?.length) {
          anthropicTools = filteredTools

          // No longer need conversion since provider-specific formatting is in prepareToolsWithUsageControl
          if (typeof tc === "object" && tc !== null) {
            if (tc.type === "tool") {
              toolChoice = tc
              logger.info(`Using Anthropic tool_choice format: force tool "${tc.name}"`)
            } else {
              // Default to auto if we got a non-Anthropic object format
              toolChoice = "auto"
              logger.warn("Received non-Anthropic tool_choice format, defaulting to auto")
            }
          } else if (tc === "auto" || tc === "none") {
            toolChoice = tc
            logger.info(`Using tool_choice mode: ${tc}`)
          } else {
            // Default to auto if we got something unexpected
            toolChoice = "auto"
            logger.warn("Unexpected tool_choice format, defaulting to auto")
          }
        }
      } catch (error) {
        logger.error("Error in prepareToolsWithUsageControl:", { error })
        // Continue with default settings
        toolChoice = "auto"
      }
    }

    // If response format is specified, add strict formatting instructions
    if (request.responseFormat) {
      // Get the schema from the response format
      const schema = request.responseFormat.schema || request.responseFormat

      // Build a system prompt for structured output based on the JSON schema
      let schemaInstructions = ""

      if (schema?.properties) {
        // Create a template of the expected JSON structure
        const jsonTemplate = Object.entries(schema.properties).reduce(
          (acc: Record<string, any>, [key, prop]: [string, any]) => {
            let exampleValue
            const propType = prop.type || "string"

            // Generate appropriate example values based on type
            switch (propType) {
              case "string":
                exampleValue = '"value"'
                break
              case "number":
                exampleValue = "0"
                break
              case "boolean":
                exampleValue = "true"
                break
              case "array":
                exampleValue = "[]"
                break
              case "object":
                exampleValue = "{}"
                break
              default:
                exampleValue = '"value"'
            }

            acc[key] = exampleValue
            return acc
          },
          {}
        )

        // Generate field descriptions
        const fieldDescriptions = Object.entries(schema.properties)
          .map(([key, prop]: [string, any]) => {
            const type = prop.type || "string"
            const description = prop.description ? `: ${prop.description}` : ""
            return `${key} (${type})${description}`
          })
          .join("\n")

        // Format the JSON template as a string
        const jsonTemplateStr = JSON.stringify(jsonTemplate, null, 2)

        schemaInstructions = `
IMPORTANT RESPONSE FORMAT INSTRUCTIONS:
1. Your response must be EXACTLY in this format, with no additional fields:
${jsonTemplateStr}

Field descriptions:
${fieldDescriptions}

2. DO NOT include any explanatory text before or after the JSON
3. DO NOT wrap the response in an array
4. DO NOT add any fields not specified in the schema
5. Your response MUST be valid JSON and include all the specified fields with their correct types`
      }

      systemPrompt = `${systemPrompt}${schemaInstructions}`
    }

    // Build the request payload
    const payload: any = {
      model: request.model || "claude-3-7-sonnet-20250219",
      messages,
      system: systemPrompt,
      max_tokens: Number.parseInt(String(request.maxTokens)) || 1024,
      temperature: Number.parseFloat(String(request.temperature ?? 0.7)),
    }

    // Use the tools in the payload
    if (anthropicTools?.length) {
      payload.tools = anthropicTools
      // Only set tool_choice if it's not 'auto'
      if (toolChoice !== "auto") {
        payload.tool_choice = toolChoice
      }
    }

    // EARLY STREAMING: if caller requested streaming and there are no tools to execute,
    // we can directly stream the completion.
    if (request.stream && (!anthropicTools || anthropicTools.length === 0)) {
      logger.info("Using streaming response for Anthropic request (no tools)")

      // Start execution timer for the entire provider execution
      const providerStartTime = Date.now()
      const providerStartTimeISO = new Date(providerStartTime).toISOString()

      // Create a streaming request
      const streamResponse: any = await anthropic.messages.create({
        ...payload,
        stream: true,
      })

      // Start collecting token usage
      const tokenUsage = {
        prompt: 0,
        completion: 0,
        total: 0,
      }

      // Create a StreamingExecution response with a readable stream
      const streamingResult = {
        stream: createReadableStreamFromAnthropicStream(streamResponse),
        execution: {
          success: true,
          output: {
            response: {
              content: "", // Will be filled by streaming content in chat component
              model: request.model,
              tokens: tokenUsage,
              toolCalls: undefined,
              providerTiming: {
                startTime: providerStartTimeISO,
                endTime: new Date().toISOString(),
                duration: Date.now() - providerStartTime,
                timeSegments: [
                  {
                    type: "model",
                    name: "Streaming response",
                    startTime: providerStartTime,
                    endTime: Date.now(),
                    duration: Date.now() - providerStartTime,
                  },
                ],
              },
              // Estimate token cost based on typical Claude pricing
              cost: {
                total: 0.0,
                input: 0.0,
                output: 0.0,
              },
            },
          },
          logs: [], // No block logs for direct streaming
          metadata: {
            startTime: providerStartTimeISO,
            endTime: new Date().toISOString(),
            duration: Date.now() - providerStartTime,
          },
          isStreaming: true,
        },
      }

      // Return the streaming execution object
      return streamingResult as StreamingExecution
    }

    // Start execution timer for the entire provider execution
    const providerStartTime = Date.now()
    const providerStartTimeISO = new Date(providerStartTime).toISOString()

    try {
      // Make the initial API request
      const initialCallTime = Date.now()

      // Track the original tool_choice for forced tool tracking
      const originalToolChoice = payload.tool_choice

      // Track forced tools and their usage
      const forcedTools = preparedTools?.forcedTools || []
      let usedForcedTools: string[] = []

      let currentResponse = await anthropic.messages.create(payload)
      const firstResponseTime = Date.now() - initialCallTime

      let content = ""

      // Extract text content from the message
      if (Array.isArray(currentResponse.content)) {
        content = currentResponse.content
          .filter((item) => item.type === "text")
          .map((item) => item.text)
          .join("\n")
      }

      const tokens = {
        prompt: currentResponse.usage?.input_tokens || 0,
        completion: currentResponse.usage?.output_tokens || 0,
        total:
          (currentResponse.usage?.input_tokens || 0) + (currentResponse.usage?.output_tokens || 0),
      }

      const toolCalls = []
      const toolResults = []
      const currentMessages = [...messages]
      let iterationCount = 0
      const MAX_ITERATIONS = 10 // Prevent infinite loops

      // Track if a forced tool has been used
      let hasUsedForcedTool = false

      // Track time spent in model vs tools
      let modelTime = firstResponseTime
      let toolsTime = 0

      // Track each model and tool call segment with timestamps
      const timeSegments: TimeSegment[] = [
        {
          type: "model",
          name: "Initial response",
          startTime: initialCallTime,
          endTime: initialCallTime + firstResponseTime,
          duration: firstResponseTime,
        },
      ]

      // Helper function to check for forced tool usage in Anthropic responses
      const checkForForcedToolUsage = (response: any, toolChoice: any) => {
        if (
          typeof toolChoice === "object" &&
          toolChoice !== null &&
          Array.isArray(response.content)
        ) {
          const toolUses = response.content.filter((item: any) => item.type === "tool_use")

          if (toolUses.length > 0) {
            // Convert Anthropic tool_use format to a format trackForcedToolUsage can understand
            const adaptedToolCalls = toolUses.map((tool: any) => ({
              name: tool.name,
            }))

            // Convert Anthropic tool_choice format to match OpenAI format for tracking
            const adaptedToolChoice =
              toolChoice.type === "tool" ? { function: { name: toolChoice.name } } : toolChoice

            const result = trackForcedToolUsage(
              adaptedToolCalls,
              adaptedToolChoice,
              logger,
              "anthropic",
              forcedTools,
              usedForcedTools
            )
            // Make the behavior consistent with the initial check
            hasUsedForcedTool = result.hasUsedForcedTool
            usedForcedTools = result.usedForcedTools
            return result
          }
        }
        return null
      }

      // Check if a forced tool was used in the first response
      checkForForcedToolUsage(currentResponse, originalToolChoice)

      try {
        while (iterationCount < MAX_ITERATIONS) {
          // Check for tool calls
          const toolUses = currentResponse.content.filter((item) => item.type === "tool_use")
          if (!toolUses || toolUses.length === 0) {
            break
          }

          // Track time for tool calls in this batch
          const toolsStartTime = Date.now()

          // Process each tool call
          for (const toolUse of toolUses) {
            try {
              const toolName = toolUse.name
              const toolArgs = toolUse.input as Record<string, any>

              // Get the tool from the tools registry
              const tool = request.tools?.find((t) => t.id === toolName)
              if (!tool) continue

              // Execute the tool
              const toolCallStartTime = Date.now()
              const mergedArgs = {
                ...tool.params,
                ...toolArgs,
                ...(request.workflowId ? { _context: { workflowId: request.workflowId } } : {}),
              }
              const result = await executeTool(toolName, mergedArgs, true)
              const toolCallEndTime = Date.now()
              const toolCallDuration = toolCallEndTime - toolCallStartTime

              if (!result.success) continue

              // Add to time segments
              timeSegments.push({
                type: "tool",
                name: toolName,
                startTime: toolCallStartTime,
                endTime: toolCallEndTime,
                duration: toolCallDuration,
              })

              toolResults.push(result.output)
              toolCalls.push({
                name: toolName,
                arguments: toolArgs,
                startTime: new Date(toolCallStartTime).toISOString(),
                endTime: new Date(toolCallEndTime).toISOString(),
                duration: toolCallDuration,
                result: result.output,
              })

              // Add the tool call and result to messages
              const toolUseId = generateToolUseId(toolName)

              currentMessages.push({
                role: "assistant",
                content: [
                  {
                    type: "tool_use",
                    id: toolUseId,
                    name: toolName,
                    input: toolArgs,
                  } as any,
                ],
              })

              currentMessages.push({
                role: "user",
                content: [
                  {
                    type: "tool_result",
                    tool_use_id: toolUseId,
                    content: JSON.stringify(result.output),
                  } as any,
                ],
              })
            } catch (error) {
              logger.error("Error processing tool call:", { error })
            }
          }

          // Calculate tool call time for this iteration
          const thisToolsTime = Date.now() - toolsStartTime
          toolsTime += thisToolsTime

          // Make the next request with updated messages
          const nextPayload = {
            ...payload,
            messages: currentMessages,
          }

          // Update tool_choice based on which forced tools have been used
          if (
            typeof originalToolChoice === "object" &&
            hasUsedForcedTool &&
            forcedTools.length > 0
          ) {
            // If we have remaining forced tools, get the next one to force
            const remainingTools = forcedTools.filter((tool) => !usedForcedTools.includes(tool))

            if (remainingTools.length > 0) {
              // Force the next tool - use Anthropic format
              nextPayload.tool_choice = {
                type: "tool",
                name: remainingTools[0],
              }
              logger.info(`Forcing next tool: ${remainingTools[0]}`)
            } else {
              // All forced tools have been used, switch to auto by removing tool_choice
              nextPayload.tool_choice = undefined
              logger.info("All forced tools have been used, removing tool_choice parameter")
            }
          } else if (hasUsedForcedTool && typeof originalToolChoice === "object") {
            // Handle the case of a single forced tool that was used
            nextPayload.tool_choice = undefined
            logger.info(
              "Removing tool_choice parameter for subsequent requests after forced tool was used"
            )
          }

          // Time the next model call
          const nextModelStartTime = Date.now()

          // Make the next request
          currentResponse = await anthropic.messages.create(nextPayload)

          // Check if any forced tools were used in this response
          checkForForcedToolUsage(currentResponse, nextPayload.tool_choice)

          const nextModelEndTime = Date.now()
          const thisModelTime = nextModelEndTime - nextModelStartTime

          // Add to time segments
          timeSegments.push({
            type: "model",
            name: `Model response (iteration ${iterationCount + 1})`,
            startTime: nextModelStartTime,
            endTime: nextModelEndTime,
            duration: thisModelTime,
          })

          // Add to model time
          modelTime += thisModelTime

          // Update content if we have a text response
          const textContent = currentResponse.content
            .filter((item) => item.type === "text")
            .map((item) => item.text)
            .join("\n")

          if (textContent) {
            content = textContent
          }

          // Update token counts
          if (currentResponse.usage) {
            tokens.prompt += currentResponse.usage.input_tokens || 0
            tokens.completion += currentResponse.usage.output_tokens || 0
            tokens.total +=
              (currentResponse.usage.input_tokens || 0) + (currentResponse.usage.output_tokens || 0)
          }

          iterationCount++
        }
      } catch (error) {
        logger.error("Error in Anthropic request:", { error })
        throw error
      }

      // If the content looks like it contains JSON, extract just the JSON part
      if (content.includes("{") && content.includes("}")) {
        try {
          const jsonMatch = content.match(/\{[\s\S]*\}/m)
          if (jsonMatch) {
            content = jsonMatch[0]
          }
        } catch (e) {
          logger.error("Error extracting JSON from response:", { error: e })
        }
      }

      // Calculate overall timing
      const providerEndTime = Date.now()
      const providerEndTimeISO = new Date(providerEndTime).toISOString()
      const totalDuration = providerEndTime - providerStartTime

      // After all tool processing complete, if streaming was requested and we have messages, use streaming for the final response
      if (request.stream && iterationCount > 0) {
        logger.info("Using streaming for final Anthropic response after tool calls")

        // When streaming after tool calls with forced tools, make sure tool_choice is removed
        // This prevents the API from trying to force tool usage again in the final streaming response
        const streamingPayload = {
          ...payload,
          messages: currentMessages,
          // For Anthropic, omit tool_choice entirely rather than setting it to 'none'
          stream: true,
        }

        // Remove the tool_choice parameter as Anthropic doesn't accept 'none' as a string value
        streamingPayload.tool_choice = undefined

        const streamResponse: any = await anthropic.messages.create(streamingPayload)

        // Create a StreamingExecution response with all collected data
        const streamingResult = {
          stream: createReadableStreamFromAnthropicStream(streamResponse),
          execution: {
            success: true,
            output: {
              response: {
                content: "", // Will be filled by the callback
                model: request.model || "claude-3-7-sonnet-20250219",
                tokens: {
                  prompt: tokens.prompt,
                  completion: tokens.completion,
                  total: tokens.total,
                },
                toolCalls:
                  toolCalls.length > 0
                    ? {
                        list: toolCalls,
                        count: toolCalls.length,
                      }
                    : undefined,
                providerTiming: {
                  startTime: providerStartTimeISO,
                  endTime: new Date().toISOString(),
                  duration: Date.now() - providerStartTime,
                  modelTime: modelTime,
                  toolsTime: toolsTime,
                  firstResponseTime: firstResponseTime,
                  iterations: iterationCount + 1,
                  timeSegments: timeSegments,
                },
                cost: {
                  total: (tokens.total || 0) * 0.0001, // Estimate cost based on tokens
                  input: (tokens.prompt || 0) * 0.0001,
                  output: (tokens.completion || 0) * 0.0001,
                },
              },
            },
            logs: [], // No block logs at provider level
            metadata: {
              startTime: providerStartTimeISO,
              endTime: new Date().toISOString(),
              duration: Date.now() - providerStartTime,
            },
            isStreaming: true,
          },
        }

        return streamingResult as StreamingExecution
      }

      return {
        content,
        model: request.model || "claude-3-7-sonnet-20250219",
        tokens,
        toolCalls:
          toolCalls.length > 0
            ? toolCalls.map((tc) => ({
                name: tc.name,
                arguments: tc.arguments as Record<string, any>,
                startTime: tc.startTime,
                endTime: tc.endTime,
                duration: tc.duration,
                result: tc.result,
              }))
            : undefined,
        toolResults: toolResults.length > 0 ? toolResults : undefined,
        timing: {
          startTime: providerStartTimeISO,
          endTime: providerEndTimeISO,
          duration: totalDuration,
          modelTime: modelTime,
          toolsTime: toolsTime,
          firstResponseTime: firstResponseTime,
          iterations: iterationCount + 1,
          timeSegments: timeSegments,
        },
      }
    } catch (error) {
      // Include timing information even for errors
      const providerEndTime = Date.now()
      const providerEndTimeISO = new Date(providerEndTime).toISOString()
      const totalDuration = providerEndTime - providerStartTime

      logger.error("Error in Anthropic request:", {
        error,
        duration: totalDuration,
      })

      // Create a new error with timing information
      const enhancedError = new Error(error instanceof Error ? error.message : String(error))
      // @ts-ignore - Adding timing property to the error
      enhancedError.timing = {
        startTime: providerStartTimeISO,
        endTime: providerEndTimeISO,
        duration: totalDuration,
      }

      throw enhancedError
    }
  },
}<|MERGE_RESOLUTION|>--- conflicted
+++ resolved
@@ -1,7 +1,7 @@
+import type { StreamingExecution } from "@/executor/types"
+import { createLogger } from "@/lib/logs/console-logger"
+import { executeTool } from "@/tools"
 import Anthropic from "@anthropic-ai/sdk"
-import { createLogger } from "@/lib/logs/console-logger"
-import type { StreamingExecution } from "@/executor/types"
-import { executeTool } from "@/tools"
 import type { ProviderConfig, ProviderRequest, ProviderResponse, TimeSegment } from "../types"
 import { prepareToolsWithUsageControl, trackForcedToolUsage } from "../utils"
 
@@ -35,20 +35,14 @@
   id: "anthropic",
   name: "Anthropic",
   description: "Anthropic's Claude models",
-<<<<<<< HEAD
   version: "1.0.0",
-  models: ["claude-3-5-sonnet-20240620", "claude-3-7-sonnet-20250219"],
-  defaultModel: "claude-3-7-sonnet-20250219",
-=======
-  version: '1.0.0',
   models: [
-    'claude-sonnet-4-20250514',
-    'claude-opus-4-20250514',
-    'claude-3-7-sonnet-20250219',
-    'claude-3-5-sonnet-20240620',
+    "claude-sonnet-4-20250514",
+    "claude-opus-4-20250514",
+    "claude-3-7-sonnet-20250219",
+    "claude-3-5-sonnet-20240620",
   ],
-  defaultModel: 'claude-sonnet-4-20250514',
->>>>>>> 56648900
+  defaultModel: "claude-sonnet-4-20250514",
 
   executeRequest: async (
     request: ProviderRequest
