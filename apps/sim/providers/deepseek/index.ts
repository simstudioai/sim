--- conflicted
+++ resolved
@@ -288,7 +288,11 @@
               const toolParams = {
                 ...tool.params,
                 ...toolArgs,
-<<<<<<< HEAD
+              }
+
+              // Add system parameters for execution
+              const executionParams = {
+                ...toolParams,
                 ...(request.workflowId
                   ? {
                       _context: {
@@ -297,14 +301,6 @@
                       },
                     }
                   : {}),
-=======
-              }
-
-              // Add system parameters for execution
-              const executionParams = {
-                ...toolParams,
-                ...(request.workflowId ? { _context: { workflowId: request.workflowId } } : {}),
->>>>>>> d94bfd9a
                 ...(request.environmentVariables ? { envVars: request.environmentVariables } : {}),
               }
 
