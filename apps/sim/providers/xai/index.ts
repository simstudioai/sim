import OpenAI from 'openai'
import { createLogger } from '@/lib/logs/console-logger'
import type { StreamingExecution } from '@/executor/types'
import { executeTool } from '@/tools'
import { getProviderDefaultModel, getProviderModels } from '../models'
import type { ProviderConfig, ProviderRequest, ProviderResponse, TimeSegment } from '../types'
import { prepareToolsWithUsageControl, trackForcedToolUsage } from '../utils'

const logger = createLogger('XAIProvider')

/**
 * Helper to wrap XAI (OpenAI-compatible) streaming into a browser-friendly
 * ReadableStream of raw assistant text chunks.
 */
function createReadableStreamFromXAIStream(xaiStream: any): ReadableStream {
  return new ReadableStream({
    async start(controller) {
      try {
        for await (const chunk of xaiStream) {
          const content = chunk.choices[0]?.delta?.content || ''
          if (content) {
            controller.enqueue(new TextEncoder().encode(content))
          }
        }
        controller.close()
      } catch (err) {
        controller.error(err)
      }
    },
  })
}

export const xAIProvider: ProviderConfig = {
  id: 'xai',
  name: 'xAI',
  description: "xAI's Grok models",
  version: '1.0.0',
  models: getProviderModels('xai'),
  defaultModel: getProviderDefaultModel('xai'),

  executeRequest: async (
    request: ProviderRequest
  ): Promise<ProviderResponse | StreamingExecution> => {
    if (!request.apiKey) {
      throw new Error('API key is required for xAI')
    }

    const xai = new OpenAI({
      apiKey: request.apiKey,
      baseURL: 'https://api.x.ai/v1',
    })

    logger.info('XAI Provider - Initial request configuration:', {
      hasTools: !!request.tools?.length,
      toolCount: request.tools?.length || 0,
      hasResponseFormat: !!request.responseFormat,
      model: request.model || 'grok-3-latest',
      streaming: !!request.stream,
    })

    const allMessages: any[] = []

    if (request.systemPrompt) {
      allMessages.push({
        role: 'system',
        content: request.systemPrompt,
      })
    }

    if (request.context) {
      allMessages.push({
        role: 'user',
        content: request.context,
      })
    }

    if (request.messages) {
      allMessages.push(...request.messages)
    }

    // Set up tools
    const tools = request.tools?.length
      ? request.tools.map((tool) => ({
          type: 'function',
          function: {
            name: tool.id,
            description: tool.description,
            parameters: tool.parameters,
          },
        }))
      : undefined

    // Log tools and response format conflict detection
    if (tools?.length && request.responseFormat) {
      logger.warn(
        'XAI Provider - Detected both tools and response format. Using tools first, then response format for final response.'
      )
    }

    // Build the base request payload
    const basePayload: any = {
      model: request.model || 'grok-3-latest',
      messages: allMessages,
    }

    if (request.temperature !== undefined) basePayload.temperature = request.temperature
    if (request.maxTokens !== undefined) basePayload.max_tokens = request.maxTokens

    // Function to create response format configuration
    const createResponseFormatPayload = (messages: any[] = allMessages) => {
      const payload = {
        ...basePayload,
        messages,
      }

      if (request.responseFormat) {
        payload.response_format = {
          type: 'json_schema',
          json_schema: {
            name: request.responseFormat.name || 'structured_response',
            schema: request.responseFormat.schema || request.responseFormat,
            strict: request.responseFormat.strict !== false,
          },
        }
      }

      return payload
    }

    // Handle tools and tool usage control
    let preparedTools: ReturnType<typeof prepareToolsWithUsageControl> | null = null

    if (tools?.length) {
      preparedTools = prepareToolsWithUsageControl(tools, request.tools, logger, 'xai')
    }

    // EARLY STREAMING: if caller requested streaming and there are no tools to execute,
    // we can directly stream the completion with response format if needed
    if (request.stream && (!tools || tools.length === 0)) {
      logger.info('XAI Provider - Using direct streaming (no tools)')

      // Start execution timer for the entire provider execution
      const providerStartTime = Date.now()
      const providerStartTimeISO = new Date(providerStartTime).toISOString()

      // Use response format payload if needed, otherwise use base payload
      const streamingPayload = request.responseFormat
        ? createResponseFormatPayload()
        : { ...basePayload, stream: true }

      if (!request.responseFormat) {
        streamingPayload.stream = true
      } else {
        streamingPayload.stream = true
      }

      const streamResponse = await xai.chat.completions.create(streamingPayload)

      // Start collecting token usage
      const tokenUsage = {
        prompt: 0,
        completion: 0,
        total: 0,
      }

      // Create a StreamingExecution response with a readable stream
      const streamingResult = {
        stream: createReadableStreamFromXAIStream(streamResponse),
        execution: {
          success: true,
          output: {
            content: '', // Will be filled by streaming content in chat component
            model: request.model || 'grok-3-latest',
            tokens: tokenUsage,
            toolCalls: undefined,
            providerTiming: {
              startTime: providerStartTimeISO,
              endTime: new Date().toISOString(),
              duration: Date.now() - providerStartTime,
              timeSegments: [
                {
                  type: 'model',
                  name: 'Streaming response',
                  startTime: providerStartTime,
                  endTime: Date.now(),
                  duration: Date.now() - providerStartTime,
                },
              ],
            },
            // Estimate token cost
            cost: {
              total: 0.0,
              input: 0.0,
              output: 0.0,
            },
          },
          logs: [], // No block logs for direct streaming
          metadata: {
            startTime: providerStartTimeISO,
            endTime: new Date().toISOString(),
            duration: Date.now() - providerStartTime,
          },
          isStreaming: true,
        },
      }

      // Return the streaming execution object
      return streamingResult as StreamingExecution
    }

    // Start execution timer for the entire provider execution
    const providerStartTime = Date.now()
    const providerStartTimeISO = new Date(providerStartTime).toISOString()

    try {
      // Make the initial API request
      const initialCallTime = Date.now()

      // For the initial request with tools, we NEVER include response_format
      // This is the key fix: tools and response_format cannot be used together with xAI
      const initialPayload = { ...basePayload }

      // Track the original tool_choice for forced tool tracking
      let originalToolChoice: any

      // Track forced tools and their usage
      const forcedTools = preparedTools?.forcedTools || []
      let usedForcedTools: string[] = []

      if (preparedTools?.tools?.length && preparedTools.toolChoice) {
        const { tools: filteredTools, toolChoice } = preparedTools
        initialPayload.tools = filteredTools
        initialPayload.tool_choice = toolChoice
        originalToolChoice = toolChoice
      } else if (request.responseFormat) {
        // Only add response format if there are no tools
        const responseFormatPayload = createResponseFormatPayload()
        Object.assign(initialPayload, responseFormatPayload)
      }

      let currentResponse = await xai.chat.completions.create(initialPayload)
      const firstResponseTime = Date.now() - initialCallTime

      let content = currentResponse.choices[0]?.message?.content || ''
      const tokens = {
        prompt: currentResponse.usage?.prompt_tokens || 0,
        completion: currentResponse.usage?.completion_tokens || 0,
        total: currentResponse.usage?.total_tokens || 0,
      }
      const toolCalls = []
      const toolResults = []
      const currentMessages = [...allMessages]
      let iterationCount = 0
      const MAX_ITERATIONS = 10

      // Track if a forced tool has been used
      let hasUsedForcedTool = false

      // Track time spent in model vs tools
      let modelTime = firstResponseTime
      let toolsTime = 0

      // Track each model and tool call segment with timestamps
      const timeSegments: TimeSegment[] = [
        {
          type: 'model',
          name: 'Initial response',
          startTime: initialCallTime,
          endTime: initialCallTime + firstResponseTime,
          duration: firstResponseTime,
        },
      ]

      // Helper function to check for forced tool usage in responses
      const checkForForcedToolUsage = (
        response: any,
        toolChoice: string | { type: string; function?: { name: string }; name?: string; any?: any }
      ) => {
        if (typeof toolChoice === 'object' && response.choices[0]?.message?.tool_calls) {
          const toolCallsResponse = response.choices[0].message.tool_calls
          const result = trackForcedToolUsage(
            toolCallsResponse,
            toolChoice,
            logger,
            'xai',
            forcedTools,
            usedForcedTools
          )
          hasUsedForcedTool = result.hasUsedForcedTool
          usedForcedTools = result.usedForcedTools
        }
      }

      // Check if a forced tool was used in the first response
      if (originalToolChoice) {
        checkForForcedToolUsage(currentResponse, originalToolChoice)
      }

      try {
        while (iterationCount < MAX_ITERATIONS) {
          // Check for tool calls
          const toolCallsInResponse = currentResponse.choices[0]?.message?.tool_calls
          if (!toolCallsInResponse || toolCallsInResponse.length === 0) {
            break
          }

          // Track time for tool calls in this batch
          const toolsStartTime = Date.now()

          for (const toolCall of toolCallsInResponse) {
            try {
              const toolName = toolCall.function.name
              const toolArgs = JSON.parse(toolCall.function.arguments)

              const tool = request.tools?.find((t) => t.id === toolName)
              if (!tool) {
                logger.warn('XAI Provider - Tool not found:', { toolName })
                continue
              }

              const toolCallStartTime = Date.now()

              // Only merge actual tool parameters for logging
              const toolParams = {
                ...tool.params,
                ...toolArgs,
<<<<<<< HEAD
                ...(request.workflowId
                  ? {
                      _context: {
                        workflowId: request.workflowId,
                        ...(request.chatId ? { chatId: request.chatId } : {}),
                      },
                    }
                  : {}),
=======
              }

              // Add system parameters for execution
              const executionParams = {
                ...toolParams,
                ...(request.workflowId ? { _context: { workflowId: request.workflowId } } : {}),
                ...(request.environmentVariables ? { envVars: request.environmentVariables } : {}),
>>>>>>> d94bfd9a
              }

              const result = await executeTool(toolName, executionParams, true)
              const toolCallEndTime = Date.now()
              const toolCallDuration = toolCallEndTime - toolCallStartTime

              // Add to time segments for both success and failure
              timeSegments.push({
                type: 'tool',
                name: toolName,
                startTime: toolCallStartTime,
                endTime: toolCallEndTime,
                duration: toolCallDuration,
              })

              // Prepare result content for the LLM
              let resultContent: any
              if (result.success) {
                toolResults.push(result.output)
                resultContent = result.output
              } else {
                // Include error information so LLM can respond appropriately
                resultContent = {
                  error: true,
                  message: result.error || 'Tool execution failed',
                  tool: toolName,
                }

                logger.warn('XAI Provider - Tool execution failed:', {
                  toolName,
                  error: result.error,
                })
              }

              toolCalls.push({
                name: toolName,
                arguments: toolParams,
                startTime: new Date(toolCallStartTime).toISOString(),
                endTime: new Date(toolCallEndTime).toISOString(),
                duration: toolCallDuration,
                result: resultContent,
                success: result.success,
              })

              // Add the tool call and result to messages (both success and failure)
              currentMessages.push({
                role: 'assistant',
                content: null,
                tool_calls: [
                  {
                    id: toolCall.id,
                    type: 'function',
                    function: {
                      name: toolName,
                      arguments: toolCall.function.arguments,
                    },
                  },
                ],
              })

              currentMessages.push({
                role: 'tool',
                tool_call_id: toolCall.id,
                content: JSON.stringify(resultContent),
              })
            } catch (error) {
              logger.error('XAI Provider - Error processing tool call:', {
                error: error instanceof Error ? error.message : String(error),
                toolCall: toolCall.function.name,
              })
            }
          }

          // Calculate tool call time for this iteration
          const thisToolsTime = Date.now() - toolsStartTime
          toolsTime += thisToolsTime

          // After tool calls, create next payload based on whether we need more tools or final response
          let nextPayload: any

          // Update tool_choice based on which forced tools have been used
          if (
            typeof originalToolChoice === 'object' &&
            hasUsedForcedTool &&
            forcedTools.length > 0
          ) {
            // If we have remaining forced tools, get the next one to force
            const remainingTools = forcedTools.filter((tool) => !usedForcedTools.includes(tool))

            if (remainingTools.length > 0) {
              // Force the next tool - continue with tools, no response format
              nextPayload = {
                ...basePayload,
                messages: currentMessages,
                tools: preparedTools?.tools,
                tool_choice: {
                  type: 'function',
                  function: { name: remainingTools[0] },
                },
              }
            } else {
              // All forced tools have been used, check if we need response format for final response
              if (request.responseFormat) {
                nextPayload = createResponseFormatPayload(currentMessages)
              } else {
                nextPayload = {
                  ...basePayload,
                  messages: currentMessages,
                  tool_choice: 'auto',
                  tools: preparedTools?.tools,
                }
              }
            }
          } else {
            // Normal tool processing - check if this might be the final response
            if (request.responseFormat) {
              // Use response format for what might be the final response
              nextPayload = createResponseFormatPayload(currentMessages)
            } else {
              nextPayload = {
                ...basePayload,
                messages: currentMessages,
                tools: preparedTools?.tools,
                tool_choice: 'auto',
              }
            }
          }

          // Time the next model call
          const nextModelStartTime = Date.now()

          currentResponse = await xai.chat.completions.create(nextPayload)

          // Check if any forced tools were used in this response
          if (nextPayload.tool_choice && typeof nextPayload.tool_choice === 'object') {
            checkForForcedToolUsage(currentResponse, nextPayload.tool_choice)
          }

          const nextModelEndTime = Date.now()
          const thisModelTime = nextModelEndTime - nextModelStartTime

          // Add to time segments
          timeSegments.push({
            type: 'model',
            name: `Model response (iteration ${iterationCount + 1})`,
            startTime: nextModelStartTime,
            endTime: nextModelEndTime,
            duration: thisModelTime,
          })

          // Add to model time
          modelTime += thisModelTime

          if (currentResponse.choices[0]?.message?.content) {
            content = currentResponse.choices[0].message.content
          }

          if (currentResponse.usage) {
            tokens.prompt += currentResponse.usage.prompt_tokens || 0
            tokens.completion += currentResponse.usage.completion_tokens || 0
            tokens.total += currentResponse.usage.total_tokens || 0
          }

          iterationCount++
        }
      } catch (error) {
        logger.error('XAI Provider - Error in tool processing loop:', {
          error: error instanceof Error ? error.message : String(error),
          iterationCount,
        })
      }

      // After all tool processing complete, if streaming was requested and we have messages, use streaming for the final response
      if (request.stream && iterationCount > 0) {
        // For final streaming response, choose between tools (auto) or response_format (never both)
        let finalStreamingPayload: any

        if (request.responseFormat) {
          // Use response format, no tools
          finalStreamingPayload = {
            ...createResponseFormatPayload(currentMessages),
            stream: true,
          }
        } else {
          // Use tools with auto choice
          finalStreamingPayload = {
            ...basePayload,
            messages: currentMessages,
            tool_choice: 'auto',
            tools: preparedTools?.tools,
            stream: true,
          }
        }

        const streamResponse = await xai.chat.completions.create(finalStreamingPayload)

        // Create a StreamingExecution response with all collected data
        const streamingResult = {
          stream: createReadableStreamFromXAIStream(streamResponse),
          execution: {
            success: true,
            output: {
              content: '', // Will be filled by the callback
              model: request.model || 'grok-3-latest',
              tokens: {
                prompt: tokens.prompt,
                completion: tokens.completion,
                total: tokens.total,
              },
              toolCalls:
                toolCalls.length > 0
                  ? {
                      list: toolCalls,
                      count: toolCalls.length,
                    }
                  : undefined,
              providerTiming: {
                startTime: providerStartTimeISO,
                endTime: new Date().toISOString(),
                duration: Date.now() - providerStartTime,
                modelTime: modelTime,
                toolsTime: toolsTime,
                firstResponseTime: firstResponseTime,
                iterations: iterationCount + 1,
                timeSegments: timeSegments,
              },
              cost: {
                total: (tokens.total || 0) * 0.0001,
                input: (tokens.prompt || 0) * 0.0001,
                output: (tokens.completion || 0) * 0.0001,
              },
            },
            logs: [], // No block logs at provider level
            metadata: {
              startTime: providerStartTimeISO,
              endTime: new Date().toISOString(),
              duration: Date.now() - providerStartTime,
            },
            isStreaming: true,
          },
        }

        // Return the streaming execution object
        return streamingResult as StreamingExecution
      }

      // Calculate overall timing
      const providerEndTime = Date.now()
      const providerEndTimeISO = new Date(providerEndTime).toISOString()
      const totalDuration = providerEndTime - providerStartTime

      logger.info('XAI Provider - Request completed:', {
        totalDuration,
        iterationCount: iterationCount + 1,
        toolCallCount: toolCalls.length,
        hasContent: !!content,
        contentLength: content?.length || 0,
      })

      return {
        content,
        model: request.model,
        tokens,
        toolCalls: toolCalls.length > 0 ? toolCalls : undefined,
        toolResults: toolResults.length > 0 ? toolResults : undefined,
        timing: {
          startTime: providerStartTimeISO,
          endTime: providerEndTimeISO,
          duration: totalDuration,
          modelTime: modelTime,
          toolsTime: toolsTime,
          firstResponseTime: firstResponseTime,
          iterations: iterationCount + 1,
          timeSegments: timeSegments,
        },
      }
    } catch (error) {
      // Include timing information even for errors
      const providerEndTime = Date.now()
      const providerEndTimeISO = new Date(providerEndTime).toISOString()
      const totalDuration = providerEndTime - providerStartTime

      logger.error('XAI Provider - Request failed:', {
        error: error instanceof Error ? error.message : String(error),
        duration: totalDuration,
        hasTools: !!tools?.length,
        hasResponseFormat: !!request.responseFormat,
      })

      // Create a new error with timing information
      const enhancedError = new Error(error instanceof Error ? error.message : String(error))
      // @ts-ignore - Adding timing property to the error
      enhancedError.timing = {
        startTime: providerStartTimeISO,
        endTime: providerEndTimeISO,
        duration: totalDuration,
      }

      throw enhancedError
    }
  },
}<|MERGE_RESOLUTION|>--- conflicted
+++ resolved
@@ -324,7 +324,11 @@
               const toolParams = {
                 ...tool.params,
                 ...toolArgs,
-<<<<<<< HEAD
+              }
+
+              // Add system parameters for execution
+              const executionParams = {
+                ...toolParams,
                 ...(request.workflowId
                   ? {
                       _context: {
@@ -333,15 +337,7 @@
                       },
                     }
                   : {}),
-=======
-              }
-
-              // Add system parameters for execution
-              const executionParams = {
-                ...toolParams,
-                ...(request.workflowId ? { _context: { workflowId: request.workflowId } } : {}),
                 ...(request.environmentVariables ? { envVars: request.environmentVariables } : {}),
->>>>>>> d94bfd9a
               }
 
               const result = await executeTool(toolName, executionParams, true)
