--- conflicted
+++ resolved
@@ -34,18 +34,13 @@
   },
   anthropic: {
     ...anthropicProvider,
-<<<<<<< HEAD
-    models: ["claude-3-5-sonnet-20240620", "claude-3-7-sonnet-20250219"],
+    models: [
+      "claude-sonnet-4-20250514",
+      "claude-opus-4-20250514",
+      "claude-3-7-sonnet-20250219",
+      "claude-3-5-sonnet-20240620",
+    ],
     computerUseModels: ["claude-3-5-sonnet-20240620", "claude-3-7-sonnet-20250219"],
-=======
-    models: [
-      'claude-sonnet-4-20250514',
-      'claude-opus-4-20250514',
-      'claude-3-7-sonnet-20250219',
-      'claude-3-5-sonnet-20240620',
-    ],
-    computerUseModels: ['claude-3-5-sonnet-20240620', 'claude-3-7-sonnet-20250219'],
->>>>>>> 56648900
     modelPatterns: [/^claude/],
   },
   google: {
