import { describe, expect, it } from "vitest"
import {
  getMaxTemperature,
  PROVIDERS_WITH_TOOL_USAGE_CONTROL,
  supportsTemperature,
  supportsToolUsageControl,
} from "./model-capabilities"

describe("supportsToolUsageControl", () => {
  it("should return true for providers that support tool usage control", () => {
    // Test each provider that should support tool usage control
    for (const provider of PROVIDERS_WITH_TOOL_USAGE_CONTROL) {
      expect(supportsToolUsageControl(provider)).toBe(true)
    }
  })

  it("should return false for providers that do not support tool usage control", () => {
    const unsupportedProviders = ["google", "ollama", "non-existent-provider"]

    for (const provider of unsupportedProviders) {
      expect(supportsToolUsageControl(provider)).toBe(false)
    }
  })
})

describe("supportsTemperature", () => {
  it("should return true for models that support temperature", () => {
    const supportedModels = [
<<<<<<< HEAD
      "gpt-4o",
      "gemini-2.5-flash-preview-04-17",
      "claude-3-5-sonnet-20240620",
      "grok-3-latest",
      "grok-3-fast-latest",
=======
      'gpt-4o',
      'gemini-2.5-flash-preview-04-17',
      'claude-sonnet-4-20250514',
      'claude-opus-4-20250514',
      'claude-3-7-sonnet-20250219',
      'claude-3-5-sonnet-20240620',
      `grok-3-latest`,
      `grok-3-fast-latest`,
>>>>>>> 56648900
    ]

    for (const model of supportedModels) {
      expect(supportsTemperature(model)).toBe(true)
    }
  })

  it("should return false for models that do not support temperature", () => {
    const unsupportedModels = ["unsupported-model"]

    for (const model of unsupportedModels) {
      expect(supportsTemperature(model)).toBe(false)
    }
  })
})

describe("getMaxTemperature", () => {
  it("should return 2 for models with temperature range 0-2", () => {
    const models = ["gpt-4o", "gemini-2.5-flash-preview-04-17", "deepseek-v3"]

    for (const model of models) {
      expect(getMaxTemperature(model)).toBe(2)
    }
  })

  it("should return 1 for models with temperature range 0-1", () => {
    const models = [
<<<<<<< HEAD
      "claude-3-5-sonnet-20240620",
      "claude-3-7-sonnet-20250219",
      "grok-3-latest",
      "grok-3-fast-latest",
=======
      'claude-sonnet-4-20250514',
      'claude-opus-4-20250514',
      'claude-3-7-sonnet-20250219',
      'claude-3-5-sonnet-20240620',
      'grok-3-latest',
      'grok-3-fast-latest',
>>>>>>> 56648900
    ]

    for (const model of models) {
      expect(getMaxTemperature(model)).toBe(1)
    }
  })

  it("should return undefined for models that do not support temperature", () => {
    expect(getMaxTemperature("unsupported-model")).toBeUndefined()
  })
})<|MERGE_RESOLUTION|>--- conflicted
+++ resolved
@@ -1,7 +1,7 @@
 import { describe, expect, it } from "vitest"
 import {
+  PROVIDERS_WITH_TOOL_USAGE_CONTROL,
   getMaxTemperature,
-  PROVIDERS_WITH_TOOL_USAGE_CONTROL,
   supportsTemperature,
   supportsToolUsageControl,
 } from "./model-capabilities"
@@ -26,22 +26,14 @@
 describe("supportsTemperature", () => {
   it("should return true for models that support temperature", () => {
     const supportedModels = [
-<<<<<<< HEAD
       "gpt-4o",
       "gemini-2.5-flash-preview-04-17",
+      "claude-sonnet-4-20250514",
+      "claude-opus-4-20250514",
+      "claude-3-7-sonnet-20250219",
       "claude-3-5-sonnet-20240620",
       "grok-3-latest",
       "grok-3-fast-latest",
-=======
-      'gpt-4o',
-      'gemini-2.5-flash-preview-04-17',
-      'claude-sonnet-4-20250514',
-      'claude-opus-4-20250514',
-      'claude-3-7-sonnet-20250219',
-      'claude-3-5-sonnet-20240620',
-      `grok-3-latest`,
-      `grok-3-fast-latest`,
->>>>>>> 56648900
     ]
 
     for (const model of supportedModels) {
@@ -69,19 +61,12 @@
 
   it("should return 1 for models with temperature range 0-1", () => {
     const models = [
-<<<<<<< HEAD
+      "claude-sonnet-4-20250514",
+      "claude-opus-4-20250514",
+      "claude-3-7-sonnet-20250219",
       "claude-3-5-sonnet-20240620",
-      "claude-3-7-sonnet-20250219",
       "grok-3-latest",
       "grok-3-fast-latest",
-=======
-      'claude-sonnet-4-20250514',
-      'claude-opus-4-20250514',
-      'claude-3-7-sonnet-20250219',
-      'claude-3-5-sonnet-20240620',
-      'grok-3-latest',
-      'grok-3-fast-latest',
->>>>>>> 56648900
     ]
 
     for (const model of models) {
