--- conflicted
+++ resolved
@@ -378,7 +378,11 @@
             const toolParams = {
               ...tool.params,
               ...toolArgs,
-<<<<<<< HEAD
+            }
+
+            // Add system parameters for execution
+            const executionParams = {
+              ...toolParams,
               ...(request.workflowId
                 ? {
                     _context: {
@@ -387,14 +391,6 @@
                     },
                   }
                 : {}),
-=======
-            }
-
-            // Add system parameters for execution
-            const executionParams = {
-              ...toolParams,
-              ...(request.workflowId ? { _context: { workflowId: request.workflowId } } : {}),
->>>>>>> d94bfd9a
               ...(request.environmentVariables ? { envVars: request.environmentVariables } : {}),
             }
 
