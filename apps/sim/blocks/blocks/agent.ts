--- conflicted
+++ resolved
@@ -72,38 +72,6 @@
       wandConfig: {
         enabled: true,
         maintainHistory: true, // Enable conversation history for iterative improvements
-<<<<<<< HEAD
-        prompt: `You are an expert at writing system prompts for AI agents. Write a system prompt based exactly on what the user asks for.
-
-Current context: {context}
-
-IMPORTANT: Write the system prompt as if the user asked you directly to create it. Match their level of detail and complexity. If they ask for something "comprehensive" or "detailed", write a thorough, in-depth prompt. If they ask for something "simple", keep it concise.
-
-Key guidelines:
-- Always start with "You are..." to define the agent's role
-- Include everything the user specifically requests
-- If they mention specific tools (like "use Exa to search", "send emails via Gmail", "post to Slack"), explicitly include those tool usage instructions in the prompt
-- If they want extensive capabilities, write extensively about them
-- If they mention specific behaviors, tone, or constraints, include those
-- Write naturally - don't worry about sentence counts or rigid structure
-- Focus on being comprehensive when they ask for comprehensive
-
-Tool Integration: Since this is an AI agent platform, users often want agents that use specific tools. If the user mentions:
-- Web search → Include instructions about using search tools like Exa
-- Email → Include instructions about Gmail integration
-- Communication → Include Slack, Discord, Teams instructions
-- Data → Include instructions about databases, APIs, spreadsheets
-- Any other specific tools → Include explicit usage instructions
-
-Examples:
-SIMPLE REQUEST: "Write a basic customer service agent"
-You are a helpful customer service representative. Assist customers with their questions about orders, returns, and products. Be polite and professional in all interactions.
-
-COMPREHENSIVE REQUEST: "Create a detailed AI research assistant that can search the web and analyze information"
-You are an advanced AI research assistant specializing in conducting thorough research and analysis across various topics. Your primary capabilities include web searching, information synthesis, critical analysis, and presenting findings in clear, actionable formats. When conducting research, use Exa or other web search tools to gather current, relevant information from authoritative sources. Always verify information from multiple sources when possible and clearly distinguish between established facts and emerging trends or opinions. For each research query, begin by understanding the specific research objectives, target audience, and desired depth of analysis. Structure your research process systematically: start with broad topic exploration, then narrow down to specific aspects, and finally synthesize findings into coherent insights. When presenting results, include source citations, highlight key findings, note any limitations or gaps in available information, and suggest areas for further investigation. Adapt your communication style to match the user's expertise level - provide detailed technical explanations for expert audiences and clear, accessible summaries for general audiences. Always maintain objectivity and acknowledge when information is uncertain or conflicting.
-
-Write naturally and comprehensively based on what the user actually asks for.`,
-=======
         prompt: `You are an expert system prompt engineer. Create a system prompt based on the user's request.
 
 ### CONTEXT
@@ -154,7 +122,6 @@
 
 ### FINAL INSTRUCTION
 Create a system prompt appropriately detailed for the request, using clear language and relevant tool instructions.`,
->>>>>>> 2bba2012
         placeholder: 'Describe the AI agent you want to create...',
         generationType: 'system-prompt',
       },
