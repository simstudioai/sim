import type { Config } from "tailwindcss"

export default {
  darkMode: ["class"],
  content: [
    "./pages/**/*.{js,ts,jsx,tsx,mdx}",
    "./components/**/*.{js,ts,jsx,tsx,mdx}",
    "./app/**/*.{js,ts,jsx,tsx,mdx}",
    "!./app/node_modules/**",
    "!**/node_modules/**",
  ],
  theme: {
    extend: {
      colors: {
        background: "hsl(var(--background))",
        foreground: "hsl(var(--foreground))",
        card: {
          DEFAULT: "hsl(var(--card))",
          foreground: "hsl(var(--card-foreground))",
        },
        popover: {
          DEFAULT: "hsl(var(--popover))",
          foreground: "hsl(var(--popover-foreground))",
        },
        primary: {
          DEFAULT: "hsl(var(--primary))",
          foreground: "hsl(var(--primary-foreground))",
        },
        secondary: {
          DEFAULT: "hsl(var(--secondary))",
          foreground: "hsl(var(--secondary-foreground))",
        },
        muted: {
          DEFAULT: "hsl(var(--muted))",
          foreground: "hsl(var(--muted-foreground))",
        },
        accent: {
          DEFAULT: "hsl(var(--accent))",
          foreground: "hsl(var(--accent-foreground))",
        },
        destructive: {
          DEFAULT: "hsl(var(--destructive))",
          foreground: "hsl(var(--destructive-foreground))",
        },
        border: "hsl(var(--border))",
        input: "hsl(var(--input))",
        ring: "hsl(var(--ring))",
        chart: {
          "1": "hsl(var(--chart-1))",
          "2": "hsl(var(--chart-2))",
          "3": "hsl(var(--chart-3))",
          "4": "hsl(var(--chart-4))",
          "5": "hsl(var(--chart-5))",
        },
      },
      borderRadius: {
        lg: "var(--radius)",
        md: "calc(var(--radius) - 2px)",
        sm: "calc(var(--radius) - 4px)",
      },
      transitionProperty: {
        width: "width",
        left: "left",
        padding: "padding",
      },
      keyframes: {
        "slide-down": {
          "0%": {
            transform: "translate(-50%, -100%)",
            opacity: "0",
          },
          "100%": {
            transform: "translate(-50%, 0)",
            opacity: "1",
          },
        },
        "notification-slide": {
          "0%": {
            opacity: "0",
            transform: "translateY(-100%)",
          },
          "100%": {
            opacity: "1",
            transform: "translateY(0)",
          },
        },
        "notification-fade-out": {
          "0%": {
            opacity: "1",
            transform: "translateY(0)",
          },
          "100%": {
            opacity: "0",
            transform: "translateY(0)",
          },
        },
        "fade-up": {
          "0%": {
            opacity: "0",
            transform: "translateY(10px)",
          },
          "100%": {
            opacity: "1",
            transform: "translateY(0)",
          },
        },
        "rocket-pulse": {
          "0%, 100%": {
            opacity: "1",
          },
          "50%": {
            opacity: "0.7",
          },
        },
        "run-glow": {
          "0%, 100%": {
            filter: "opacity(1)",
          },
          "50%": {
            filter: "opacity(0.7)",
          },
        },
        "caret-blink": {
          "0%,70%,100%": {
            opacity: "1",
          },
          "20%,50%": {
            opacity: "0",
          },
        },
        "pulse-slow": {
          "0%, 100%": {
            opacity: "1",
          },
          "50%": {
            opacity: "0.7",
          },
        },
        "accordion-down": {
          from: {
            height: "0",
          },
          to: {
            height: "var(--radix-accordion-content-height)",
          },
        },
        "accordion-up": {
          from: {
            height: "var(--radix-accordion-content-height)",
          },
          to: {
            height: "0",
          },
        },
      },
      animation: {
        "slide-down": "slide-down 0.3s ease-out",
        "notification-slide": "notification-slide 0.3s ease-out forwards",
        "notification-fade-out": "notification-fade-out 0.2s ease-out forwards",
        "fade-up": "fade-up 0.5s ease-out forwards",
        "rocket-pulse": "rocket-pulse 1.5s ease-in-out infinite",
        "run-glow": "run-glow 2s ease-in-out infinite",
        "caret-blink": "caret-blink 1.25s ease-out infinite",
        "pulse-slow": "pulse-slow 3s ease-in-out infinite",
        "accordion-down": "accordion-down 0.2s ease-out",
        "accordion-up": "accordion-up 0.2s ease-out",
      },
    },
  },
<<<<<<< HEAD
  plugins: [require("tailwindcss-animate"), require("@tailwindcss/typography")],
=======
  plugins: [require('tailwindcss-animate')],
>>>>>>> c77a21e9
} satisfies Config<|MERGE_RESOLUTION|>--- conflicted
+++ resolved
@@ -167,9 +167,5 @@
       },
     },
   },
-<<<<<<< HEAD
-  plugins: [require("tailwindcss-animate"), require("@tailwindcss/typography")],
-=======
-  plugins: [require('tailwindcss-animate')],
->>>>>>> c77a21e9
+  plugins: [require("tailwindcss-animate")],
 } satisfies Config