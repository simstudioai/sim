<<<<<<< HEAD
import { and, eq, or, sql } from 'drizzle-orm'
=======
import * as schema from '@sim/db/schema'
import { workflow, workflowBlocks, workflowEdges, workflowSubflows } from '@sim/db/schema'
import { and, eq, or } from 'drizzle-orm'
>>>>>>> 9de7a003
import { drizzle } from 'drizzle-orm/postgres-js'
import postgres from 'postgres'
import { env } from '@/lib/env'
import { createLogger } from '@/lib/logs/console/logger'
import { loadWorkflowFromNormalizedTables } from '@/lib/workflows/db-helpers'

const logger = createLogger('SocketDatabase')

// Create dedicated database connection for socket server with optimized settings
const connectionString = env.POSTGRES_URL ?? env.DATABASE_URL
const socketDb = drizzle(
  postgres(connectionString, {
    prepare: false,
    idle_timeout: 10,
    connect_timeout: 20,
    max: 25,
    onnotice: () => {},
    debug: false,
  }),
  { schema }
)

// Use dedicated connection for socket operations, fallback to shared db for compatibility
const db = socketDb

// Constants
const DEFAULT_LOOP_ITERATIONS = 5

/**
 * Shared function to handle auto-connect edge insertion
 * @param tx - Database transaction
 * @param workflowId - The workflow ID
 * @param autoConnectEdge - The auto-connect edge data
 * @param logger - Logger instance
 */
async function insertAutoConnectEdge(
  tx: any,
  workflowId: string,
  autoConnectEdge: any,
  logger: any
) {
  if (!autoConnectEdge) return

  await tx.insert(workflowEdges).values({
    id: autoConnectEdge.id,
    workflowId,
    sourceBlockId: autoConnectEdge.source,
    targetBlockId: autoConnectEdge.target,
    sourceHandle: autoConnectEdge.sourceHandle || null,
    targetHandle: autoConnectEdge.targetHandle || null,
  })
  logger.debug(
    `Added auto-connect edge ${autoConnectEdge.id}: ${autoConnectEdge.source} -> ${autoConnectEdge.target}`
  )
}

// Enum for subflow types
enum SubflowType {
  LOOP = 'loop',
  PARALLEL = 'parallel',
}

// Helper function to check if a block type is a subflow type
function isSubflowBlockType(blockType: string): blockType is SubflowType {
  return Object.values(SubflowType).includes(blockType as SubflowType)
}

// Helper function to update subflow node lists when child blocks are added/removed
export async function updateSubflowNodeList(dbOrTx: any, workflowId: string, parentId: string) {
  try {
    // Get all child blocks of this parent
    const childBlocks = await dbOrTx
      .select({ id: workflowBlocks.id })
      .from(workflowBlocks)
      .where(
        and(
          eq(workflowBlocks.workflowId, workflowId),
          sql`${workflowBlocks.data}->>'parentId' = ${parentId}`
        )
      )

    const childNodeIds = childBlocks.map((block: any) => block.id)

    // Get current subflow config
    const subflowData = await dbOrTx
      .select({ config: workflowSubflows.config })
      .from(workflowSubflows)
      .where(and(eq(workflowSubflows.id, parentId), eq(workflowSubflows.workflowId, workflowId)))
      .limit(1)

    if (subflowData.length > 0) {
      const updatedConfig = {
        ...subflowData[0].config,
        nodes: childNodeIds,
      }

      await dbOrTx
        .update(workflowSubflows)
        .set({
          config: updatedConfig,
          updatedAt: new Date(),
        })
        .where(and(eq(workflowSubflows.id, parentId), eq(workflowSubflows.workflowId, workflowId)))

      logger.debug(`Updated subflow ${parentId} node list: [${childNodeIds.join(', ')}]`)
    }
  } catch (error) {
    logger.error(`Error updating subflow node list for ${parentId}:`, error)
  }
}

// Get workflow state
export async function getWorkflowState(workflowId: string) {
  try {
    const workflowData = await db
      .select()
      .from(workflow)
      .where(eq(workflow.id, workflowId))
      .limit(1)

    if (!workflowData.length) {
      throw new Error(`Workflow ${workflowId} not found`)
    }

    // Load from normalized tables first (same logic as REST API)
    const normalizedData = await loadWorkflowFromNormalizedTables(workflowId)

    if (normalizedData) {
      // Use normalized data as source of truth
      const finalState = {
        // Default values for expected properties
        deploymentStatuses: {},
        hasActiveWebhook: false,
        // Data from normalized tables
        blocks: normalizedData.blocks,
        edges: normalizedData.edges,
        loops: normalizedData.loops,
        parallels: normalizedData.parallels,
        lastSaved: Date.now(),
        isDeployed: workflowData[0].isDeployed || false,
        deployedAt: workflowData[0].deployedAt,
      }

      return {
        ...workflowData[0],
        state: finalState,
        lastModified: Date.now(),
      }
    }
    // Fallback to JSON blob
    return {
      ...workflowData[0],
      lastModified: Date.now(),
    }
  } catch (error) {
    logger.error(`Error fetching workflow state for ${workflowId}:`, error)
    throw error
  }
}

// Persist workflow operation
export async function persistWorkflowOperation(workflowId: string, operation: any) {
  const startTime = Date.now()
  try {
    const { operation: op, target, payload, timestamp, userId } = operation

    // Log high-frequency operations for monitoring
    if (op === 'update-position' && Math.random() < 0.01) {
      // Log 1% of position updates
      logger.debug('Socket DB operation sample:', {
        operation: op,
        target,
        workflowId: `${workflowId.substring(0, 8)}...`,
      })
    }

    await db.transaction(async (tx) => {
      // Update the workflow's last modified timestamp first
      await tx
        .update(workflow)
        .set({ updatedAt: new Date(timestamp) })
        .where(eq(workflow.id, workflowId))

      // Handle different operation types within the transaction
      switch (target) {
        case 'block':
          await handleBlockOperationTx(tx, workflowId, op, payload, userId)
          break
        case 'edge':
          await handleEdgeOperationTx(tx, workflowId, op, payload, userId)
          break
        case 'subflow':
          await handleSubflowOperationTx(tx, workflowId, op, payload, userId)
          break
        case 'variable':
          await handleVariableOperationTx(tx, workflowId, op, payload, userId)
          break
        default:
          throw new Error(`Unknown operation target: ${target}`)
      }
    })

    // Log slow operations for monitoring
    const duration = Date.now() - startTime
    if (duration > 100) {
      // Log operations taking more than 100ms
      logger.warn('Slow socket DB operation:', {
        operation: operation.operation,
        target: operation.target,
        duration: `${duration}ms`,
        workflowId: `${workflowId.substring(0, 8)}...`,
      })
    }
  } catch (error) {
    const duration = Date.now() - startTime
    logger.error(
      `❌ Error persisting workflow operation (${operation.operation} on ${operation.target}) after ${duration}ms:`,
      error
    )
    throw error
  }
}

// Block operations
async function handleBlockOperationTx(
  tx: any,
  workflowId: string,
  operation: string,
  payload: any,
  userId: string
) {
  switch (operation) {
    case 'add': {
      // Validate required fields for add operation
      if (!payload.id || !payload.type || !payload.name || !payload.position) {
        throw new Error('Missing required fields for add block operation')
      }

      logger.debug(`[SERVER] Adding block: ${payload.type} (${payload.id})`, {
        isSubflowType: isSubflowBlockType(payload.type),
      })

      // Extract parentId and extent from payload.data if they exist there, otherwise from payload directly
      const parentId = payload.parentId || payload.data?.parentId || null
      const extent = payload.extent || payload.data?.extent || null

      logger.debug(`[SERVER] Block parent info:`, {
        blockId: payload.id,
        hasParent: !!parentId,
        parentId,
        extent,
        payloadParentId: payload.parentId,
        dataParentId: payload.data?.parentId,
      })

      try {
        const insertData = {
          id: payload.id,
          workflowId,
          type: payload.type,
          name: payload.name,
          positionX: payload.position.x,
          positionY: payload.position.y,
          data: {
            ...(payload.data || {}),
            ...(parentId ? { parentId } : {}),
            ...(extent ? { extent } : {}),
          },
          subBlocks: payload.subBlocks || {},
          outputs: payload.outputs || {},
          enabled: payload.enabled ?? true,
          horizontalHandles: payload.horizontalHandles ?? true,
          isWide: payload.isWide ?? false,
          advancedMode: payload.advancedMode ?? false,
          height: payload.height || 0,
        }

        await tx.insert(workflowBlocks).values(insertData)

        // Handle auto-connect edge if present
        await insertAutoConnectEdge(tx, workflowId, payload.autoConnectEdge, logger)
      } catch (insertError) {
        logger.error(`[SERVER] ❌ Failed to insert block ${payload.id}:`, insertError)
        throw insertError
      }

      // Auto-create subflow entry for loop/parallel blocks
      if (isSubflowBlockType(payload.type)) {
        try {
          const subflowConfig =
            payload.type === SubflowType.LOOP
              ? {
                  id: payload.id,
                  nodes: [], // Empty initially, will be populated when child blocks are added
                  iterations: payload.data?.count || DEFAULT_LOOP_ITERATIONS,
                  loopType: payload.data?.loopType || 'for',
                  forEachItems: payload.data?.collection || '',
                }
              : {
                  id: payload.id,
                  nodes: [], // Empty initially, will be populated when child blocks are added
                  distribution: payload.data?.collection || '',
                }

          logger.debug(
            `[SERVER] Auto-creating ${payload.type} subflow ${payload.id}:`,
            subflowConfig
          )

          await tx.insert(workflowSubflows).values({
            id: payload.id,
            workflowId,
            type: payload.type,
            config: subflowConfig,
          })
        } catch (subflowError) {
          logger.error(
            `[SERVER] ❌ Failed to create ${payload.type} subflow ${payload.id}:`,
            subflowError
          )
          throw subflowError
        }
      }

      // If this block has a parent, update the parent's subflow node list
      if (parentId) {
        await updateSubflowNodeList(tx, workflowId, parentId)
      }

      logger.debug(`Added block ${payload.id} (${payload.type}) to workflow ${workflowId}`)
      break
    }

    case 'update-position': {
      if (!payload.id || !payload.position) {
        throw new Error('Missing required fields for update position operation')
      }

      const updateResult = await tx
        .update(workflowBlocks)
        .set({
          positionX: payload.position.x,
          positionY: payload.position.y,
          updatedAt: new Date(),
        })
        .where(and(eq(workflowBlocks.id, payload.id), eq(workflowBlocks.workflowId, workflowId)))
        .returning({ id: workflowBlocks.id })

      if (updateResult.length === 0) {
        throw new Error(`Block ${payload.id} not found in workflow ${workflowId}`)
      }
      break
    }

    case 'remove': {
      if (!payload.id) {
        throw new Error('Missing block ID for remove operation')
      }

      // Check if this is a subflow block that needs cascade deletion
      const blockToRemove = await tx
        .select({
          type: workflowBlocks.type,
          parentId: sql<string | null>`${workflowBlocks.data}->>'parentId'`,
        })
        .from(workflowBlocks)
        .where(and(eq(workflowBlocks.id, payload.id), eq(workflowBlocks.workflowId, workflowId)))
        .limit(1)

      if (blockToRemove.length > 0 && isSubflowBlockType(blockToRemove[0].type)) {
        // Cascade delete: Remove all child blocks first
        const childBlocks = await tx
          .select({ id: workflowBlocks.id, type: workflowBlocks.type })
          .from(workflowBlocks)
          .where(
            and(
              eq(workflowBlocks.workflowId, workflowId),
              sql`${workflowBlocks.data}->>'parentId' = ${payload.id}`
            )
          )

        logger.debug(
          `[SERVER] Starting cascade deletion for subflow block ${payload.id} (type: ${blockToRemove[0].type})`
        )
        logger.debug(
          `[SERVER] Found ${childBlocks.length} child blocks to delete: [${childBlocks.map((b: any) => `${b.id} (${b.type})`).join(', ')}]`
        )

        // Remove edges connected to child blocks
        for (const childBlock of childBlocks) {
          await tx
            .delete(workflowEdges)
            .where(
              and(
                eq(workflowEdges.workflowId, workflowId),
                or(
                  eq(workflowEdges.sourceBlockId, childBlock.id),
                  eq(workflowEdges.targetBlockId, childBlock.id)
                )
              )
            )
        }

        // Remove child blocks from database
        await tx
          .delete(workflowBlocks)
          .where(
            and(
              eq(workflowBlocks.workflowId, workflowId),
              sql`${workflowBlocks.data}->>'parentId' = ${payload.id}`
            )
          )

        // Remove the subflow entry
        await tx
          .delete(workflowSubflows)
          .where(
            and(eq(workflowSubflows.id, payload.id), eq(workflowSubflows.workflowId, workflowId))
          )
      }

      // Remove any edges connected to this block
      await tx
        .delete(workflowEdges)
        .where(
          and(
            eq(workflowEdges.workflowId, workflowId),
            or(
              eq(workflowEdges.sourceBlockId, payload.id),
              eq(workflowEdges.targetBlockId, payload.id)
            )
          )
        )

      // Finally remove the block itself
      await tx
        .delete(workflowBlocks)
        .where(and(eq(workflowBlocks.id, payload.id), eq(workflowBlocks.workflowId, workflowId)))

      // If this block had a parent, update the parent's subflow node list
      if (blockToRemove.length > 0 && blockToRemove[0].parentId) {
        await updateSubflowNodeList(tx, workflowId, blockToRemove[0].parentId)
      }

      logger.debug(`Removed block ${payload.id} and its connections from workflow ${workflowId}`)
      break
    }

    case 'update-name': {
      if (!payload.id || !payload.name) {
        throw new Error('Missing required fields for update name operation')
      }

      const updateResult = await tx
        .update(workflowBlocks)
        .set({
          name: payload.name,
          updatedAt: new Date(),
        })
        .where(and(eq(workflowBlocks.id, payload.id), eq(workflowBlocks.workflowId, workflowId)))
        .returning({ id: workflowBlocks.id })

      if (updateResult.length === 0) {
        throw new Error(`Block ${payload.id} not found in workflow ${workflowId}`)
      }

      logger.debug(`Updated block name: ${payload.id} -> "${payload.name}"`)
      break
    }

    case 'toggle-enabled': {
      if (!payload.id) {
        throw new Error('Missing block ID for toggle enabled operation')
      }

      // Get current enabled state
      const currentBlock = await tx
        .select({ enabled: workflowBlocks.enabled })
        .from(workflowBlocks)
        .where(and(eq(workflowBlocks.id, payload.id), eq(workflowBlocks.workflowId, workflowId)))
        .limit(1)

      if (currentBlock.length === 0) {
        throw new Error(`Block ${payload.id} not found in workflow ${workflowId}`)
      }

      const newEnabledState = !currentBlock[0].enabled

      await tx
        .update(workflowBlocks)
        .set({
          enabled: newEnabledState,
          updatedAt: new Date(),
        })
        .where(and(eq(workflowBlocks.id, payload.id), eq(workflowBlocks.workflowId, workflowId)))

      logger.debug(`Toggled block enabled: ${payload.id} -> ${newEnabledState}`)
      break
    }

    case 'update-parent': {
      if (!payload.id) {
        throw new Error('Missing block ID for update parent operation')
      }

      // Fetch current parent to update subflow node list when detaching or reparenting
      const [existing] = await tx
        .select({
          id: workflowBlocks.id,
          parentId: sql<string | null>`${workflowBlocks.data}->>'parentId'`,
        })
        .from(workflowBlocks)
        .where(and(eq(workflowBlocks.id, payload.id), eq(workflowBlocks.workflowId, workflowId)))
        .limit(1)

      const isRemovingFromParent = !payload.parentId

      // Get current data to update
      const [currentBlock] = await tx
        .select({ data: workflowBlocks.data })
        .from(workflowBlocks)
        .where(and(eq(workflowBlocks.id, payload.id), eq(workflowBlocks.workflowId, workflowId)))
        .limit(1)

      const currentData = currentBlock?.data || {}

      // Update data with parentId and extent
      const updatedData = isRemovingFromParent
        ? {} // Clear data entirely when removing from parent
        : {
            ...currentData,
            ...(payload.parentId ? { parentId: payload.parentId } : {}),
            ...(payload.extent ? { extent: payload.extent } : {}),
          }

      const updateResult = await tx
        .update(workflowBlocks)
        .set({
          data: updatedData,
          updatedAt: new Date(),
        })
        .where(and(eq(workflowBlocks.id, payload.id), eq(workflowBlocks.workflowId, workflowId)))
        .returning({ id: workflowBlocks.id })

      if (updateResult.length === 0) {
        throw new Error(`Block ${payload.id} not found in workflow ${workflowId}`)
      }

      // If the block now has a parent, update the new parent's subflow node list
      if (payload.parentId) {
        await updateSubflowNodeList(tx, workflowId, payload.parentId)
      }
      // If the block had a previous parent, update that parent's node list as well
      if (existing?.parentId && existing.parentId !== payload.parentId) {
        await updateSubflowNodeList(tx, workflowId, existing.parentId)
      }

      logger.debug(
        `Updated block parent: ${payload.id} -> parent: ${payload.parentId || 'null'}, extent: ${payload.extent || 'null'}${
          isRemovingFromParent ? ' (cleared data JSON)' : ''
        }`
      )
      break
    }

    case 'update-wide': {
      if (!payload.id || payload.isWide === undefined) {
        throw new Error('Missing required fields for update wide operation')
      }

      const updateResult = await tx
        .update(workflowBlocks)
        .set({
          isWide: payload.isWide,
          updatedAt: new Date(),
        })
        .where(and(eq(workflowBlocks.id, payload.id), eq(workflowBlocks.workflowId, workflowId)))
        .returning({ id: workflowBlocks.id })

      if (updateResult.length === 0) {
        throw new Error(`Block ${payload.id} not found in workflow ${workflowId}`)
      }

      logger.debug(`Updated block wide state: ${payload.id} -> ${payload.isWide}`)
      break
    }

    case 'update-advanced-mode': {
      if (!payload.id || payload.advancedMode === undefined) {
        throw new Error('Missing required fields for update advanced mode operation')
      }

      const updateResult = await tx
        .update(workflowBlocks)
        .set({
          advancedMode: payload.advancedMode,
          updatedAt: new Date(),
        })
        .where(and(eq(workflowBlocks.id, payload.id), eq(workflowBlocks.workflowId, workflowId)))
        .returning({ id: workflowBlocks.id })

      if (updateResult.length === 0) {
        throw new Error(`Block ${payload.id} not found in workflow ${workflowId}`)
      }

      logger.debug(`Updated block advanced mode: ${payload.id} -> ${payload.advancedMode}`)
      break
    }

    case 'update-trigger-mode': {
      if (!payload.id || payload.triggerMode === undefined) {
        throw new Error('Missing required fields for update trigger mode operation')
      }

      const updateResult = await tx
        .update(workflowBlocks)
        .set({
          triggerMode: payload.triggerMode,
          updatedAt: new Date(),
        })
        .where(and(eq(workflowBlocks.id, payload.id), eq(workflowBlocks.workflowId, workflowId)))
        .returning({ id: workflowBlocks.id })

      if (updateResult.length === 0) {
        throw new Error(`Block ${payload.id} not found in workflow ${workflowId}`)
      }

      logger.debug(`Updated block trigger mode: ${payload.id} -> ${payload.triggerMode}`)
      break
    }

    case 'toggle-handles': {
      if (!payload.id || payload.horizontalHandles === undefined) {
        throw new Error('Missing required fields for toggle handles operation')
      }

      const updateResult = await tx
        .update(workflowBlocks)
        .set({
          horizontalHandles: payload.horizontalHandles,
          updatedAt: new Date(),
        })
        .where(and(eq(workflowBlocks.id, payload.id), eq(workflowBlocks.workflowId, workflowId)))
        .returning({ id: workflowBlocks.id })

      if (updateResult.length === 0) {
        throw new Error(`Block ${payload.id} not found in workflow ${workflowId}`)
      }

      logger.debug(
        `Updated block handles: ${payload.id} -> ${payload.horizontalHandles ? 'horizontal' : 'vertical'}`
      )
      break
    }

    case 'duplicate': {
      // Validate required fields for duplicate operation
      if (!payload.sourceId || !payload.id || !payload.type || !payload.name || !payload.position) {
        throw new Error('Missing required fields for duplicate block operation')
      }

      logger.debug(
        `[SERVER] Duplicating block: ${payload.type} (${payload.sourceId} -> ${payload.id})`,
        {
          isSubflowType: isSubflowBlockType(payload.type),
          payload,
        }
      )

      // Extract parentId and extent from payload
      const parentId = payload.parentId || null
      const extent = payload.extent || null

      try {
        const insertData = {
          id: payload.id,
          workflowId,
          type: payload.type,
          name: payload.name,
          positionX: payload.position.x,
          positionY: payload.position.y,
          data: {
            ...(payload.data || {}),
            ...(parentId ? { parentId } : {}),
            ...(extent ? { extent } : {}),
          },
          subBlocks: payload.subBlocks || {},
          outputs: payload.outputs || {},
          enabled: payload.enabled ?? true,
          horizontalHandles: payload.horizontalHandles ?? true,
          isWide: payload.isWide ?? false,
          advancedMode: payload.advancedMode ?? false,
          height: payload.height || 0,
        }

        await tx.insert(workflowBlocks).values(insertData)

        // Handle auto-connect edge if present
        await insertAutoConnectEdge(tx, workflowId, payload.autoConnectEdge, logger)
      } catch (insertError) {
        logger.error(`[SERVER] ❌ Failed to insert duplicated block ${payload.id}:`, insertError)
        throw insertError
      }

      // Auto-create subflow entry for loop/parallel blocks
      if (isSubflowBlockType(payload.type)) {
        try {
          const subflowConfig =
            payload.type === SubflowType.LOOP
              ? {
                  id: payload.id,
                  nodes: [], // Empty initially, will be populated when child blocks are added
                  iterations: payload.data?.count || DEFAULT_LOOP_ITERATIONS,
                  loopType: payload.data?.loopType || 'for',
                  forEachItems: payload.data?.collection || '',
                }
              : {
                  id: payload.id,
                  nodes: [], // Empty initially, will be populated when child blocks are added
                  distribution: payload.data?.collection || '',
                }

          logger.debug(
            `[SERVER] Auto-creating ${payload.type} subflow for duplicated block ${payload.id}:`,
            subflowConfig
          )

          await tx.insert(workflowSubflows).values({
            id: payload.id,
            workflowId,
            type: payload.type,
            config: subflowConfig,
          })
        } catch (subflowError) {
          logger.error(
            `[SERVER] ❌ Failed to create ${payload.type} subflow for duplicated block ${payload.id}:`,
            subflowError
          )
          throw subflowError
        }
      }

      // If this block has a parent, update the parent's subflow node list
      if (parentId) {
        await updateSubflowNodeList(tx, workflowId, parentId)
      }

      logger.debug(
        `Duplicated block ${payload.sourceId} -> ${payload.id} (${payload.type}) in workflow ${workflowId}`
      )
      break
    }

    // Add other block operations as needed
    default:
      logger.warn(`Unknown block operation: ${operation}`)
      throw new Error(`Unsupported block operation: ${operation}`)
  }
}

// Edge operations
async function handleEdgeOperationTx(
  tx: any,
  workflowId: string,
  operation: string,
  payload: any,
  userId: string
) {
  switch (operation) {
    case 'add': {
      // Validate required fields
      if (!payload.id || !payload.source || !payload.target) {
        throw new Error('Missing required fields for add edge operation')
      }

      await tx.insert(workflowEdges).values({
        id: payload.id,
        workflowId,
        sourceBlockId: payload.source,
        targetBlockId: payload.target,
        sourceHandle: payload.sourceHandle || null,
        targetHandle: payload.targetHandle || null,
      })

      logger.debug(`Added edge ${payload.id}: ${payload.source} -> ${payload.target}`)
      break
    }

    case 'remove': {
      if (!payload.id) {
        throw new Error('Missing edge ID for remove operation')
      }

      const deleteResult = await tx
        .delete(workflowEdges)
        .where(and(eq(workflowEdges.id, payload.id), eq(workflowEdges.workflowId, workflowId)))
        .returning({ id: workflowEdges.id })

      if (deleteResult.length === 0) {
        throw new Error(`Edge ${payload.id} not found in workflow ${workflowId}`)
      }

      logger.debug(`Removed edge ${payload.id} from workflow ${workflowId}`)
      break
    }

    default:
      logger.warn(`Unknown edge operation: ${operation}`)
      throw new Error(`Unsupported edge operation: ${operation}`)
  }
}

// Subflow operations
async function handleSubflowOperationTx(
  tx: any,
  workflowId: string,
  operation: string,
  payload: any,
  userId: string
) {
  switch (operation) {
    case 'update': {
      if (!payload.id || !payload.config) {
        throw new Error('Missing required fields for update subflow operation')
      }

      logger.debug(`[SERVER] Updating subflow ${payload.id} with config:`, payload.config)

      // Update the subflow configuration
      const updateResult = await tx
        .update(workflowSubflows)
        .set({
          config: payload.config,
          updatedAt: new Date(),
        })
        .where(
          and(eq(workflowSubflows.id, payload.id), eq(workflowSubflows.workflowId, workflowId))
        )
        .returning({ id: workflowSubflows.id })

      if (updateResult.length === 0) {
        throw new Error(`Subflow ${payload.id} not found in workflow ${workflowId}`)
      }

      logger.debug(`[SERVER] Successfully updated subflow ${payload.id} in database`)

      // Also update the corresponding block's data to keep UI in sync
      if (payload.type === 'loop' && payload.config.iterations !== undefined) {
        // Update the loop block's data.count property
        await tx
          .update(workflowBlocks)
          .set({
            data: {
              ...payload.config,
              count: payload.config.iterations,
              loopType: payload.config.loopType,
              collection: payload.config.forEachItems,
              width: 500,
              height: 300,
              type: 'subflowNode',
            },
            updatedAt: new Date(),
          })
          .where(and(eq(workflowBlocks.id, payload.id), eq(workflowBlocks.workflowId, workflowId)))
      } else if (payload.type === 'parallel') {
        // Update the parallel block's data properties
        const blockData = {
          ...payload.config,
          width: 500,
          height: 300,
          type: 'subflowNode',
        }

        // Include count if provided
        if (payload.config.count !== undefined) {
          blockData.count = payload.config.count
        }

        // Include collection if provided
        if (payload.config.distribution !== undefined) {
          blockData.collection = payload.config.distribution
        }

        // Include parallelType if provided
        if (payload.config.parallelType !== undefined) {
          blockData.parallelType = payload.config.parallelType
        }

        await tx
          .update(workflowBlocks)
          .set({
            data: blockData,
            updatedAt: new Date(),
          })
          .where(and(eq(workflowBlocks.id, payload.id), eq(workflowBlocks.workflowId, workflowId)))
      }

      break
    }

    // Add other subflow operations as needed
    default:
      logger.warn(`Unknown subflow operation: ${operation}`)
      throw new Error(`Unsupported subflow operation: ${operation}`)
  }
}

// Variable operations - updates workflow.variables JSON field
async function handleVariableOperationTx(
  tx: any,
  workflowId: string,
  operation: string,
  payload: any,
  userId: string
) {
  // Get current workflow variables
  const workflowData = await tx
    .select({ variables: workflow.variables })
    .from(workflow)
    .where(eq(workflow.id, workflowId))
    .limit(1)

  if (workflowData.length === 0) {
    throw new Error(`Workflow ${workflowId} not found`)
  }

  const currentVariables = (workflowData[0].variables as Record<string, any>) || {}

  switch (operation) {
    case 'add': {
      if (!payload.id || !payload.name || payload.type === undefined) {
        throw new Error('Missing required fields for add variable operation')
      }

      // Add the new variable
      const updatedVariables = {
        ...currentVariables,
        [payload.id]: {
          id: payload.id,
          workflowId: payload.workflowId,
          name: payload.name,
          type: payload.type,
          value: payload.value || '',
        },
      }

      await tx
        .update(workflow)
        .set({
          variables: updatedVariables,
          updatedAt: new Date(),
        })
        .where(eq(workflow.id, workflowId))

      logger.debug(`Added variable ${payload.id} (${payload.name}) to workflow ${workflowId}`)
      break
    }

    case 'remove': {
      if (!payload.variableId) {
        throw new Error('Missing variable ID for remove operation')
      }

      // Remove the variable
      const { [payload.variableId]: _, ...updatedVariables } = currentVariables

      await tx
        .update(workflow)
        .set({
          variables: updatedVariables,
          updatedAt: new Date(),
        })
        .where(eq(workflow.id, workflowId))

      logger.debug(`Removed variable ${payload.variableId} from workflow ${workflowId}`)
      break
    }

    case 'duplicate': {
      if (!payload.sourceVariableId || !payload.id) {
        throw new Error('Missing required fields for duplicate variable operation')
      }

      const sourceVariable = currentVariables[payload.sourceVariableId]
      if (!sourceVariable) {
        throw new Error(`Source variable ${payload.sourceVariableId} not found`)
      }

      // Create duplicated variable with unique name
      const baseName = `${sourceVariable.name} (copy)`
      let uniqueName = baseName
      let nameIndex = 1

      // Ensure name uniqueness
      const existingNames = Object.values(currentVariables).map((v: any) => v.name)
      while (existingNames.includes(uniqueName)) {
        uniqueName = `${baseName} (${nameIndex})`
        nameIndex++
      }

      const duplicatedVariable = {
        ...sourceVariable,
        id: payload.id,
        name: uniqueName,
      }

      const updatedVariables = {
        ...currentVariables,
        [payload.id]: duplicatedVariable,
      }

      await tx
        .update(workflow)
        .set({
          variables: updatedVariables,
          updatedAt: new Date(),
        })
        .where(eq(workflow.id, workflowId))

      logger.debug(
        `Duplicated variable ${payload.sourceVariableId} -> ${payload.id} (${uniqueName}) in workflow ${workflowId}`
      )
      break
    }

    default:
      logger.warn(`Unknown variable operation: ${operation}`)
      throw new Error(`Unsupported variable operation: ${operation}`)
  }
}<|MERGE_RESOLUTION|>--- conflicted
+++ resolved
@@ -1,10 +1,6 @@
-<<<<<<< HEAD
+import * as schema from '@sim/db'
+import { workflow, workflowBlocks, workflowEdges, workflowSubflows } from '@sim/db'
 import { and, eq, or, sql } from 'drizzle-orm'
-=======
-import * as schema from '@sim/db/schema'
-import { workflow, workflowBlocks, workflowEdges, workflowSubflows } from '@sim/db/schema'
-import { and, eq, or } from 'drizzle-orm'
->>>>>>> 9de7a003
 import { drizzle } from 'drizzle-orm/postgres-js'
 import postgres from 'postgres'
 import { env } from '@/lib/env'
