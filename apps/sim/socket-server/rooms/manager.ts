import type { ConnectionOptions } from 'node:tls'
import * as schema from '@sim/db/schema'
import { workflowBlocks, workflowEdges } from '@sim/db/schema'
import { and, eq, isNull } from 'drizzle-orm'
import { drizzle } from 'drizzle-orm/postgres-js'
import postgres from 'postgres'
import type { Server } from 'socket.io'
import { env } from '@/lib/env'
import { createLogger } from '@/lib/logs/console/logger'

const connectionString = env.DATABASE_URL
<<<<<<< HEAD

const getSSLConfig = () => {
  const sslMode = env.DATABASE_SSL

  if (!sslMode) return undefined
  if (sslMode === 'disable') return false
  if (sslMode === 'prefer') return 'prefer'

  const sslConfig: ConnectionOptions = {}

  if (sslMode === 'require') {
    sslConfig.rejectUnauthorized = false
  } else if (sslMode === 'verify-ca' || sslMode === 'verify-full') {
    sslConfig.rejectUnauthorized = true
    if (env.DATABASE_SSL_CA) {
      try {
        const ca = Buffer.from(env.DATABASE_SSL_CA, 'base64').toString('utf-8')
        sslConfig.ca = ca
      } catch (error) {
        console.error('Failed to parse DATABASE_SSL_CA:', error)
      }
    }
  }

  return sslConfig
}

const sslConfig = getSSLConfig()
=======
>>>>>>> 4da355d2
const db = drizzle(
  postgres(connectionString, {
    prepare: false,
    idle_timeout: 15,
    connect_timeout: 20,
    max: 5,
    onnotice: () => {},
<<<<<<< HEAD
    ...(sslConfig !== undefined && { ssl: sslConfig }),
=======
>>>>>>> 4da355d2
  }),
  { schema }
)

const logger = createLogger('RoomManager')

export interface UserPresence {
  userId: string
  workflowId: string
  userName: string
  socketId: string
  joinedAt: number
  lastActivity: number
  cursor?: { x: number; y: number }
  selection?: { type: 'block' | 'edge' | 'none'; id?: string }
}

export interface WorkflowRoom {
  workflowId: string
  users: Map<string, UserPresence> // socketId -> UserPresence
  lastModified: number
  activeConnections: number
}

export class RoomManager {
  private workflowRooms = new Map<string, WorkflowRoom>()
  private socketToWorkflow = new Map<string, string>()
  private userSessions = new Map<string, { userId: string; userName: string }>()
  private io: Server

  constructor(io: Server) {
    this.io = io
  }

  createWorkflowRoom(workflowId: string): WorkflowRoom {
    return {
      workflowId,
      users: new Map(),
      lastModified: Date.now(),
      activeConnections: 0,
    }
  }

  cleanupUserFromRoom(socketId: string, workflowId: string) {
    const room = this.workflowRooms.get(workflowId)
    if (room) {
      room.users.delete(socketId)
      room.activeConnections = Math.max(0, room.activeConnections - 1)

      if (room.activeConnections === 0) {
        this.workflowRooms.delete(workflowId)
        logger.info(`Cleaned up empty workflow room: ${workflowId}`)
      }
    }

    this.socketToWorkflow.delete(socketId)
    this.userSessions.delete(socketId)
  }

  handleWorkflowDeletion(workflowId: string) {
    logger.info(`Handling workflow deletion notification for ${workflowId}`)

    const room = this.workflowRooms.get(workflowId)
    if (!room) {
      logger.debug(`No active room found for deleted workflow ${workflowId}`)
      return
    }

    this.io.to(workflowId).emit('workflow-deleted', {
      workflowId,
      message: 'This workflow has been deleted',
      timestamp: Date.now(),
    })

    const socketsToDisconnect: string[] = []
    room.users.forEach((_presence, socketId) => {
      socketsToDisconnect.push(socketId)
    })

    socketsToDisconnect.forEach((socketId) => {
      const socket = this.io.sockets.sockets.get(socketId)
      if (socket) {
        socket.leave(workflowId)
        logger.debug(`Disconnected socket ${socketId} from deleted workflow ${workflowId}`)
      }
      this.cleanupUserFromRoom(socketId, workflowId)
    })

    this.workflowRooms.delete(workflowId)
    logger.info(
      `Cleaned up workflow room ${workflowId} after deletion (${socketsToDisconnect.length} users disconnected)`
    )
  }

  handleWorkflowRevert(workflowId: string, timestamp: number) {
    logger.info(`Handling workflow revert notification for ${workflowId}`)

    const room = this.workflowRooms.get(workflowId)
    if (!room) {
      logger.debug(`No active room found for reverted workflow ${workflowId}`)
      return
    }

    this.io.to(workflowId).emit('workflow-reverted', {
      workflowId,
      message: 'Workflow has been reverted to deployed state',
      timestamp,
    })

    room.lastModified = timestamp

    logger.info(`Notified ${room.users.size} users about workflow revert: ${workflowId}`)
  }

  handleWorkflowUpdate(workflowId: string) {
    logger.info(`Handling workflow update notification for ${workflowId}`)

    const room = this.workflowRooms.get(workflowId)
    if (!room) {
      logger.debug(`No active room found for updated workflow ${workflowId}`)
      return
    }

    const timestamp = Date.now()

    // Notify all clients in the workflow room that the workflow has been updated
    // This will trigger them to refresh their local state
    this.io.to(workflowId).emit('workflow-updated', {
      workflowId,
      message: 'Workflow has been updated externally',
      timestamp,
    })

    room.lastModified = timestamp

    logger.info(`Notified ${room.users.size} users about workflow update: ${workflowId}`)
  }

  handleCopilotWorkflowEdit(workflowId: string, description?: string) {
    logger.info(`Handling copilot workflow edit notification for ${workflowId}`)

    const room = this.workflowRooms.get(workflowId)
    if (!room) {
      logger.debug(`No active room found for copilot workflow edit ${workflowId}`)
      return
    }

    const timestamp = Date.now()

    // Emit special event for copilot edits that tells clients to rehydrate from database
    this.io.to(workflowId).emit('copilot-workflow-edit', {
      workflowId,
      description,
      message: 'Copilot has edited the workflow - rehydrating from database',
      timestamp,
    })

    room.lastModified = timestamp

    logger.info(`Notified ${room.users.size} users about copilot workflow edit: ${workflowId}`)
  }

  async validateWorkflowConsistency(
    workflowId: string
  ): Promise<{ valid: boolean; issues: string[] }> {
    try {
      const issues: string[] = []

      const orphanedEdges = await db
        .select({
          id: workflowEdges.id,
          sourceBlockId: workflowEdges.sourceBlockId,
          targetBlockId: workflowEdges.targetBlockId,
        })
        .from(workflowEdges)
        .leftJoin(workflowBlocks, eq(workflowEdges.sourceBlockId, workflowBlocks.id))
        .where(and(eq(workflowEdges.workflowId, workflowId), isNull(workflowBlocks.id)))

      if (orphanedEdges.length > 0) {
        issues.push(`Found ${orphanedEdges.length} orphaned edges with missing source blocks`)
      }

      return { valid: issues.length === 0, issues }
    } catch (error) {
      logger.error('Error validating workflow consistency:', error)
      return { valid: false, issues: ['Consistency check failed'] }
    }
  }

  getWorkflowRooms(): ReadonlyMap<string, WorkflowRoom> {
    return this.workflowRooms
  }

  getSocketToWorkflow(): ReadonlyMap<string, string> {
    return this.socketToWorkflow
  }

  getUserSessions(): ReadonlyMap<string, { userId: string; userName: string }> {
    return this.userSessions
  }

  hasWorkflowRoom(workflowId: string): boolean {
    return this.workflowRooms.has(workflowId)
  }

  getWorkflowRoom(workflowId: string): WorkflowRoom | undefined {
    return this.workflowRooms.get(workflowId)
  }

  setWorkflowRoom(workflowId: string, room: WorkflowRoom): void {
    this.workflowRooms.set(workflowId, room)
  }

  getWorkflowIdForSocket(socketId: string): string | undefined {
    return this.socketToWorkflow.get(socketId)
  }

  setWorkflowForSocket(socketId: string, workflowId: string): void {
    this.socketToWorkflow.set(socketId, workflowId)
  }

  getUserSession(socketId: string): { userId: string; userName: string } | undefined {
    return this.userSessions.get(socketId)
  }

  setUserSession(socketId: string, session: { userId: string; userName: string }): void {
    this.userSessions.set(socketId, session)
  }

  getTotalActiveConnections(): number {
    return Array.from(this.workflowRooms.values()).reduce(
      (total, room) => total + room.activeConnections,
      0
    )
  }

  broadcastPresenceUpdate(workflowId: string): void {
    const room = this.workflowRooms.get(workflowId)
    if (room) {
      const roomPresence = Array.from(room.users.values())
      this.io.to(workflowId).emit('presence-update', roomPresence)
    }
  }

  emitToWorkflow<T = unknown>(workflowId: string, event: string, payload: T): void {
    this.io.to(workflowId).emit(event, payload)
  }

  /**
   * Get the number of unique users in a workflow room
   * (not the number of socket connections)
   */
  getUniqueUserCount(workflowId: string): number {
    const room = this.workflowRooms.get(workflowId)
    if (!room) return 0

    const uniqueUsers = new Set<string>()
    room.users.forEach((presence) => {
      uniqueUsers.add(presence.userId)
    })

    return uniqueUsers.size
  }
}<|MERGE_RESOLUTION|>--- conflicted
+++ resolved
@@ -1,4 +1,3 @@
-import type { ConnectionOptions } from 'node:tls'
 import * as schema from '@sim/db/schema'
 import { workflowBlocks, workflowEdges } from '@sim/db/schema'
 import { and, eq, isNull } from 'drizzle-orm'
@@ -9,37 +8,6 @@
 import { createLogger } from '@/lib/logs/console/logger'
 
 const connectionString = env.DATABASE_URL
-<<<<<<< HEAD
-
-const getSSLConfig = () => {
-  const sslMode = env.DATABASE_SSL
-
-  if (!sslMode) return undefined
-  if (sslMode === 'disable') return false
-  if (sslMode === 'prefer') return 'prefer'
-
-  const sslConfig: ConnectionOptions = {}
-
-  if (sslMode === 'require') {
-    sslConfig.rejectUnauthorized = false
-  } else if (sslMode === 'verify-ca' || sslMode === 'verify-full') {
-    sslConfig.rejectUnauthorized = true
-    if (env.DATABASE_SSL_CA) {
-      try {
-        const ca = Buffer.from(env.DATABASE_SSL_CA, 'base64').toString('utf-8')
-        sslConfig.ca = ca
-      } catch (error) {
-        console.error('Failed to parse DATABASE_SSL_CA:', error)
-      }
-    }
-  }
-
-  return sslConfig
-}
-
-const sslConfig = getSSLConfig()
-=======
->>>>>>> 4da355d2
 const db = drizzle(
   postgres(connectionString, {
     prepare: false,
@@ -47,10 +15,6 @@
     connect_timeout: 20,
     max: 5,
     onnotice: () => {},
-<<<<<<< HEAD
-    ...(sslConfig !== undefined && { ssl: sslConfig }),
-=======
->>>>>>> 4da355d2
   }),
   { schema }
 )
