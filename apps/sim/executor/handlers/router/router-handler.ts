import { createLogger } from '@/lib/logs/console/logger'
import { getBaseUrl } from '@/lib/urls/utils'
import { generateRouterPrompt } from '@/blocks/blocks/router'
import type { BlockOutput } from '@/blocks/types'
import { BlockType, DEFAULTS, HTTP, isAgentBlockType, ROUTER } from '@/executor/consts'
import type { BlockHandler, ExecutionContext } from '@/executor/types'
import { calculateCost, getProviderFromModel } from '@/providers/utils'
import type { SerializedBlock } from '@/serializer/types'

const logger = createLogger('RouterBlockHandler')

/**
 * Handler for Router blocks that dynamically select execution paths.
 */
export class RouterBlockHandler implements BlockHandler {
  constructor(private pathTracker?: any) {}

  canHandle(block: SerializedBlock): boolean {
    return block.metadata?.id === BlockType.ROUTER
  }

  async execute(
    ctx: ExecutionContext,
    block: SerializedBlock,
    inputs: Record<string, any>
  ): Promise<BlockOutput> {
    const targetBlocks = this.getTargetBlocks(ctx, block)

    const routerConfig = {
      prompt: inputs.prompt,
      model: inputs.model || ROUTER.DEFAULT_MODEL,
      apiKey: inputs.apiKey,
<<<<<<< HEAD
      temperature: inputs.temperature || ROUTER.DEFAULT_TEMPERATURE,
=======
>>>>>>> 7d67ae39
    }

    const providerId = getProviderFromModel(routerConfig.model)

    try {
      const url = new URL('/api/providers', getBaseUrl())

      const messages = [{ role: 'user', content: routerConfig.prompt }]
      const systemPrompt = generateRouterPrompt(routerConfig.prompt, targetBlocks)
      const providerRequest = {
        provider: providerId,
        model: routerConfig.model,
        systemPrompt: systemPrompt,
        context: JSON.stringify(messages),
        temperature: ROUTER.INFERENCE_TEMPERATURE,
        apiKey: routerConfig.apiKey,
        workflowId: ctx.workflowId,
      }

      const response = await fetch(url.toString(), {
        method: 'POST',
        headers: {
          'Content-Type': HTTP.CONTENT_TYPE.JSON,
        },
        body: JSON.stringify(providerRequest),
      })

      if (!response.ok) {
        // Try to extract a helpful error message
        let errorMessage = `Provider API request failed with status ${response.status}`
        try {
          const errorData = await response.json()
          if (errorData.error) {
            errorMessage = errorData.error
          }
        } catch (_e) {
          // If JSON parsing fails, use the original error message
        }
        throw new Error(errorMessage)
      }

      const result = await response.json()

      const chosenBlockId = result.content.trim().toLowerCase()
      const chosenBlock = targetBlocks?.find((b) => b.id === chosenBlockId)

      if (!chosenBlock) {
        logger.error(
          `Invalid routing decision. Response content: "${result.content}", available blocks:`,
          targetBlocks?.map((b) => ({ id: b.id, title: b.title })) || []
        )
        throw new Error(`Invalid routing decision: ${chosenBlockId}`)
      }

      const tokens = result.tokens || {
        prompt: DEFAULTS.TOKENS.PROMPT,
        completion: DEFAULTS.TOKENS.COMPLETION,
        total: DEFAULTS.TOKENS.TOTAL,
      }

      // Calculate cost based on token usage, similar to how providers do it
      const cost = calculateCost(
        result.model,
        tokens.prompt || DEFAULTS.TOKENS.PROMPT,
        tokens.completion || DEFAULTS.TOKENS.COMPLETION,
        false
      )

      return {
        prompt: inputs.prompt,
        model: result.model,
        tokens: {
          prompt: tokens.prompt || DEFAULTS.TOKENS.PROMPT,
          completion: tokens.completion || DEFAULTS.TOKENS.COMPLETION,
          total: tokens.total || DEFAULTS.TOKENS.TOTAL,
        },
        cost: {
          input: cost.input,
          output: cost.output,
          total: cost.total,
        },
        selectedPath: {
          blockId: chosenBlock.id,
          blockType: chosenBlock.type || DEFAULTS.BLOCK_TYPE,
          blockTitle: chosenBlock.title || DEFAULTS.BLOCK_TITLE,
        },
        selectedRoute: String(chosenBlock.id), // Used by ExecutionEngine to activate the correct edge
      } as BlockOutput
    } catch (error) {
      logger.error('Router execution failed:', error)
      throw error
    }
  }

  private getTargetBlocks(ctx: ExecutionContext, block: SerializedBlock) {
    return ctx.workflow?.connections
      .filter((conn) => conn.source === block.id)
      .map((conn) => {
        const targetBlock = ctx.workflow?.blocks.find((b) => b.id === conn.target)
        if (!targetBlock) {
          throw new Error(`Target block ${conn.target} not found`)
        }

        let systemPrompt = ''
        if (isAgentBlockType(targetBlock.metadata?.id)) {
          systemPrompt =
            targetBlock.config?.params?.systemPrompt || targetBlock.inputs?.systemPrompt || ''

          if (!systemPrompt && targetBlock.inputs) {
            systemPrompt = targetBlock.inputs.systemPrompt || ''
          }
        }

        return {
          id: targetBlock.id,
          type: targetBlock.metadata?.id,
          title: targetBlock.metadata?.name,
          description: targetBlock.metadata?.description,
          subBlocks: {
            ...targetBlock.config.params,
            systemPrompt: systemPrompt,
          },
          currentState: ctx.blockStates.get(targetBlock.id)?.output,
        }
      })
  }
}<|MERGE_RESOLUTION|>--- conflicted
+++ resolved
@@ -30,10 +30,6 @@
       prompt: inputs.prompt,
       model: inputs.model || ROUTER.DEFAULT_MODEL,
       apiKey: inputs.apiKey,
-<<<<<<< HEAD
-      temperature: inputs.temperature || ROUTER.DEFAULT_TEMPERATURE,
-=======
->>>>>>> 7d67ae39
     }
 
     const providerId = getProviderFromModel(routerConfig.model)
