import { createLogger } from '@/lib/logs/console/logger'
import type { BlockOutput } from '@/blocks/types'
import { BlockType, DEFAULTS, EVALUATOR, HTTP } from '@/executor/consts'
import type { BlockHandler, ExecutionContext } from '@/executor/types'
import { buildAPIUrl, extractAPIErrorMessage } from '@/executor/utils/http'
import { isJSONString, parseJSON, stringifyJSON } from '@/executor/utils/json'
import { calculateCost, getProviderFromModel } from '@/providers/utils'
import type { SerializedBlock } from '@/serializer/types'

const logger = createLogger('EvaluatorBlockHandler')

/**
 * Handler for Evaluator blocks that assess content against criteria.
 */
export class EvaluatorBlockHandler implements BlockHandler {
  canHandle(block: SerializedBlock): boolean {
    return block.metadata?.id === BlockType.EVALUATOR
  }

  async execute(
    ctx: ExecutionContext,
    block: SerializedBlock,
    inputs: Record<string, any>
  ): Promise<BlockOutput> {
<<<<<<< HEAD
    const model = inputs.model || EVALUATOR.DEFAULT_MODEL
    const providerId = getProviderFromModel(model)
=======
    const evaluatorConfig = {
      model: inputs.model || 'gpt-4o',
      apiKey: inputs.apiKey,
    }
    const providerId = getProviderFromModel(evaluatorConfig.model)
>>>>>>> 7d67ae39

    const processedContent = this.processContent(inputs.content)

    // Parse system prompt object with robust error handling
    let systemPromptObj: { systemPrompt: string; responseFormat: any } = {
      systemPrompt: '',
      responseFormat: null,
    }

    logger.info('Inputs for evaluator:', inputs)
    const metrics = Array.isArray(inputs.metrics) ? inputs.metrics : []
    logger.info('Metrics for evaluator:', metrics)
    const metricDescriptions = metrics
      .filter((m: any) => m?.name && m.range) // Filter out invalid/incomplete metrics
      .map((m: any) => `"${m.name}" (${m.range.min}-${m.range.max}): ${m.description || ''}`)
      .join('\n')

    // Create a response format structure
    const responseProperties: Record<string, any> = {}
    metrics.forEach((m: any) => {
      // Ensure metric and name are valid before using them
      if (m?.name) {
        responseProperties[m.name.toLowerCase()] = { type: 'number' } // Use lowercase for consistency
      } else {
        logger.warn('Skipping invalid metric entry during response format generation:', m)
      }
    })

    systemPromptObj = {
      systemPrompt: `You are an evaluation agent. Analyze this content against the metrics and provide scores.
      
    Metrics:
    ${metricDescriptions}

    Content:
    ${processedContent}

    Return a JSON object with each metric name as a key and a numeric score as the value. No explanations, only scores.`,
      responseFormat: {
        name: EVALUATOR.RESPONSE_SCHEMA_NAME,
        schema: {
          type: 'object',
          properties: responseProperties,
          required: metrics.filter((m: any) => m?.name).map((m: any) => m.name.toLowerCase()),
          additionalProperties: false,
        },
        strict: true,
      },
    }

    // Ensure we have a system prompt
    if (!systemPromptObj.systemPrompt) {
      systemPromptObj.systemPrompt =
        'Evaluate the content and provide scores for each metric as JSON.'
    }

    try {
      const url = buildAPIUrl('/api/providers')

      const providerRequest = {
        provider: providerId,
        model: evaluatorConfig.model,
        systemPrompt: systemPromptObj.systemPrompt,
        responseFormat: systemPromptObj.responseFormat,
        context: stringifyJSON([
          {
            role: 'user',
            content:
              'Please evaluate the content provided in the system prompt. Return ONLY a valid JSON with metric scores.',
          },
        ]),
<<<<<<< HEAD
        temperature: inputs.temperature || EVALUATOR.DEFAULT_TEMPERATURE,
        apiKey: inputs.apiKey,
        workflowId: ctx.workflowId,
=======
        temperature: 0.1,
        apiKey: evaluatorConfig.apiKey,
        workflowId: context.workflowId,
>>>>>>> 7d67ae39
      }

      const response = await fetch(url.toString(), {
        method: 'POST',
        headers: {
          'Content-Type': HTTP.CONTENT_TYPE.JSON,
        },
        body: stringifyJSON(providerRequest),
      })

      if (!response.ok) {
        const errorMessage = await extractAPIErrorMessage(response)
        throw new Error(errorMessage)
      }

      const result = await response.json()

      const parsedContent = this.extractJSONFromResponse(result.content)

      const metricScores = this.extractMetricScores(parsedContent, inputs.metrics)

      const costCalculation = calculateCost(
        result.model,
        result.tokens?.prompt || DEFAULTS.TOKENS.PROMPT,
        result.tokens?.completion || DEFAULTS.TOKENS.COMPLETION,
        false
      )

      return {
        content: inputs.content,
        model: result.model,
        tokens: {
          prompt: result.tokens?.prompt || DEFAULTS.TOKENS.PROMPT,
          completion: result.tokens?.completion || DEFAULTS.TOKENS.COMPLETION,
          total: result.tokens?.total || DEFAULTS.TOKENS.TOTAL,
        },
        cost: {
          input: costCalculation.input,
          output: costCalculation.output,
          total: costCalculation.total,
        },
        ...metricScores,
      }
    } catch (error) {
      logger.error('Evaluator execution failed:', error)
      throw error
    }
  }

  private processContent(content: any): string {
    if (typeof content === 'string') {
      if (isJSONString(content)) {
        const parsed = parseJSON(content, null)
        return parsed ? stringifyJSON(parsed) : content
      }
      return content
    }

    if (typeof content === 'object') {
      return stringifyJSON(content)
    }

    return String(content || '')
  }

  private extractJSONFromResponse(responseContent: string): Record<string, any> {
    try {
      const contentStr = responseContent.trim()

      const fullMatch = contentStr.match(/(\{[\s\S]*\})/)
      if (fullMatch) {
        return parseJSON(fullMatch[0], {})
      }

      if (contentStr.includes('{') && contentStr.includes('}')) {
        const startIdx = contentStr.indexOf('{')
        const endIdx = contentStr.lastIndexOf('}') + 1
        const jsonStr = contentStr.substring(startIdx, endIdx)
        return parseJSON(jsonStr, {})
      }

      return parseJSON(contentStr, {})
    } catch (error) {
      logger.error('Error parsing evaluator response:', error)
      logger.error('Raw response content:', responseContent)
      return {}
    }
  }

  private extractMetricScores(
    parsedContent: Record<string, any>,
    metrics: any
  ): Record<string, number> {
    const metricScores: Record<string, number> = {}
    const validMetrics = Array.isArray(metrics) ? metrics : []

    if (Object.keys(parsedContent).length === 0) {
      validMetrics.forEach((metric: any) => {
        if (metric?.name) {
          metricScores[metric.name.toLowerCase()] = DEFAULTS.EXECUTION_TIME
        }
      })
      return metricScores
    }

    validMetrics.forEach((metric: any) => {
      if (!metric?.name) {
        logger.warn('Skipping invalid metric entry:', metric)
        return
      }

      const score = this.findMetricScore(parsedContent, metric.name)
      metricScores[metric.name.toLowerCase()] = score
    })

    return metricScores
  }

  private findMetricScore(parsedContent: Record<string, any>, metricName: string): number {
    const lowerMetricName = metricName.toLowerCase()

    if (parsedContent[metricName] !== undefined) {
      return Number(parsedContent[metricName])
    }

    if (parsedContent[lowerMetricName] !== undefined) {
      return Number(parsedContent[lowerMetricName])
    }

    const matchingKey = Object.keys(parsedContent).find((key) => {
      return typeof key === 'string' && key.toLowerCase() === lowerMetricName
    })

    if (matchingKey) {
      return Number(parsedContent[matchingKey])
    }

    logger.warn(`Metric "${metricName}" not found in LLM response`)
    return DEFAULTS.EXECUTION_TIME
  }
}<|MERGE_RESOLUTION|>--- conflicted
+++ resolved
@@ -22,16 +22,13 @@
     block: SerializedBlock,
     inputs: Record<string, any>
   ): Promise<BlockOutput> {
-<<<<<<< HEAD
-    const model = inputs.model || EVALUATOR.DEFAULT_MODEL
-    const providerId = getProviderFromModel(model)
-=======
+
+
     const evaluatorConfig = {
-      model: inputs.model || 'gpt-4o',
+      model: inputs.model || EVALUATOR.DEFAULT_MODEL,
       apiKey: inputs.apiKey,
     }
     const providerId = getProviderFromModel(evaluatorConfig.model)
->>>>>>> 7d67ae39
 
     const processedContent = this.processContent(inputs.content)
 
@@ -103,15 +100,11 @@
               'Please evaluate the content provided in the system prompt. Return ONLY a valid JSON with metric scores.',
           },
         ]),
-<<<<<<< HEAD
-        temperature: inputs.temperature || EVALUATOR.DEFAULT_TEMPERATURE,
-        apiKey: inputs.apiKey,
+
+        temperature: EVALUATOR.DEFAULT_TEMPERATURE,
+        apiKey: evaluatorConfig.apiKey,
         workflowId: ctx.workflowId,
-=======
-        temperature: 0.1,
-        apiKey: evaluatorConfig.apiKey,
-        workflowId: context.workflowId,
->>>>>>> 7d67ae39
+ 
       }
 
       const response = await fetch(url.toString(), {
