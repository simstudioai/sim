--- conflicted
+++ resolved
@@ -1,10 +1,5 @@
-<<<<<<< HEAD
-import { createLogger } from '@/lib/logs/console-logger'
+import { createLogger } from '@/lib/logs/console/logger'
 import { getBaseUrl } from '@/lib/urls/utils'
-=======
-import { env } from '@/lib/env'
-import { createLogger } from '@/lib/logs/console/logger'
->>>>>>> c2593900
 import type { BlockOutput } from '@/blocks/types'
 import { BlockType } from '@/executor/consts'
 import type { BlockHandler, ExecutionContext } from '@/executor/types'
