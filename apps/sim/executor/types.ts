--- conflicted
+++ resolved
@@ -145,19 +145,10 @@
 }
 
 export interface ExecutionContext {
-<<<<<<< HEAD
   workflowId: string
   workspaceId?: string
   executionId?: string
-
-=======
-  workflowId: string // Unique identifier for this workflow execution
-  workspaceId?: string // Workspace ID for file storage scoping
-  executionId?: string // Unique execution ID for file storage scoping
-  userId?: string // User ID for file storage attribution
-  // Whether this execution is running against deployed state (API/webhook/schedule/chat)
-  // Manual executions in the builder should leave this undefined/false
->>>>>>> f9ce65ed
+  userId?: string
   isDeployedContext?: boolean
 
   blockStates: ReadonlyMap<string, BlockState>
