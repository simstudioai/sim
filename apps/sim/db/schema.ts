--- conflicted
+++ resolved
@@ -154,10 +154,7 @@
     enabled: boolean('enabled').notNull().default(true), // Whether block is active
     horizontalHandles: boolean('horizontal_handles').notNull().default(true), // UI layout preference
     isWide: boolean('is_wide').notNull().default(false), // Whether block uses wide layout
-<<<<<<< HEAD
-=======
     advancedMode: boolean('advanced_mode').notNull().default(false), // Whether block is in advanced mode
->>>>>>> 0a5bf5a8
     height: decimal('height').notNull().default('0'), // Custom height override
 
     // Block data (keeping JSON for flexibility as current system does)
