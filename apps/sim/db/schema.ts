--- conflicted
+++ resolved
@@ -1284,7 +1284,6 @@
   })
 )
 
-<<<<<<< HEAD
 // Tracks immutable deployment versions for each workflow
 export const workflowDeploymentVersion = pgTable(
   'workflow_deployment_version',
@@ -1310,7 +1309,9 @@
       table.isActive
     ),
     createdAtIdx: index('workflow_deployment_version_created_at_idx').on(table.createdAt),
-=======
+  })
+)
+
 export const mcpServers = pgTable(
   'mcp_servers',
   {
@@ -1359,6 +1360,5 @@
       table.workspaceId,
       table.deletedAt
     ),
->>>>>>> afb99fba
   })
 )