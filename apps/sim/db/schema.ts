--- conflicted
+++ resolved
@@ -940,7 +940,103 @@
   })
 )
 
-<<<<<<< HEAD
+export const docsEmbeddings = pgTable(
+  'docs_embeddings',
+  {
+    chunkId: uuid('chunk_id').primaryKey().defaultRandom(),
+    chunkText: text('chunk_text').notNull(),
+    sourceDocument: text('source_document').notNull(),
+    sourceLink: text('source_link').notNull(),
+    headerText: text('header_text').notNull(),
+    headerLevel: integer('header_level').notNull(),
+    tokenCount: integer('token_count').notNull(),
+
+    // Vector embedding - optimized for text-embedding-3-small with HNSW support
+    embedding: vector('embedding', { dimensions: 1536 }).notNull(),
+    embeddingModel: text('embedding_model').notNull().default('text-embedding-3-small'),
+
+    // Metadata for flexible filtering
+    metadata: jsonb('metadata').notNull().default('{}'),
+
+    // Full-text search support - generated tsvector column
+    chunkTextTsv: tsvector('chunk_text_tsv').generatedAlwaysAs(
+      (): SQL => sql`to_tsvector('english', ${docsEmbeddings.chunkText})`
+    ),
+
+    // Timestamps
+    createdAt: timestamp('created_at').notNull().defaultNow(),
+    updatedAt: timestamp('updated_at').notNull().defaultNow(),
+  },
+  (table) => ({
+    // Source document queries
+    sourceDocumentIdx: index('docs_emb_source_document_idx').on(table.sourceDocument),
+
+    // Header level filtering
+    headerLevelIdx: index('docs_emb_header_level_idx').on(table.headerLevel),
+
+    // Combined source and header queries
+    sourceHeaderIdx: index('docs_emb_source_header_idx').on(
+      table.sourceDocument,
+      table.headerLevel
+    ),
+
+    // Model-specific queries
+    modelIdx: index('docs_emb_model_idx').on(table.embeddingModel),
+
+    // Timestamp queries
+    createdAtIdx: index('docs_emb_created_at_idx').on(table.createdAt),
+
+    // Vector similarity search indexes (HNSW) - optimized for documentation embeddings
+    embeddingVectorHnswIdx: index('docs_embedding_vector_hnsw_idx')
+      .using('hnsw', table.embedding.op('vector_cosine_ops'))
+      .with({
+        m: 16,
+        ef_construction: 64,
+      }),
+
+    // GIN index for JSONB metadata queries
+    metadataGinIdx: index('docs_emb_metadata_gin_idx').using('gin', table.metadata),
+
+    // Full-text search index
+    chunkTextFtsIdx: index('docs_emb_chunk_text_fts_idx').using('gin', table.chunkTextTsv),
+
+    // Constraints
+    embeddingNotNullCheck: check('docs_embedding_not_null_check', sql`"embedding" IS NOT NULL`),
+    headerLevelCheck: check(
+      'docs_header_level_check',
+      sql`"header_level" >= 1 AND "header_level" <= 6`
+    ),
+  })
+)
+
+export const copilotChats = pgTable(
+  'copilot_chats',
+  {
+    id: uuid('id').primaryKey().defaultRandom(),
+    userId: text('user_id')
+      .notNull()
+      .references(() => user.id, { onDelete: 'cascade' }),
+    workflowId: text('workflow_id')
+      .notNull()
+      .references(() => workflow.id, { onDelete: 'cascade' }),
+    title: text('title'),
+    messages: jsonb('messages').notNull().default('[]'),
+    model: text('model').notNull().default('claude-3-7-sonnet-latest'),
+    createdAt: timestamp('created_at').notNull().defaultNow(),
+    updatedAt: timestamp('updated_at').notNull().defaultNow(),
+  },
+  (table) => ({
+    // Primary access patterns
+    userIdIdx: index('copilot_chats_user_id_idx').on(table.userId),
+    workflowIdIdx: index('copilot_chats_workflow_id_idx').on(table.workflowId),
+    userWorkflowIdx: index('copilot_chats_user_workflow_idx').on(table.userId, table.workflowId),
+
+    // Ordering indexes
+    createdAtIdx: index('copilot_chats_created_at_idx').on(table.createdAt),
+    updatedAtIdx: index('copilot_chats_updated_at_idx').on(table.updatedAt),
+  })
+)
+
 export const templates = pgTable(
   'templates',
   {
@@ -957,37 +1053,10 @@
     icon: text('icon').notNull().default('FileText'), // Lucide icon name as string
     category: text('category').notNull(),
     state: jsonb('state').notNull(), // Using jsonb for better performance
-=======
-export const docsEmbeddings = pgTable(
-  'docs_embeddings',
-  {
-    chunkId: uuid('chunk_id').primaryKey().defaultRandom(),
-    chunkText: text('chunk_text').notNull(),
-    sourceDocument: text('source_document').notNull(),
-    sourceLink: text('source_link').notNull(),
-    headerText: text('header_text').notNull(),
-    headerLevel: integer('header_level').notNull(),
-    tokenCount: integer('token_count').notNull(),
-
-    // Vector embedding - optimized for text-embedding-3-small with HNSW support
-    embedding: vector('embedding', { dimensions: 1536 }).notNull(),
-    embeddingModel: text('embedding_model').notNull().default('text-embedding-3-small'),
-
-    // Metadata for flexible filtering
-    metadata: jsonb('metadata').notNull().default('{}'),
-
-    // Full-text search support - generated tsvector column
-    chunkTextTsv: tsvector('chunk_text_tsv').generatedAlwaysAs(
-      (): SQL => sql`to_tsvector('english', ${docsEmbeddings.chunkText})`
-    ),
-
-    // Timestamps
->>>>>>> a7a2056b
-    createdAt: timestamp('created_at').notNull().defaultNow(),
-    updatedAt: timestamp('updated_at').notNull().defaultNow(),
-  },
-  (table) => ({
-<<<<<<< HEAD
+    createdAt: timestamp('created_at').notNull().defaultNow(),
+    updatedAt: timestamp('updated_at').notNull().defaultNow(),
+  },
+  (table) => ({
     // Primary access patterns
     workflowIdIdx: index('templates_workflow_id_idx').on(table.workflowId),
     categoryIdx: index('templates_category_idx').on(table.category),
@@ -1040,73 +1109,5 @@
       table.userId,
       table.templateId
     ),
-=======
-    // Source document queries
-    sourceDocumentIdx: index('docs_emb_source_document_idx').on(table.sourceDocument),
-
-    // Header level filtering
-    headerLevelIdx: index('docs_emb_header_level_idx').on(table.headerLevel),
-
-    // Combined source and header queries
-    sourceHeaderIdx: index('docs_emb_source_header_idx').on(
-      table.sourceDocument,
-      table.headerLevel
-    ),
-
-    // Model-specific queries
-    modelIdx: index('docs_emb_model_idx').on(table.embeddingModel),
-
-    // Timestamp queries
-    createdAtIdx: index('docs_emb_created_at_idx').on(table.createdAt),
-
-    // Vector similarity search indexes (HNSW) - optimized for documentation embeddings
-    embeddingVectorHnswIdx: index('docs_embedding_vector_hnsw_idx')
-      .using('hnsw', table.embedding.op('vector_cosine_ops'))
-      .with({
-        m: 16,
-        ef_construction: 64,
-      }),
-
-    // GIN index for JSONB metadata queries
-    metadataGinIdx: index('docs_emb_metadata_gin_idx').using('gin', table.metadata),
-
-    // Full-text search index
-    chunkTextFtsIdx: index('docs_emb_chunk_text_fts_idx').using('gin', table.chunkTextTsv),
-
-    // Constraints
-    embeddingNotNullCheck: check('docs_embedding_not_null_check', sql`"embedding" IS NOT NULL`),
-    headerLevelCheck: check(
-      'docs_header_level_check',
-      sql`"header_level" >= 1 AND "header_level" <= 6`
-    ),
-  })
-)
-
-export const copilotChats = pgTable(
-  'copilot_chats',
-  {
-    id: uuid('id').primaryKey().defaultRandom(),
-    userId: text('user_id')
-      .notNull()
-      .references(() => user.id, { onDelete: 'cascade' }),
-    workflowId: text('workflow_id')
-      .notNull()
-      .references(() => workflow.id, { onDelete: 'cascade' }),
-    title: text('title'),
-    messages: jsonb('messages').notNull().default('[]'),
-    model: text('model').notNull().default('claude-3-7-sonnet-latest'),
-    createdAt: timestamp('created_at').notNull().defaultNow(),
-    updatedAt: timestamp('updated_at').notNull().defaultNow(),
-  },
-  (table) => ({
-    // Primary access patterns
-    userIdIdx: index('copilot_chats_user_id_idx').on(table.userId),
-    workflowIdIdx: index('copilot_chats_workflow_id_idx').on(table.workflowId),
-    userWorkflowIdx: index('copilot_chats_user_workflow_idx').on(table.userId, table.workflowId),
-
-    // Ordering indexes
-    createdAtIdx: index('copilot_chats_created_at_idx').on(table.createdAt),
-    updatedAtIdx: index('copilot_chats_updated_at_idx').on(table.updatedAt),
->>>>>>> a7a2056b
   })
 )