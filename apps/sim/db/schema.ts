import { type SQL, sql } from 'drizzle-orm'
import {
  boolean,
  check,
  customType,
  decimal,
  index,
  integer,
  json,
  jsonb,
  pgEnum,
  pgTable,
  text,
  timestamp,
  uniqueIndex,
  uuid,
  vector,
} from 'drizzle-orm/pg-core'

// Custom tsvector type for full-text search
export const tsvector = customType<{
  data: string
}>({
  dataType() {
    return `tsvector`
  },
})

export const user = pgTable('user', {
  id: text('id').primaryKey(),
  name: text('name').notNull(),
  email: text('email').notNull().unique(),
  emailVerified: boolean('email_verified').notNull(),
  image: text('image'),
  createdAt: timestamp('created_at').notNull(),
  updatedAt: timestamp('updated_at').notNull(),
  stripeCustomerId: text('stripe_customer_id'),
})

export const session = pgTable('session', {
  id: text('id').primaryKey(),
  expiresAt: timestamp('expires_at').notNull(),
  token: text('token').notNull().unique(),
  createdAt: timestamp('created_at').notNull(),
  updatedAt: timestamp('updated_at').notNull(),
  ipAddress: text('ip_address'),
  userAgent: text('user_agent'),
  userId: text('user_id')
    .notNull()
    .references(() => user.id, { onDelete: 'cascade' }),
  activeOrganizationId: text('active_organization_id').references(() => organization.id, {
    onDelete: 'set null',
  }),
})

export const account = pgTable('account', {
  id: text('id').primaryKey(),
  accountId: text('account_id').notNull(),
  providerId: text('provider_id').notNull(),
  userId: text('user_id')
    .notNull()
    .references(() => user.id, { onDelete: 'cascade' }),
  accessToken: text('access_token'),
  refreshToken: text('refresh_token'),
  idToken: text('id_token'),
  accessTokenExpiresAt: timestamp('access_token_expires_at'),
  refreshTokenExpiresAt: timestamp('refresh_token_expires_at'),
  scope: text('scope'),
  password: text('password'),
  createdAt: timestamp('created_at').notNull(),
  updatedAt: timestamp('updated_at').notNull(),
})

export const verification = pgTable('verification', {
  id: text('id').primaryKey(),
  identifier: text('identifier').notNull(),
  value: text('value').notNull(),
  expiresAt: timestamp('expires_at').notNull(),
  createdAt: timestamp('created_at'),
  updatedAt: timestamp('updated_at'),
})

export const workflowFolder = pgTable(
  'workflow_folder',
  {
    id: text('id').primaryKey(),
    name: text('name').notNull(),
    userId: text('user_id')
      .notNull()
      .references(() => user.id, { onDelete: 'cascade' }),
    workspaceId: text('workspace_id')
      .notNull()
      .references(() => workspace.id, { onDelete: 'cascade' }),
    parentId: text('parent_id'), // Self-reference will be handled by foreign key constraint
    color: text('color').default('#6B7280'),
    isExpanded: boolean('is_expanded').notNull().default(true),
    sortOrder: integer('sort_order').notNull().default(0),
    createdAt: timestamp('created_at').notNull().defaultNow(),
    updatedAt: timestamp('updated_at').notNull().defaultNow(),
  },
  (table) => ({
    userIdx: index('workflow_folder_user_idx').on(table.userId),
    workspaceParentIdx: index('workflow_folder_workspace_parent_idx').on(
      table.workspaceId,
      table.parentId
    ),
    parentSortIdx: index('workflow_folder_parent_sort_idx').on(table.parentId, table.sortOrder),
  })
)

export const workflow = pgTable('workflow', {
  id: text('id').primaryKey(),
  userId: text('user_id')
    .notNull()
    .references(() => user.id, { onDelete: 'cascade' }),
  workspaceId: text('workspace_id').references(() => workspace.id, { onDelete: 'cascade' }),
  folderId: text('folder_id').references(() => workflowFolder.id, { onDelete: 'set null' }),
  name: text('name').notNull(),
  description: text('description'),
  // DEPRECATED: Use normalized tables (workflow_blocks, workflow_edges, workflow_subflows) instead
  state: json('state').notNull(),
  color: text('color').notNull().default('#3972F6'),
  lastSynced: timestamp('last_synced').notNull(),
  createdAt: timestamp('created_at').notNull(),
  updatedAt: timestamp('updated_at').notNull(),
  isDeployed: boolean('is_deployed').notNull().default(false),
  deployedState: json('deployed_state'),
  deployedAt: timestamp('deployed_at'),
  collaborators: json('collaborators').notNull().default('[]'),
  runCount: integer('run_count').notNull().default(0),
  lastRunAt: timestamp('last_run_at'),
  variables: json('variables').default('{}'),
  isPublished: boolean('is_published').notNull().default(false),
  marketplaceData: json('marketplace_data'),
})

export const workflowBlocks = pgTable(
  'workflow_blocks',
  {
    id: text('id').primaryKey(),
    workflowId: text('workflow_id')
      .notNull()
      .references(() => workflow.id, { onDelete: 'cascade' }),

    type: text('type').notNull(), // 'starter', 'agent', 'api', 'function'
    name: text('name').notNull(),

    positionX: decimal('position_x').notNull(),
    positionY: decimal('position_y').notNull(),

    enabled: boolean('enabled').notNull().default(true),
    horizontalHandles: boolean('horizontal_handles').notNull().default(true),
    isWide: boolean('is_wide').notNull().default(false),
    advancedMode: boolean('advanced_mode').notNull().default(false),
    height: decimal('height').notNull().default('0'),

    subBlocks: jsonb('sub_blocks').notNull().default('{}'),
    outputs: jsonb('outputs').notNull().default('{}'),
    data: jsonb('data').default('{}'),

    parentId: text('parent_id'),
    extent: text('extent'), // 'parent' or null or 'subflow'

    createdAt: timestamp('created_at').notNull().defaultNow(),
    updatedAt: timestamp('updated_at').notNull().defaultNow(),
  },
  (table) => ({
    workflowIdIdx: index('workflow_blocks_workflow_id_idx').on(table.workflowId),
    parentIdIdx: index('workflow_blocks_parent_id_idx').on(table.parentId),
    workflowParentIdx: index('workflow_blocks_workflow_parent_idx').on(
      table.workflowId,
      table.parentId
    ),
    workflowTypeIdx: index('workflow_blocks_workflow_type_idx').on(table.workflowId, table.type),
  })
)

export const workflowEdges = pgTable(
  'workflow_edges',
  {
    id: text('id').primaryKey(),
    workflowId: text('workflow_id')
      .notNull()
      .references(() => workflow.id, { onDelete: 'cascade' }),

    sourceBlockId: text('source_block_id')
      .notNull()
      .references(() => workflowBlocks.id, { onDelete: 'cascade' }),
    targetBlockId: text('target_block_id')
      .notNull()
      .references(() => workflowBlocks.id, { onDelete: 'cascade' }),
    sourceHandle: text('source_handle'),
    targetHandle: text('target_handle'),

    createdAt: timestamp('created_at').notNull().defaultNow(),
  },
  (table) => ({
    workflowIdIdx: index('workflow_edges_workflow_id_idx').on(table.workflowId),
    sourceBlockIdx: index('workflow_edges_source_block_idx').on(table.sourceBlockId),
    targetBlockIdx: index('workflow_edges_target_block_idx').on(table.targetBlockId),
    workflowSourceIdx: index('workflow_edges_workflow_source_idx').on(
      table.workflowId,
      table.sourceBlockId
    ),
    workflowTargetIdx: index('workflow_edges_workflow_target_idx').on(
      table.workflowId,
      table.targetBlockId
    ),
  })
)

export const workflowSubflows = pgTable(
  'workflow_subflows',
  {
    id: text('id').primaryKey(),
    workflowId: text('workflow_id')
      .notNull()
      .references(() => workflow.id, { onDelete: 'cascade' }),

    type: text('type').notNull(), // 'loop' or 'parallel'
    config: jsonb('config').notNull().default('{}'),

    createdAt: timestamp('created_at').notNull().defaultNow(),
    updatedAt: timestamp('updated_at').notNull().defaultNow(),
  },
  (table) => ({
    workflowIdIdx: index('workflow_subflows_workflow_id_idx').on(table.workflowId),
    workflowTypeIdx: index('workflow_subflows_workflow_type_idx').on(table.workflowId, table.type),
  })
)

export const waitlist = pgTable('waitlist', {
  id: text('id').primaryKey(),
  email: text('email').notNull().unique(),
  status: text('status').notNull().default('pending'), // pending, approved, rejected
  createdAt: timestamp('created_at').notNull().defaultNow(),
  updatedAt: timestamp('updated_at').notNull().defaultNow(),
})

export const workflowLogs = pgTable('workflow_logs', {
  id: text('id').primaryKey(),
  workflowId: text('workflow_id')
    .notNull()
    .references(() => workflow.id, { onDelete: 'cascade' }),
  executionId: text('execution_id'),
  level: text('level').notNull(), // "info", "error", etc.
  message: text('message').notNull(),
  duration: text('duration'), // Store as text to allow 'NA' for errors
  trigger: text('trigger'), // "api", "schedule", "manual"
  createdAt: timestamp('created_at').notNull().defaultNow(),
  metadata: json('metadata'),
})

export const workflowExecutionSnapshots = pgTable(
  'workflow_execution_snapshots',
  {
    id: text('id').primaryKey(),
    workflowId: text('workflow_id')
      .notNull()
      .references(() => workflow.id, { onDelete: 'cascade' }),
    stateHash: text('state_hash').notNull(),
    stateData: jsonb('state_data').notNull(),
    createdAt: timestamp('created_at').notNull().defaultNow(),
  },
  (table) => ({
    workflowIdIdx: index('workflow_snapshots_workflow_id_idx').on(table.workflowId),
    stateHashIdx: index('workflow_snapshots_hash_idx').on(table.stateHash),
    workflowHashUnique: uniqueIndex('workflow_snapshots_workflow_hash_idx').on(
      table.workflowId,
      table.stateHash
    ),
    createdAtIdx: index('workflow_snapshots_created_at_idx').on(table.createdAt),
  })
)

export const workflowExecutionLogs = pgTable(
  'workflow_execution_logs',
  {
    id: text('id').primaryKey(),
    workflowId: text('workflow_id')
      .notNull()
      .references(() => workflow.id, { onDelete: 'cascade' }),
    executionId: text('execution_id').notNull(),
    stateSnapshotId: text('state_snapshot_id')
      .notNull()
      .references(() => workflowExecutionSnapshots.id),

    level: text('level').notNull(), // 'info', 'error'
    message: text('message').notNull(),
    trigger: text('trigger').notNull(), // 'api', 'webhook', 'schedule', 'manual', 'chat'

    startedAt: timestamp('started_at').notNull(),
    endedAt: timestamp('ended_at'),
    totalDurationMs: integer('total_duration_ms'),

    blockCount: integer('block_count').notNull().default(0),
    successCount: integer('success_count').notNull().default(0),
    errorCount: integer('error_count').notNull().default(0),
    skippedCount: integer('skipped_count').notNull().default(0),

    totalCost: decimal('total_cost', { precision: 10, scale: 6 }),
    totalInputCost: decimal('total_input_cost', { precision: 10, scale: 6 }),
    totalOutputCost: decimal('total_output_cost', { precision: 10, scale: 6 }),
    totalTokens: integer('total_tokens'),

    metadata: jsonb('metadata').notNull().default('{}'),
    createdAt: timestamp('created_at').notNull().defaultNow(),
  },
  (table) => ({
    workflowIdIdx: index('workflow_execution_logs_workflow_id_idx').on(table.workflowId),
    executionIdIdx: index('workflow_execution_logs_execution_id_idx').on(table.executionId),
    triggerIdx: index('workflow_execution_logs_trigger_idx').on(table.trigger),
    levelIdx: index('workflow_execution_logs_level_idx').on(table.level),
    startedAtIdx: index('workflow_execution_logs_started_at_idx').on(table.startedAt),
    costIdx: index('workflow_execution_logs_cost_idx').on(table.totalCost),
    durationIdx: index('workflow_execution_logs_duration_idx').on(table.totalDurationMs),
    executionIdUnique: uniqueIndex('workflow_execution_logs_execution_id_unique').on(
      table.executionId
    ),
  })
)

export const workflowExecutionBlocks = pgTable(
  'workflow_execution_blocks',
  {
    id: text('id').primaryKey(),
    executionId: text('execution_id').notNull(),
    workflowId: text('workflow_id')
      .notNull()
      .references(() => workflow.id, { onDelete: 'cascade' }),
    blockId: text('block_id').notNull(),
    blockName: text('block_name'),
    blockType: text('block_type').notNull(),

    startedAt: timestamp('started_at').notNull(),
    endedAt: timestamp('ended_at'),
    durationMs: integer('duration_ms'),

    status: text('status').notNull(), // 'success', 'error', 'skipped'
    errorMessage: text('error_message'),
    errorStackTrace: text('error_stack_trace'),

    inputData: jsonb('input_data'),
    outputData: jsonb('output_data'),

    costInput: decimal('cost_input', { precision: 10, scale: 6 }),
    costOutput: decimal('cost_output', { precision: 10, scale: 6 }),
    costTotal: decimal('cost_total', { precision: 10, scale: 6 }),
    tokensPrompt: integer('tokens_prompt'),
    tokensCompletion: integer('tokens_completion'),
    tokensTotal: integer('tokens_total'),
    modelUsed: text('model_used'),

    metadata: jsonb('metadata'),
    createdAt: timestamp('created_at').notNull().defaultNow(),
  },
  (table) => ({
    executionIdIdx: index('execution_blocks_execution_id_idx').on(table.executionId),
    workflowIdIdx: index('execution_blocks_workflow_id_idx').on(table.workflowId),
    blockIdIdx: index('execution_blocks_block_id_idx').on(table.blockId),
    statusIdx: index('execution_blocks_status_idx').on(table.status),
    durationIdx: index('execution_blocks_duration_idx').on(table.durationMs),
    costIdx: index('execution_blocks_cost_idx').on(table.costTotal),
    workflowExecutionIdx: index('execution_blocks_workflow_execution_idx').on(
      table.workflowId,
      table.executionId
    ),
    executionStatusIdx: index('execution_blocks_execution_status_idx').on(
      table.executionId,
      table.status
    ),
    startedAtIdx: index('execution_blocks_started_at_idx').on(table.startedAt),
  })
)

export const environment = pgTable('environment', {
  id: text('id').primaryKey(), // Use the user id as the key
  userId: text('user_id')
    .notNull()
    .references(() => user.id, { onDelete: 'cascade' })
    .unique(), // One environment per user
  variables: json('variables').notNull(),
  updatedAt: timestamp('updated_at').notNull().defaultNow(),
})

export const settings = pgTable('settings', {
  id: text('id').primaryKey(), // Use the user id as the key
  userId: text('user_id')
    .notNull()
    .references(() => user.id, { onDelete: 'cascade' })
    .unique(), // One settings record per user

  // General settings
  theme: text('theme').notNull().default('system'),
  autoConnect: boolean('auto_connect').notNull().default(true),
  autoFillEnvVars: boolean('auto_fill_env_vars').notNull().default(true), // DEPRECATED: autofill feature removed
  autoPan: boolean('auto_pan').notNull().default(true),
  consoleExpandedByDefault: boolean('console_expanded_by_default').notNull().default(true),

  // Privacy settings
  telemetryEnabled: boolean('telemetry_enabled').notNull().default(true),
  telemetryNotifiedUser: boolean('telemetry_notified_user').notNull().default(false),

  // Email preferences
  emailPreferences: json('email_preferences').notNull().default('{}'),

  // Keep general for future flexible settings
  general: json('general').notNull().default('{}'),

  updatedAt: timestamp('updated_at').notNull().defaultNow(),
})

export const workflowSchedule = pgTable(
  'workflow_schedule',
  {
    id: text('id').primaryKey(),
    workflowId: text('workflow_id')
      .notNull()
      .references(() => workflow.id, { onDelete: 'cascade' }),
    blockId: text('block_id').references(() => workflowBlocks.id, { onDelete: 'cascade' }),
    cronExpression: text('cron_expression'),
    nextRunAt: timestamp('next_run_at'),
    lastRanAt: timestamp('last_ran_at'),
    triggerType: text('trigger_type').notNull(), // "manual", "webhook", "schedule"
    timezone: text('timezone').notNull().default('UTC'),
    failedCount: integer('failed_count').notNull().default(0), // Track consecutive failures
    status: text('status').notNull().default('active'), // 'active' or 'disabled'
    lastFailedAt: timestamp('last_failed_at'), // When the schedule last failed
    createdAt: timestamp('created_at').notNull().defaultNow(),
    updatedAt: timestamp('updated_at').notNull().defaultNow(),
  },
  (table) => {
    return {
      workflowBlockUnique: uniqueIndex('workflow_schedule_workflow_block_unique').on(
        table.workflowId,
        table.blockId
      ),
    }
  }
)

export const webhook = pgTable(
  'webhook',
  {
    id: text('id').primaryKey(),
    workflowId: text('workflow_id')
      .notNull()
      .references(() => workflow.id, { onDelete: 'cascade' }),
    blockId: text('block_id').references(() => workflowBlocks.id, { onDelete: 'cascade' }), // ID of the webhook trigger block (nullable for legacy starter block webhooks)
    path: text('path').notNull(),
    provider: text('provider'), // e.g., "whatsapp", "github", etc.
    providerConfig: json('provider_config'), // Store provider-specific configuration
    isActive: boolean('is_active').notNull().default(true),
    createdAt: timestamp('created_at').notNull().defaultNow(),
    updatedAt: timestamp('updated_at').notNull().defaultNow(),
  },
  (table) => {
    return {
      // Ensure webhook paths are unique
      pathIdx: uniqueIndex('path_idx').on(table.path),
    }
  }
)

export const apiKey = pgTable('api_key', {
  id: text('id').primaryKey(),
  userId: text('user_id')
    .notNull()
    .references(() => user.id, { onDelete: 'cascade' }),
  name: text('name').notNull(),
  key: text('key').notNull().unique(),
  lastUsed: timestamp('last_used'),
  createdAt: timestamp('created_at').notNull().defaultNow(),
  updatedAt: timestamp('updated_at').notNull().defaultNow(),
  expiresAt: timestamp('expires_at'),
})

export const marketplace = pgTable('marketplace', {
  id: text('id').primaryKey(),
  workflowId: text('workflow_id')
    .notNull()
    .references(() => workflow.id, { onDelete: 'cascade' }),
  state: json('state').notNull(),
  name: text('name').notNull(),
  description: text('description'),
  authorId: text('author_id')
    .notNull()
    .references(() => user.id),
  authorName: text('author_name').notNull(),
  views: integer('views').notNull().default(0),
  category: text('category'),
  createdAt: timestamp('created_at').notNull().defaultNow(),
  updatedAt: timestamp('updated_at').notNull().defaultNow(),
})

export const userStats = pgTable('user_stats', {
  id: text('id').primaryKey(),
  userId: text('user_id')
    .notNull()
    .references(() => user.id, { onDelete: 'cascade' })
    .unique(), // One record per user
  totalManualExecutions: integer('total_manual_executions').notNull().default(0),
  totalApiCalls: integer('total_api_calls').notNull().default(0),
  totalWebhookTriggers: integer('total_webhook_triggers').notNull().default(0),
  totalScheduledExecutions: integer('total_scheduled_executions').notNull().default(0),
  totalChatExecutions: integer('total_chat_executions').notNull().default(0),
  totalTokensUsed: integer('total_tokens_used').notNull().default(0),
  totalCost: decimal('total_cost').notNull().default('0'),
  currentUsageLimit: decimal('current_usage_limit').notNull().default('5'), // Default $5 for free plan
  usageLimitSetBy: text('usage_limit_set_by'), // User ID who set the limit (for team admin tracking)
  usageLimitUpdatedAt: timestamp('usage_limit_updated_at').defaultNow(),
  // Billing period tracking
  currentPeriodCost: decimal('current_period_cost').notNull().default('0'), // Usage in current billing period
  billingPeriodStart: timestamp('billing_period_start').defaultNow(), // When current billing period started
  billingPeriodEnd: timestamp('billing_period_end'), // When current billing period ends
  lastPeriodCost: decimal('last_period_cost').default('0'), // Usage from previous billing period
  lastActive: timestamp('last_active').notNull().defaultNow(),
})

export const customTools = pgTable('custom_tools', {
  id: text('id').primaryKey(),
  userId: text('user_id')
    .notNull()
    .references(() => user.id, { onDelete: 'cascade' }),
  title: text('title').notNull(),
  schema: json('schema').notNull(),
  code: text('code').notNull(),
  createdAt: timestamp('created_at').notNull().defaultNow(),
  updatedAt: timestamp('updated_at').notNull().defaultNow(),
})

export const subscription = pgTable(
  'subscription',
  {
    id: text('id').primaryKey(),
    plan: text('plan').notNull(),
    referenceId: text('reference_id').notNull(),
    stripeCustomerId: text('stripe_customer_id'),
    stripeSubscriptionId: text('stripe_subscription_id'),
    status: text('status'),
    periodStart: timestamp('period_start'),
    periodEnd: timestamp('period_end'),
    cancelAtPeriodEnd: boolean('cancel_at_period_end'),
    seats: integer('seats'),
    trialStart: timestamp('trial_start'),
    trialEnd: timestamp('trial_end'),
    metadata: json('metadata'),
  },
  (table) => ({
    referenceStatusIdx: index('subscription_reference_status_idx').on(
      table.referenceId,
      table.status
    ),
    enterpriseMetadataCheck: check(
      'check_enterprise_metadata',
      sql`plan != 'enterprise' OR (metadata IS NOT NULL AND (metadata->>'perSeatAllowance' IS NOT NULL OR metadata->>'totalAllowance' IS NOT NULL))`
    ),
  })
)

export const userRateLimits = pgTable('user_rate_limits', {
  userId: text('user_id')
    .primaryKey()
    .references(() => user.id, { onDelete: 'cascade' }),
  syncApiRequests: integer('sync_api_requests').notNull().default(0), // Sync API requests counter
  asyncApiRequests: integer('async_api_requests').notNull().default(0), // Async API requests counter
  windowStart: timestamp('window_start').notNull().defaultNow(),
  lastRequestAt: timestamp('last_request_at').notNull().defaultNow(),
  isRateLimited: boolean('is_rate_limited').notNull().default(false),
  rateLimitResetAt: timestamp('rate_limit_reset_at'),
})

export const chat = pgTable(
  'chat',
  {
    id: text('id').primaryKey(),
    workflowId: text('workflow_id')
      .notNull()
      .references(() => workflow.id, { onDelete: 'cascade' }),
    userId: text('user_id')
      .notNull()
      .references(() => user.id, { onDelete: 'cascade' }),
    subdomain: text('subdomain').notNull(),
    title: text('title').notNull(),
    description: text('description'),
    isActive: boolean('is_active').notNull().default(true),
    customizations: json('customizations').default('{}'), // For UI customization options

    // Authentication options
    authType: text('auth_type').notNull().default('public'), // 'public', 'password', 'email'
    password: text('password'), // Stored hashed, populated when authType is 'password'
    allowedEmails: json('allowed_emails').default('[]'), // Array of allowed emails or domains when authType is 'email'

    // Output configuration
    outputConfigs: json('output_configs').default('[]'), // Array of {blockId, path} objects

    createdAt: timestamp('created_at').notNull().defaultNow(),
    updatedAt: timestamp('updated_at').notNull().defaultNow(),
  },
  (table) => {
    return {
      // Ensure subdomains are unique
      subdomainIdx: uniqueIndex('subdomain_idx').on(table.subdomain),
    }
  }
)

export const organization = pgTable('organization', {
  id: text('id').primaryKey(),
  name: text('name').notNull(),
  slug: text('slug').notNull(),
  logo: text('logo'),
  metadata: json('metadata'),
  createdAt: timestamp('created_at').defaultNow().notNull(),
  updatedAt: timestamp('updated_at').defaultNow().notNull(),
})

export const member = pgTable('member', {
  id: text('id').primaryKey(),
  userId: text('user_id')
    .notNull()
    .references(() => user.id, { onDelete: 'cascade' }),
  organizationId: text('organization_id')
    .notNull()
    .references(() => organization.id, { onDelete: 'cascade' }),
  role: text('role').notNull(), // 'admin' or 'member' - team-level permissions only
  createdAt: timestamp('created_at').defaultNow().notNull(),
})

export const invitation = pgTable('invitation', {
  id: text('id').primaryKey(),
  email: text('email').notNull(),
  inviterId: text('inviter_id')
    .notNull()
    .references(() => user.id, { onDelete: 'cascade' }),
  organizationId: text('organization_id')
    .notNull()
    .references(() => organization.id, { onDelete: 'cascade' }),
  role: text('role').notNull(),
  status: text('status').notNull(),
  expiresAt: timestamp('expires_at').notNull(),
  createdAt: timestamp('created_at').defaultNow().notNull(),
})

export const workspace = pgTable('workspace', {
  id: text('id').primaryKey(),
  name: text('name').notNull(),
  ownerId: text('owner_id')
    .notNull()
    .references(() => user.id, { onDelete: 'cascade' }),
  createdAt: timestamp('created_at').notNull().defaultNow(),
  updatedAt: timestamp('updated_at').notNull().defaultNow(),
})

// Define the permission enum
export const permissionTypeEnum = pgEnum('permission_type', ['admin', 'write', 'read'])

export const workspaceInvitation = pgTable('workspace_invitation', {
  id: text('id').primaryKey(),
  workspaceId: text('workspace_id')
    .notNull()
    .references(() => workspace.id, { onDelete: 'cascade' }),
  email: text('email').notNull(),
  inviterId: text('inviter_id')
    .notNull()
    .references(() => user.id, { onDelete: 'cascade' }),
  role: text('role').notNull().default('member'),
  status: text('status').notNull().default('pending'),
  token: text('token').notNull().unique(),
  permissions: permissionTypeEnum('permissions').notNull().default('admin'),
  expiresAt: timestamp('expires_at').notNull(),
  createdAt: timestamp('created_at').notNull().defaultNow(),
  updatedAt: timestamp('updated_at').notNull().defaultNow(),
})

export const permissions = pgTable(
  'permissions',
  {
    id: text('id').primaryKey(),
    userId: text('user_id')
      .notNull()
      .references(() => user.id, { onDelete: 'cascade' }),
    entityType: text('entity_type').notNull(), // 'workspace', 'workflow', 'organization', etc.
    entityId: text('entity_id').notNull(), // ID of the workspace, workflow, etc.
    permissionType: permissionTypeEnum('permission_type').notNull(), // Use enum instead of text
    createdAt: timestamp('created_at').notNull().defaultNow(),
    updatedAt: timestamp('updated_at').notNull().defaultNow(),
  },
  (table) => ({
    // Primary access pattern - get all permissions for a user
    userIdIdx: index('permissions_user_id_idx').on(table.userId),

    // Entity-based queries - get all users with permissions on an entity
    entityIdx: index('permissions_entity_idx').on(table.entityType, table.entityId),

    // User + entity type queries - get user's permissions for all workspaces
    userEntityTypeIdx: index('permissions_user_entity_type_idx').on(table.userId, table.entityType),

    // Specific permission checks - does user have specific permission on entity
    userEntityPermissionIdx: index('permissions_user_entity_permission_idx').on(
      table.userId,
      table.entityType,
      table.permissionType
    ),

    // User + specific entity queries - get user's permissions for specific entity
    userEntityIdx: index('permissions_user_entity_idx').on(
      table.userId,
      table.entityType,
      table.entityId
    ),

    // Uniqueness constraint - prevent duplicate permission rows (one permission per user/entity)
    uniquePermissionConstraint: uniqueIndex('permissions_unique_constraint').on(
      table.userId,
      table.entityType,
      table.entityId
    ),
  })
)

export const memory = pgTable(
  'memory',
  {
    id: text('id').primaryKey(),
    workflowId: text('workflow_id').references(() => workflow.id, { onDelete: 'cascade' }),
    key: text('key').notNull(), // Identifier for the memory within its context
    type: text('type').notNull(), // 'agent' or 'raw'
    data: json('data').notNull(), // Stores either agent message data or raw data
    createdAt: timestamp('created_at').notNull().defaultNow(),
    updatedAt: timestamp('updated_at').notNull().defaultNow(),
    deletedAt: timestamp('deleted_at'),
  },
  (table) => {
    return {
      // Add index on key for faster lookups
      keyIdx: index('memory_key_idx').on(table.key),

      // Add index on workflowId for faster filtering
      workflowIdx: index('memory_workflow_idx').on(table.workflowId),

      // Compound unique index to ensure keys are unique per workflow
      uniqueKeyPerWorkflowIdx: uniqueIndex('memory_workflow_key_idx').on(
        table.workflowId,
        table.key
      ),
    }
  }
)

export const knowledgeBase = pgTable(
  'knowledge_base',
  {
    id: text('id').primaryKey(),
    userId: text('user_id')
      .notNull()
      .references(() => user.id, { onDelete: 'cascade' }),
    workspaceId: text('workspace_id').references(() => workspace.id, { onDelete: 'cascade' }),
    name: text('name').notNull(),
    description: text('description'),

    // Token tracking for usage
    tokenCount: integer('token_count').notNull().default(0),

    // Embedding configuration
    embeddingModel: text('embedding_model').notNull().default('text-embedding-3-small'),
    embeddingDimension: integer('embedding_dimension').notNull().default(1536),

    // Chunking configuration stored as JSON for flexibility
    chunkingConfig: json('chunking_config')
      .notNull()
      .default('{"maxSize": 1024, "minSize": 100, "overlap": 200}'),

    // Soft delete support
    deletedAt: timestamp('deleted_at'),

    // Metadata and timestamps
    createdAt: timestamp('created_at').notNull().defaultNow(),
    updatedAt: timestamp('updated_at').notNull().defaultNow(),
  },
  (table) => ({
    // Primary access patterns
    userIdIdx: index('kb_user_id_idx').on(table.userId),
    workspaceIdIdx: index('kb_workspace_id_idx').on(table.workspaceId),
    // Composite index for user's workspaces
    userWorkspaceIdx: index('kb_user_workspace_idx').on(table.userId, table.workspaceId),
    // Index for soft delete filtering
    deletedAtIdx: index('kb_deleted_at_idx').on(table.deletedAt),
  })
)

export const document = pgTable(
  'document',
  {
    id: text('id').primaryKey(),
    knowledgeBaseId: text('knowledge_base_id')
      .notNull()
      .references(() => knowledgeBase.id, { onDelete: 'cascade' }),

    // File information
    filename: text('filename').notNull(),
    fileUrl: text('file_url').notNull(),
    fileSize: integer('file_size').notNull(), // Size in bytes
    mimeType: text('mime_type').notNull(), // e.g., 'application/pdf', 'text/plain'

    // Content statistics
    chunkCount: integer('chunk_count').notNull().default(0),
    tokenCount: integer('token_count').notNull().default(0),
    characterCount: integer('character_count').notNull().default(0),

    // Processing status
    processingStatus: text('processing_status').notNull().default('pending'), // 'pending', 'processing', 'completed', 'failed'
    processingStartedAt: timestamp('processing_started_at'),
    processingCompletedAt: timestamp('processing_completed_at'),
    processingError: text('processing_error'),

    // Document state
    enabled: boolean('enabled').notNull().default(true), // Enable/disable from knowledge base
    deletedAt: timestamp('deleted_at'), // Soft delete

    // Document tags for filtering (inherited by all chunks)
    tag1: text('tag1'),
    tag2: text('tag2'),
    tag3: text('tag3'),
    tag4: text('tag4'),
    tag5: text('tag5'),
    tag6: text('tag6'),
    tag7: text('tag7'),

    // Timestamps
    uploadedAt: timestamp('uploaded_at').notNull().defaultNow(),
  },
  (table) => ({
    // Primary access pattern - documents by knowledge base
    knowledgeBaseIdIdx: index('doc_kb_id_idx').on(table.knowledgeBaseId),
    // Search by filename (for search functionality)
    filenameIdx: index('doc_filename_idx').on(table.filename),
    // Order by upload date (for listing documents)
    kbUploadedAtIdx: index('doc_kb_uploaded_at_idx').on(table.knowledgeBaseId, table.uploadedAt),
    // Processing status filtering
    processingStatusIdx: index('doc_processing_status_idx').on(
      table.knowledgeBaseId,
      table.processingStatus
    ),
    // Tag indexes for filtering
    tag1Idx: index('doc_tag1_idx').on(table.tag1),
    tag2Idx: index('doc_tag2_idx').on(table.tag2),
    tag3Idx: index('doc_tag3_idx').on(table.tag3),
    tag4Idx: index('doc_tag4_idx').on(table.tag4),
    tag5Idx: index('doc_tag5_idx').on(table.tag5),
    tag6Idx: index('doc_tag6_idx').on(table.tag6),
    tag7Idx: index('doc_tag7_idx').on(table.tag7),
  })
)

export const embedding = pgTable(
  'embedding',
  {
    id: text('id').primaryKey(),
    knowledgeBaseId: text('knowledge_base_id')
      .notNull()
      .references(() => knowledgeBase.id, { onDelete: 'cascade' }),
    documentId: text('document_id')
      .notNull()
      .references(() => document.id, { onDelete: 'cascade' }),

    // Chunk information
    chunkIndex: integer('chunk_index').notNull(),
    chunkHash: text('chunk_hash').notNull(),
    content: text('content').notNull(),
    contentLength: integer('content_length').notNull(),
    tokenCount: integer('token_count').notNull(),

    // Vector embeddings - optimized for text-embedding-3-small with HNSW support
    embedding: vector('embedding', { dimensions: 1536 }), // For text-embedding-3-small
    embeddingModel: text('embedding_model').notNull().default('text-embedding-3-small'),

    // Chunk boundaries and overlap
    startOffset: integer('start_offset').notNull(),
    endOffset: integer('end_offset').notNull(),

    // Tag columns inherited from document for efficient filtering
    tag1: text('tag1'),
    tag2: text('tag2'),
    tag3: text('tag3'),
    tag4: text('tag4'),
    tag5: text('tag5'),
    tag6: text('tag6'),
    tag7: text('tag7'),

    // Chunk state - enable/disable from knowledge base
    enabled: boolean('enabled').notNull().default(true),

    // Full-text search support - generated tsvector column
    contentTsv: tsvector('content_tsv').generatedAlwaysAs(
      (): SQL => sql`to_tsvector('english', ${embedding.content})`
    ),

    // Timestamps
    createdAt: timestamp('created_at').notNull().defaultNow(),
    updatedAt: timestamp('updated_at').notNull().defaultNow(),
  },
  (table) => ({
    // Primary vector search pattern
    kbIdIdx: index('emb_kb_id_idx').on(table.knowledgeBaseId),

    // Document-level access
    docIdIdx: index('emb_doc_id_idx').on(table.documentId),

    // Chunk ordering within documents
    docChunkIdx: uniqueIndex('emb_doc_chunk_idx').on(table.documentId, table.chunkIndex),

    // Model-specific queries for A/B testing or migrations
    kbModelIdx: index('emb_kb_model_idx').on(table.knowledgeBaseId, table.embeddingModel),

    // Enabled state filtering indexes (for chunk enable/disable functionality)
    kbEnabledIdx: index('emb_kb_enabled_idx').on(table.knowledgeBaseId, table.enabled),
    docEnabledIdx: index('emb_doc_enabled_idx').on(table.documentId, table.enabled),

    // Vector similarity search indexes (HNSW) - optimized for small embeddings
    embeddingVectorHnswIdx: index('embedding_vector_hnsw_idx')
      .using('hnsw', table.embedding.op('vector_cosine_ops'))
      .with({
        m: 16,
        ef_construction: 64,
      }),

    // Tag indexes for efficient filtering
    tag1Idx: index('emb_tag1_idx').on(table.tag1),
    tag2Idx: index('emb_tag2_idx').on(table.tag2),
    tag3Idx: index('emb_tag3_idx').on(table.tag3),
    tag4Idx: index('emb_tag4_idx').on(table.tag4),
    tag5Idx: index('emb_tag5_idx').on(table.tag5),
    tag6Idx: index('emb_tag6_idx').on(table.tag6),
    tag7Idx: index('emb_tag7_idx').on(table.tag7),

    // Full-text search index
    contentFtsIdx: index('emb_content_fts_idx').using('gin', table.contentTsv),

    // Ensure embedding exists (simplified since we only support one model)
    embeddingNotNullCheck: check('embedding_not_null_check', sql`"embedding" IS NOT NULL`),
  })
)

export const docsEmbeddings = pgTable(
  'docs_embeddings',
  {
    chunkId: uuid('chunk_id').primaryKey().defaultRandom(),
    chunkText: text('chunk_text').notNull(),
    sourceDocument: text('source_document').notNull(),
    sourceLink: text('source_link').notNull(),
    headerText: text('header_text').notNull(),
    headerLevel: integer('header_level').notNull(),
    tokenCount: integer('token_count').notNull(),

    // Vector embedding - optimized for text-embedding-3-small with HNSW support
    embedding: vector('embedding', { dimensions: 1536 }).notNull(),
    embeddingModel: text('embedding_model').notNull().default('text-embedding-3-small'),

    // Metadata for flexible filtering
    metadata: jsonb('metadata').notNull().default('{}'),

    // Full-text search support - generated tsvector column
    chunkTextTsv: tsvector('chunk_text_tsv').generatedAlwaysAs(
      (): SQL => sql`to_tsvector('english', ${docsEmbeddings.chunkText})`
    ),

    // Timestamps
    createdAt: timestamp('created_at').notNull().defaultNow(),
    updatedAt: timestamp('updated_at').notNull().defaultNow(),
  },
  (table) => ({
    // Source document queries
    sourceDocumentIdx: index('docs_emb_source_document_idx').on(table.sourceDocument),

    // Header level filtering
    headerLevelIdx: index('docs_emb_header_level_idx').on(table.headerLevel),

    // Combined source and header queries
    sourceHeaderIdx: index('docs_emb_source_header_idx').on(
      table.sourceDocument,
      table.headerLevel
    ),

    // Model-specific queries
    modelIdx: index('docs_emb_model_idx').on(table.embeddingModel),

    // Timestamp queries
    createdAtIdx: index('docs_emb_created_at_idx').on(table.createdAt),

    // Vector similarity search indexes (HNSW) - optimized for documentation embeddings
    embeddingVectorHnswIdx: index('docs_embedding_vector_hnsw_idx')
      .using('hnsw', table.embedding.op('vector_cosine_ops'))
      .with({
        m: 16,
        ef_construction: 64,
      }),

    // GIN index for JSONB metadata queries
    metadataGinIdx: index('docs_emb_metadata_gin_idx').using('gin', table.metadata),

    // Full-text search index
    chunkTextFtsIdx: index('docs_emb_chunk_text_fts_idx').using('gin', table.chunkTextTsv),

    // Constraints
    embeddingNotNullCheck: check('docs_embedding_not_null_check', sql`"embedding" IS NOT NULL`),
    headerLevelCheck: check(
      'docs_header_level_check',
      sql`"header_level" >= 1 AND "header_level" <= 6`
    ),
  })
)

export const copilotChats = pgTable(
  'copilot_chats',
  {
    id: uuid('id').primaryKey().defaultRandom(),
    userId: text('user_id')
      .notNull()
      .references(() => user.id, { onDelete: 'cascade' }),
    workflowId: text('workflow_id')
      .notNull()
      .references(() => workflow.id, { onDelete: 'cascade' }),
    title: text('title'),
    messages: jsonb('messages').notNull().default('[]'),
    model: text('model').notNull().default('claude-3-7-sonnet-latest'),
    createdAt: timestamp('created_at').notNull().defaultNow(),
    updatedAt: timestamp('updated_at').notNull().defaultNow(),
  },
  (table) => ({
    // Primary access patterns
    userIdIdx: index('copilot_chats_user_id_idx').on(table.userId),
    workflowIdIdx: index('copilot_chats_workflow_id_idx').on(table.workflowId),
    userWorkflowIdx: index('copilot_chats_user_workflow_idx').on(table.userId, table.workflowId),

    // Ordering indexes
    createdAtIdx: index('copilot_chats_created_at_idx').on(table.createdAt),
    updatedAtIdx: index('copilot_chats_updated_at_idx').on(table.updatedAt),
  })
)

<<<<<<< HEAD
export const copilotCheckpoints = pgTable(
  'copilot_checkpoints',
  {
    id: uuid('id').primaryKey().defaultRandom(),
    userId: text('user_id')
      .notNull()
      .references(() => user.id, { onDelete: 'cascade' }),
    workflowId: text('workflow_id')
      .notNull()
      .references(() => workflow.id, { onDelete: 'cascade' }),
    chatId: uuid('chat_id')
      .notNull()
      .references(() => copilotChats.id, { onDelete: 'cascade' }),
    yaml: text('yaml').notNull(),
    createdAt: timestamp('created_at').notNull().defaultNow(),
    updatedAt: timestamp('updated_at').notNull().defaultNow(),
  },
  (table) => ({
    // Primary access patterns
    userIdIdx: index('copilot_checkpoints_user_id_idx').on(table.userId),
    workflowIdIdx: index('copilot_checkpoints_workflow_id_idx').on(table.workflowId),
    chatIdIdx: index('copilot_checkpoints_chat_id_idx').on(table.chatId),

    // Combined indexes for common queries
    userWorkflowIdx: index('copilot_checkpoints_user_workflow_idx').on(
      table.userId,
      table.workflowId
    ),
    workflowChatIdx: index('copilot_checkpoints_workflow_chat_idx').on(
      table.workflowId,
      table.chatId
    ),

    // Ordering indexes
    createdAtIdx: index('copilot_checkpoints_created_at_idx').on(table.createdAt),
    chatCreatedAtIdx: index('copilot_checkpoints_chat_created_at_idx').on(
      table.chatId,
      table.createdAt
=======
export const templates = pgTable(
  'templates',
  {
    id: text('id').primaryKey(),
    workflowId: text('workflow_id')
      .notNull()
      .references(() => workflow.id),
    userId: text('user_id')
      .notNull()
      .references(() => user.id, { onDelete: 'cascade' }),
    name: text('name').notNull(),
    description: text('description'),
    author: text('author').notNull(),
    views: integer('views').notNull().default(0),
    stars: integer('stars').notNull().default(0),
    color: text('color').notNull().default('#3972F6'),
    icon: text('icon').notNull().default('FileText'), // Lucide icon name as string
    category: text('category').notNull(),
    state: jsonb('state').notNull(), // Using jsonb for better performance
    createdAt: timestamp('created_at').notNull().defaultNow(),
    updatedAt: timestamp('updated_at').notNull().defaultNow(),
  },
  (table) => ({
    // Primary access patterns
    workflowIdIdx: index('templates_workflow_id_idx').on(table.workflowId),
    userIdIdx: index('templates_user_id_idx').on(table.userId),
    categoryIdx: index('templates_category_idx').on(table.category),

    // Sorting indexes for popular/trending templates
    viewsIdx: index('templates_views_idx').on(table.views),
    starsIdx: index('templates_stars_idx').on(table.stars),

    // Composite indexes for common queries
    categoryViewsIdx: index('templates_category_views_idx').on(table.category, table.views),
    categoryStarsIdx: index('templates_category_stars_idx').on(table.category, table.stars),
    userCategoryIdx: index('templates_user_category_idx').on(table.userId, table.category),

    // Temporal indexes
    createdAtIdx: index('templates_created_at_idx').on(table.createdAt),
    updatedAtIdx: index('templates_updated_at_idx').on(table.updatedAt),
  })
)

export const templateStars = pgTable(
  'template_stars',
  {
    id: text('id').primaryKey(),
    userId: text('user_id')
      .notNull()
      .references(() => user.id, { onDelete: 'cascade' }),
    templateId: text('template_id')
      .notNull()
      .references(() => templates.id, { onDelete: 'cascade' }),
    starredAt: timestamp('starred_at').notNull().defaultNow(),
    createdAt: timestamp('created_at').notNull().defaultNow(),
  },
  (table) => ({
    // Primary access patterns
    userIdIdx: index('template_stars_user_id_idx').on(table.userId),
    templateIdIdx: index('template_stars_template_id_idx').on(table.templateId),

    // Composite indexes for common queries
    userTemplateIdx: index('template_stars_user_template_idx').on(table.userId, table.templateId),
    templateUserIdx: index('template_stars_template_user_idx').on(table.templateId, table.userId),

    // Temporal indexes for analytics
    starredAtIdx: index('template_stars_starred_at_idx').on(table.starredAt),
    templateStarredAtIdx: index('template_stars_template_starred_at_idx').on(
      table.templateId,
      table.starredAt
    ),

    // Uniqueness constraint - prevent duplicate stars
    uniqueUserTemplateConstraint: uniqueIndex('template_stars_user_template_unique').on(
      table.userId,
      table.templateId
>>>>>>> d94bfd9a
    ),
  })
)<|MERGE_RESOLUTION|>--- conflicted
+++ resolved
@@ -1039,7 +1039,6 @@
   })
 )
 
-<<<<<<< HEAD
 export const copilotCheckpoints = pgTable(
   'copilot_checkpoints',
   {
@@ -1078,7 +1077,10 @@
     chatCreatedAtIdx: index('copilot_checkpoints_chat_created_at_idx').on(
       table.chatId,
       table.createdAt
-=======
+    ),
+  })
+)
+
 export const templates = pgTable(
   'templates',
   {
@@ -1155,7 +1157,6 @@
     uniqueUserTemplateConstraint: uniqueIndex('template_stars_user_template_unique').on(
       table.userId,
       table.templateId
->>>>>>> d94bfd9a
     ),
   })
 )