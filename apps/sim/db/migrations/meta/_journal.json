--- conflicted
+++ resolved
@@ -323,8 +323,6 @@
       "when": 1750527995274,
       "tag": "0046_loose_blizzard",
       "breakpoints": true
-<<<<<<< HEAD
-=======
     },
     {
       "idx": 47,
@@ -332,7 +330,6 @@
       "when": 1750794256278,
       "tag": "0047_new_triathlon",
       "breakpoints": true
->>>>>>> 0a5bf5a8
     }
   ]
 }