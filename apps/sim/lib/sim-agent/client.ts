
import { createLogger } from '@/lib/logs/console-logger'

const logger = createLogger('SimAgentClient')

// Base URL for the sim-agent service
const SIM_AGENT_BASE_URL =
<<<<<<< HEAD
  env.NODE_ENV === 'development'
    ? 'http://localhost:8000'
    : env.NEXT_PUBLIC_SIM_AGENT_URL || 'https://sim-agent.vercel.app'
=======
  process.env.NODE_ENV === 'development'
    ? 'http://localhost:8000'
    : process.env.NEXT_PUBLIC_SIM_AGENT_URL || 'https://sim-agent.vercel.app'
>>>>>>> 8443d3f0

export interface SimAgentRequest {
  workflowId: string
  userId?: string
  data?: Record<string, any>
}

export interface SimAgentResponse<T = any> {
  success: boolean
  data?: T
  error?: string
  status?: number
}

class SimAgentClient {
  private baseUrl: string

  constructor() {
    this.baseUrl = SIM_AGENT_BASE_URL
<<<<<<< HEAD
    this.apiKey = env.SIM_AGENT_API_KEY || ''

    if (!this.apiKey) {
=======
  }

  /**
   * Get the API key lazily to ensure environment variables are loaded
   */
  private getApiKey(): string {
    // Only try server-side env var (never expose to client)
    let apiKey = process.env.SIM_AGENT_API_KEY || ''
    
    // If not found, try importing env library as fallback
    if (!apiKey) {
      try {
        const { env } = require('@/lib/env')
        apiKey = env.SIM_AGENT_API_KEY || ''
      } catch (e) {
        // env library not available or failed to load
      }
    }
    
    if (!apiKey && typeof window === 'undefined') {
      // Only warn on server-side where API key should be available
>>>>>>> 8443d3f0
      logger.warn('SIM_AGENT_API_KEY not configured')
    }
    
    return apiKey
  }

  /**
   * Make a request to the sim-agent service
   */
  async makeRequest<T = any>(
    endpoint: string,
    options: {
      method?: 'GET' | 'POST' | 'PUT' | 'DELETE'
      body?: Record<string, any>
      headers?: Record<string, string>
      apiKey?: string // Allow passing API key directly
    } = {}
  ): Promise<SimAgentResponse<T>> {
    const requestId = crypto.randomUUID().slice(0, 8)
    const { method = 'POST', body, headers = {}, apiKey: providedApiKey } = options

    try {
      const url = `${this.baseUrl}${endpoint}`

<<<<<<< HEAD
=======
      // Use provided API key or try to get it from environment
      const apiKey = providedApiKey || this.getApiKey()
>>>>>>> 8443d3f0
      const requestHeaders: Record<string, string> = {
        'Content-Type': 'application/json',
        ...(apiKey && { 'x-api-key': apiKey }),
        ...headers,
      }

      logger.info(`[${requestId}] Making request to sim-agent`, {
        url,
        method,
        hasApiKey: !!apiKey,
        hasBody: !!body,
      })

      const fetchOptions: RequestInit = {
        method,
        headers: requestHeaders,
      }

      if (body && (method === 'POST' || method === 'PUT')) {
        fetchOptions.body = JSON.stringify(body)
      }

      const response = await fetch(url, fetchOptions)
      const responseStatus = response.status

      let responseData
      try {
        const responseText = await response.text()
        responseData = responseText ? JSON.parse(responseText) : null
      } catch (parseError) {
        logger.error(`[${requestId}] Failed to parse response`, parseError)
        return {
          success: false,
          error: `Failed to parse response: ${parseError instanceof Error ? parseError.message : 'Unknown parse error'}`,
          status: responseStatus,
        }
      }

      logger.info(`[${requestId}] Response received`, {
        status: responseStatus,
        success: response.ok,
        hasData: !!responseData,
      })

      return {
        success: response.ok,
        data: responseData,
        error: response.ok ? undefined : responseData?.error || `HTTP ${responseStatus}`,
        status: responseStatus,
      }
    } catch (fetchError) {
      logger.error(`[${requestId}] Request failed`, fetchError)
      return {
        success: false,
        error: `Connection failed: ${fetchError instanceof Error ? fetchError.message : 'Unknown error'}`,
        status: 0,
      }
    }
  }

  /**
   * Generic method for custom API calls
   */
  async call<T = any>(
    endpoint: string,
    request: SimAgentRequest,
    method: 'GET' | 'POST' | 'PUT' | 'DELETE' = 'POST'
  ): Promise<SimAgentResponse<T>> {
    return this.makeRequest<T>(endpoint, {
      method,
      body: {
        workflowId: request.workflowId,
        userId: request.userId,
        ...request.data,
      },
    })
  }

  /**
   * Get the current configuration
   */
  getConfig() {
    return {
      baseUrl: this.baseUrl,
      hasApiKey: !!this.getApiKey(),
      environment: process.env.NODE_ENV,
    }
  }

  /**
   * Check if the sim-agent service is healthy
   */
  async healthCheck() {
    try {
      const response = await this.makeRequest('/health', { method: 'GET' })
      return response.success && response.data?.healthy === true
    } catch (error) {
      logger.error('Sim-agent health check failed:', error)
      return false
    }
  }
}

// Export singleton instance
export const simAgentClient = new SimAgentClient()

// Export types and class for advanced usage
export { SimAgentClient }<|MERGE_RESOLUTION|>--- conflicted
+++ resolved
@@ -1,19 +1,12 @@
-
-import { createLogger } from '@/lib/logs/console-logger'
+import { createLogger } from '@/lib/logs/console/logger'
 
 const logger = createLogger('SimAgentClient')
 
 // Base URL for the sim-agent service
 const SIM_AGENT_BASE_URL =
-<<<<<<< HEAD
-  env.NODE_ENV === 'development'
-    ? 'http://localhost:8000'
-    : env.NEXT_PUBLIC_SIM_AGENT_URL || 'https://sim-agent.vercel.app'
-=======
   process.env.NODE_ENV === 'development'
     ? 'http://localhost:8000'
     : process.env.NEXT_PUBLIC_SIM_AGENT_URL || 'https://sim-agent.vercel.app'
->>>>>>> 8443d3f0
 
 export interface SimAgentRequest {
   workflowId: string
@@ -33,11 +26,6 @@
 
   constructor() {
     this.baseUrl = SIM_AGENT_BASE_URL
-<<<<<<< HEAD
-    this.apiKey = env.SIM_AGENT_API_KEY || ''
-
-    if (!this.apiKey) {
-=======
   }
 
   /**
@@ -46,7 +34,7 @@
   private getApiKey(): string {
     // Only try server-side env var (never expose to client)
     let apiKey = process.env.SIM_AGENT_API_KEY || ''
-    
+
     // If not found, try importing env library as fallback
     if (!apiKey) {
       try {
@@ -56,13 +44,12 @@
         // env library not available or failed to load
       }
     }
-    
+
     if (!apiKey && typeof window === 'undefined') {
       // Only warn on server-side where API key should be available
->>>>>>> 8443d3f0
       logger.warn('SIM_AGENT_API_KEY not configured')
     }
-    
+
     return apiKey
   }
 
@@ -84,11 +71,8 @@
     try {
       const url = `${this.baseUrl}${endpoint}`
 
-<<<<<<< HEAD
-=======
       // Use provided API key or try to get it from environment
       const apiKey = providedApiKey || this.getApiKey()
->>>>>>> 8443d3f0
       const requestHeaders: Record<string, string> = {
         'Content-Type': 'application/json',
         ...(apiKey && { 'x-api-key': apiKey }),
