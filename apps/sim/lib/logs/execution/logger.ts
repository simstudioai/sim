import { db } from '@sim/db'
import {
  member,
  organization,
  userStats,
  user as userTable,
  workflow,
  workflowExecutionLogs,
} from '@sim/db/schema'
import { eq, sql } from 'drizzle-orm'
import { v4 as uuidv4 } from 'uuid'
import { getHighestPrioritySubscription } from '@/lib/billing/core/subscription'
import { checkUsageStatus, maybeSendUsageThresholdEmail } from '@/lib/billing/core/usage'
import { checkAndBillOverageThreshold } from '@/lib/billing/threshold-billing'
import { isBillingEnabled } from '@/lib/environment'
import { createLogger } from '@/lib/logs/console/logger'
import { emitWorkflowExecutionCompleted } from '@/lib/logs/events'
import { snapshotService } from '@/lib/logs/execution/snapshot/service'
import type {
  BlockOutputData,
  ExecutionEnvironment,
  ExecutionTrigger,
  ExecutionLoggerService as IExecutionLoggerService,
  TraceSpan,
  WorkflowExecutionLog,
  WorkflowExecutionSnapshot,
  WorkflowState,
} from '@/lib/logs/types'
import { filterForDisplay, redactApiKeys } from '@/lib/utils'

export interface ToolCall {
  name: string
  duration: number // in milliseconds
  startTime: string // ISO timestamp
  endTime: string // ISO timestamp
  status: 'success' | 'error'
  input?: Record<string, any>
  output?: Record<string, any>
  error?: string
}

const logger = createLogger('ExecutionLogger')

export class ExecutionLogger implements IExecutionLoggerService {
  private mergeTraceSpans(existing: TraceSpan[], additional: TraceSpan[]): TraceSpan[] {
    // If no existing spans, just return additional
    if (!existing || existing.length === 0) return additional
    if (!additional || additional.length === 0) return existing

    // Find the root "Workflow Execution" span in both arrays
    const existingRoot = existing.find((s) => s.name === 'Workflow Execution')
    const additionalRoot = additional.find((s) => s.name === 'Workflow Execution')

    if (!existingRoot || !additionalRoot) {
      // If we can't find both roots, just concatenate (fallback)
      return [...existing, ...additional]
    }

    // Calculate the full duration from original start to resume end
    const startTime = existingRoot.startTime
    const endTime = additionalRoot.endTime || existingRoot.endTime
    const fullDuration =
      startTime && endTime
        ? new Date(endTime).getTime() - new Date(startTime).getTime()
        : (existingRoot.duration || 0) + (additionalRoot.duration || 0)

    // Merge the children of the workflow execution spans
    const mergedRoot = {
      ...existingRoot,
      children: [...(existingRoot.children || []), ...(additionalRoot.children || [])],
      endTime,
      duration: fullDuration,
    }

    // Return array with merged root plus any other top-level spans
    const otherExisting = existing.filter((s) => s.name !== 'Workflow Execution')
    const otherAdditional = additional.filter((s) => s.name !== 'Workflow Execution')

    return [mergedRoot, ...otherExisting, ...otherAdditional]
  }

  private mergeCostModels(
    existing: Record<string, any>,
    additional: Record<string, any>
  ): Record<string, any> {
    const merged = { ...existing }
    for (const [model, costs] of Object.entries(additional)) {
      if (merged[model]) {
        merged[model] = {
          input: (merged[model].input || 0) + (costs.input || 0),
          output: (merged[model].output || 0) + (costs.output || 0),
          total: (merged[model].total || 0) + (costs.total || 0),
          tokens: {
            prompt: (merged[model].tokens?.prompt || 0) + (costs.tokens?.prompt || 0),
            completion: (merged[model].tokens?.completion || 0) + (costs.tokens?.completion || 0),
            total: (merged[model].tokens?.total || 0) + (costs.tokens?.total || 0),
          },
        }
      } else {
        merged[model] = costs
      }
    }
    return merged
  }

  async startWorkflowExecution(params: {
    workflowId: string
    executionId: string
    trigger: ExecutionTrigger
    environment: ExecutionEnvironment
    workflowState: WorkflowState
  }): Promise<{
    workflowLog: WorkflowExecutionLog
    snapshot: WorkflowExecutionSnapshot
  }> {
    const { workflowId, executionId, trigger, environment, workflowState } = params

    logger.debug(`Starting workflow execution ${executionId} for workflow ${workflowId}`)

    // Check if execution log already exists (idempotency check)
    const existingLog = await db
      .select()
      .from(workflowExecutionLogs)
      .where(eq(workflowExecutionLogs.executionId, executionId))
      .limit(1)

    if (existingLog.length > 0) {
      logger.debug(
        `Execution log already exists for ${executionId}, skipping duplicate INSERT (idempotent)`
      )
      const snapshot = await snapshotService.getSnapshot(existingLog[0].stateSnapshotId)
      if (!snapshot) {
        throw new Error(`Snapshot ${existingLog[0].stateSnapshotId} not found for existing log`)
      }
      return {
        workflowLog: {
          id: existingLog[0].id,
          workflowId: existingLog[0].workflowId,
          executionId: existingLog[0].executionId,
          stateSnapshotId: existingLog[0].stateSnapshotId,
          level: existingLog[0].level as 'info' | 'error',
          trigger: existingLog[0].trigger as ExecutionTrigger['type'],
          startedAt: existingLog[0].startedAt.toISOString(),
          endedAt: existingLog[0].endedAt?.toISOString() || existingLog[0].startedAt.toISOString(),
          totalDurationMs: existingLog[0].totalDurationMs || 0,
          executionData: existingLog[0].executionData as WorkflowExecutionLog['executionData'],
          createdAt: existingLog[0].createdAt.toISOString(),
        },
        snapshot,
      }
    }

    const snapshotResult = await snapshotService.createSnapshotWithDeduplication(
      workflowId,
      workflowState
    )

    const startTime = new Date()

    const [workflowLog] = await db
      .insert(workflowExecutionLogs)
      .values({
        id: uuidv4(),
        workflowId,
        executionId,
        stateSnapshotId: snapshotResult.snapshot.id,
        level: 'info',
        trigger: trigger.type,
        startedAt: startTime,
        endedAt: null,
        totalDurationMs: null,
        executionData: {
          environment,
          trigger,
        },
      })
      .returning()

    logger.debug(`Created workflow log ${workflowLog.id} for execution ${executionId}`)

    return {
      workflowLog: {
        id: workflowLog.id,
        workflowId: workflowLog.workflowId,
        executionId: workflowLog.executionId,
        stateSnapshotId: workflowLog.stateSnapshotId,
        level: workflowLog.level as 'info' | 'error',
        trigger: workflowLog.trigger as ExecutionTrigger['type'],
        startedAt: workflowLog.startedAt.toISOString(),
        endedAt: workflowLog.endedAt?.toISOString() || workflowLog.startedAt.toISOString(),
        totalDurationMs: workflowLog.totalDurationMs || 0,
        executionData: workflowLog.executionData as WorkflowExecutionLog['executionData'],
        createdAt: workflowLog.createdAt.toISOString(),
      },
      snapshot: snapshotResult.snapshot,
    }
  }

  async completeWorkflowExecution(params: {
    executionId: string
    endedAt: string
    totalDurationMs: number
    costSummary: {
      totalCost: number
      totalInputCost: number
      totalOutputCost: number
      totalTokens: number
      totalPromptTokens: number
      totalCompletionTokens: number
      baseExecutionCharge: number
      modelCost: number
      models: Record<
        string,
        {
          input: number
          output: number
          total: number
          tokens: { prompt: number; completion: number; total: number }
        }
      >
    }
    finalOutput: BlockOutputData
    traceSpans?: TraceSpan[]
    workflowInput?: any
    isResume?: boolean // If true, merge with existing data instead of replacing
  }): Promise<WorkflowExecutionLog> {
    const {
      executionId,
      endedAt,
      totalDurationMs,
      costSummary,
      finalOutput,
      traceSpans,
      workflowInput,
      isResume,
    } = params

    logger.debug(`Completing workflow execution ${executionId}`, { isResume })

    // If this is a resume, fetch the existing log to merge data
    let existingLog: any = null
    if (isResume) {
      const [existing] = await db
        .select()
        .from(workflowExecutionLogs)
        .where(eq(workflowExecutionLogs.executionId, executionId))
        .limit(1)
      existingLog = existing
    }

    // Determine if workflow failed by checking trace spans for errors
    const hasErrors = traceSpans?.some((span: any) => {
      const checkSpanForErrors = (s: any): boolean => {
        if (s.status === 'error') return true
        if (s.children && Array.isArray(s.children)) {
          return s.children.some(checkSpanForErrors)
        }
        return false
      }
      return checkSpanForErrors(span)
    })

    const level = hasErrors ? 'error' : 'info'

    // Extract files from trace spans, final output, and workflow input
    const executionFiles = this.extractFilesFromExecution(traceSpans, finalOutput, workflowInput)

<<<<<<< HEAD
    // For resume executions, rebuild trace spans from the aggregated logs
    const mergedTraceSpans = isResume
      ? traceSpans && traceSpans.length > 0
        ? traceSpans
        : existingLog?.executionData?.traceSpans || []
      : traceSpans

    // Merge costs if resuming
    const existingCost = isResume && existingLog?.cost ? existingLog.cost : null
    const mergedCost = existingCost
      ? {
          // For resume, add only the model costs, NOT the base execution charge again
          total: (existingCost.total || 0) + costSummary.modelCost,
          input: (existingCost.input || 0) + costSummary.totalInputCost,
          output: (existingCost.output || 0) + costSummary.totalOutputCost,
          tokens: {
            prompt: (existingCost.tokens?.prompt || 0) + costSummary.totalPromptTokens,
            completion: (existingCost.tokens?.completion || 0) + costSummary.totalCompletionTokens,
            total: (existingCost.tokens?.total || 0) + costSummary.totalTokens,
=======
    const filteredTraceSpans = filterForDisplay(traceSpans)
    const filteredFinalOutput = filterForDisplay(finalOutput)
    const redactedTraceSpans = redactApiKeys(filteredTraceSpans)
    const redactedFinalOutput = redactApiKeys(filteredFinalOutput)

    const [updatedLog] = await db
      .update(workflowExecutionLogs)
      .set({
        level,
        endedAt: new Date(endedAt),
        totalDurationMs,
        files: executionFiles.length > 0 ? executionFiles : null,
        executionData: {
          traceSpans: redactedTraceSpans,
          finalOutput: redactedFinalOutput,
          tokenBreakdown: {
            prompt: costSummary.totalPromptTokens,
            completion: costSummary.totalCompletionTokens,
            total: costSummary.totalTokens,
>>>>>>> f9ce65ed
          },
          models: this.mergeCostModels(existingCost.models || {}, costSummary.models),
        }
      : {
          total: costSummary.totalCost,
          input: costSummary.totalInputCost,
          output: costSummary.totalOutputCost,
          tokens: {
            prompt: costSummary.totalPromptTokens,
            completion: costSummary.totalCompletionTokens,
            total: costSummary.totalTokens,
          },
          models: costSummary.models,
        }

    // Merge files if resuming
    const existingFiles = isResume && existingLog?.files ? existingLog.files : []
    const mergedFiles = [...existingFiles, ...executionFiles]

    // Calculate the actual total duration for resume executions
    const actualTotalDuration =
      isResume && existingLog?.startedAt
        ? new Date(endedAt).getTime() - new Date(existingLog.startedAt).getTime()
        : totalDurationMs

    const [updatedLog] = await db
      .update(workflowExecutionLogs)
      .set({
        level,
        endedAt: new Date(endedAt),
        totalDurationMs: actualTotalDuration,
        files: mergedFiles.length > 0 ? mergedFiles : null,
        executionData: {
          traceSpans: mergedTraceSpans,
          finalOutput,
          tokenBreakdown: {
            prompt: mergedCost.tokens.prompt,
            completion: mergedCost.tokens.completion,
            total: mergedCost.tokens.total,
          },
          models: mergedCost.models,
        },
        cost: mergedCost,
      })
      .where(eq(workflowExecutionLogs.executionId, executionId))
      .returning()

    if (!updatedLog) {
      throw new Error(`Workflow log not found for execution ${executionId}`)
    }

    try {
      const [wf] = await db.select().from(workflow).where(eq(workflow.id, updatedLog.workflowId))
      if (wf) {
        const [usr] = await db
          .select({ id: userTable.id, email: userTable.email, name: userTable.name })
          .from(userTable)
          .where(eq(userTable.id, wf.userId))
          .limit(1)

        if (usr?.email) {
          const sub = await getHighestPrioritySubscription(usr.id)

          const costDelta = costSummary.totalCost

          const planName = sub?.plan || 'Free'
          const scope: 'user' | 'organization' =
            sub && (sub.plan === 'team' || sub.plan === 'enterprise') ? 'organization' : 'user'

          if (scope === 'user') {
            const before = await checkUsageStatus(usr.id)

            await this.updateUserStats(
              updatedLog.workflowId,
              costSummary,
              updatedLog.trigger as ExecutionTrigger['type']
            )

            const limit = before.usageData.limit
            const percentBefore = before.usageData.percentUsed
            const percentAfter =
              limit > 0 ? Math.min(100, percentBefore + (costDelta / limit) * 100) : percentBefore
            const currentUsageAfter = before.usageData.currentUsage + costDelta

            await maybeSendUsageThresholdEmail({
              scope: 'user',
              userId: usr.id,
              userEmail: usr.email,
              userName: usr.name || undefined,
              planName,
              percentBefore,
              percentAfter,
              currentUsageAfter,
              limit,
            })
          } else if (sub?.referenceId) {
            let orgLimit = 0
            const orgRows = await db
              .select({ orgUsageLimit: organization.orgUsageLimit })
              .from(organization)
              .where(eq(organization.id, sub.referenceId))
              .limit(1)
            const { getPlanPricing } = await import('@/lib/billing/core/billing')
            const { basePrice } = getPlanPricing(sub.plan)
            const minimum = (sub.seats || 1) * basePrice
            if (orgRows.length > 0 && orgRows[0].orgUsageLimit) {
              const configured = Number.parseFloat(orgRows[0].orgUsageLimit)
              orgLimit = Math.max(configured, minimum)
            } else {
              orgLimit = minimum
            }

            const [{ sum: orgUsageBefore }] = await db
              .select({ sum: sql`COALESCE(SUM(${userStats.currentPeriodCost}), 0)` })
              .from(member)
              .leftJoin(userStats, eq(member.userId, userStats.userId))
              .where(eq(member.organizationId, sub.referenceId))
              .limit(1)
            const orgUsageBeforeNum = Number.parseFloat(
              (orgUsageBefore as any)?.toString?.() || '0'
            )

            await this.updateUserStats(
              updatedLog.workflowId,
              costSummary,
              updatedLog.trigger as ExecutionTrigger['type']
            )

            const percentBefore =
              orgLimit > 0 ? Math.min(100, (orgUsageBeforeNum / orgLimit) * 100) : 0
            const percentAfter =
              orgLimit > 0
                ? Math.min(100, percentBefore + (costDelta / orgLimit) * 100)
                : percentBefore
            const currentUsageAfter = orgUsageBeforeNum + costDelta

            await maybeSendUsageThresholdEmail({
              scope: 'organization',
              organizationId: sub.referenceId,
              planName,
              percentBefore,
              percentAfter,
              currentUsageAfter,
              limit: orgLimit,
            })
          }
        } else {
          await this.updateUserStats(
            updatedLog.workflowId,
            costSummary,
            updatedLog.trigger as ExecutionTrigger['type']
          )
        }
      } else {
        await this.updateUserStats(
          updatedLog.workflowId,
          costSummary,
          updatedLog.trigger as ExecutionTrigger['type']
        )
      }
    } catch (e) {
      try {
        await this.updateUserStats(
          updatedLog.workflowId,
          costSummary,
          updatedLog.trigger as ExecutionTrigger['type']
        )
      } catch {}
      logger.warn('Usage threshold notification check failed (non-fatal)', { error: e })
    }

    logger.debug(`Completed workflow execution ${executionId}`)

    const completedLog: WorkflowExecutionLog = {
      id: updatedLog.id,
      workflowId: updatedLog.workflowId,
      executionId: updatedLog.executionId,
      stateSnapshotId: updatedLog.stateSnapshotId,
      level: updatedLog.level as 'info' | 'error',
      trigger: updatedLog.trigger as ExecutionTrigger['type'],
      startedAt: updatedLog.startedAt.toISOString(),
      endedAt: updatedLog.endedAt?.toISOString() || endedAt,
      totalDurationMs: updatedLog.totalDurationMs || totalDurationMs,
      executionData: updatedLog.executionData as WorkflowExecutionLog['executionData'],
      cost: updatedLog.cost as any,
      createdAt: updatedLog.createdAt.toISOString(),
    }

    emitWorkflowExecutionCompleted(completedLog).catch((error) => {
      logger.error('Failed to emit workflow execution completed event', {
        error,
        executionId,
      })
    })

    return completedLog
  }

  async getWorkflowExecution(executionId: string): Promise<WorkflowExecutionLog | null> {
    const [workflowLog] = await db
      .select()
      .from(workflowExecutionLogs)
      .where(eq(workflowExecutionLogs.executionId, executionId))
      .limit(1)

    if (!workflowLog) return null

    return {
      id: workflowLog.id,
      workflowId: workflowLog.workflowId,
      executionId: workflowLog.executionId,
      stateSnapshotId: workflowLog.stateSnapshotId,
      level: workflowLog.level as 'info' | 'error',
      trigger: workflowLog.trigger as ExecutionTrigger['type'],
      startedAt: workflowLog.startedAt.toISOString(),
      endedAt: workflowLog.endedAt?.toISOString() || workflowLog.startedAt.toISOString(),
      totalDurationMs: workflowLog.totalDurationMs || 0,
      executionData: workflowLog.executionData as WorkflowExecutionLog['executionData'],
      cost: workflowLog.cost as any,
      createdAt: workflowLog.createdAt.toISOString(),
    }
  }

  /**
   * Updates user stats with cost and token information
   * Maintains same logic as original execution logger for billing consistency
   */
  private async updateUserStats(
    workflowId: string,
    costSummary: {
      totalCost: number
      totalInputCost: number
      totalOutputCost: number
      totalTokens: number
      totalPromptTokens: number
      totalCompletionTokens: number
      baseExecutionCharge: number
      modelCost: number
    },
    trigger: ExecutionTrigger['type']
  ): Promise<void> {
    if (!isBillingEnabled) {
      logger.debug('Billing is disabled, skipping user stats cost update')
      return
    }

    if (costSummary.totalCost <= 0) {
      logger.debug('No cost to update in user stats')
      return
    }

    try {
      // Get the workflow record to get the userId
      const [workflowRecord] = await db
        .select()
        .from(workflow)
        .where(eq(workflow.id, workflowId))
        .limit(1)

      if (!workflowRecord) {
        logger.error(`Workflow ${workflowId} not found for user stats update`)
        return
      }

      const userId = workflowRecord.userId
      const costToStore = costSummary.totalCost

      const existing = await db.select().from(userStats).where(eq(userStats.userId, userId))
      if (existing.length === 0) {
        logger.error('User stats record not found - should be created during onboarding', {
          userId,
          trigger,
        })
        return
      }

      const updateFields: any = {
        totalTokensUsed: sql`total_tokens_used + ${costSummary.totalTokens}`,
        totalCost: sql`total_cost + ${costToStore}`,
        currentPeriodCost: sql`current_period_cost + ${costToStore}`,
        lastActive: new Date(),
      }

      switch (trigger) {
        case 'manual':
          updateFields.totalManualExecutions = sql`total_manual_executions + 1`
          break
        case 'api':
          updateFields.totalApiCalls = sql`total_api_calls + 1`
          break
        case 'webhook':
          updateFields.totalWebhookTriggers = sql`total_webhook_triggers + 1`
          break
        case 'schedule':
          updateFields.totalScheduledExecutions = sql`total_scheduled_executions + 1`
          break
        case 'chat':
          updateFields.totalChatExecutions = sql`total_chat_executions + 1`
          break
      }

      await db.update(userStats).set(updateFields).where(eq(userStats.userId, userId))

      logger.debug('Updated user stats record with cost data', {
        userId,
        trigger,
        addedCost: costToStore,
        addedTokens: costSummary.totalTokens,
      })

      // Check if user has hit overage threshold and bill incrementally
      await checkAndBillOverageThreshold(userId)
    } catch (error) {
      logger.error('Error updating user stats with cost information', {
        workflowId,
        error,
        costSummary,
      })
      // Don't throw - we want execution to continue even if user stats update fails
    }
  }

  /**
   * Extract file references from execution trace spans, final output, and workflow input
   */
  private extractFilesFromExecution(
    traceSpans?: any[],
    finalOutput?: any,
    workflowInput?: any
  ): any[] {
    const files: any[] = []
    const seenFileIds = new Set<string>()

    // Helper function to extract files from any object
    const extractFilesFromObject = (obj: any, source: string) => {
      if (!obj || typeof obj !== 'object') return

      // Check if this object has files property
      if (Array.isArray(obj.files)) {
        for (const file of obj.files) {
          if (file?.name && file.key && file.id) {
            if (!seenFileIds.has(file.id)) {
              seenFileIds.add(file.id)
              files.push({
                id: file.id,
                name: file.name,
                size: file.size,
                type: file.type,
                url: file.url,
                key: file.key,
              })
            }
          }
        }
      }

      // Check if this object has attachments property (for Gmail and other tools)
      if (Array.isArray(obj.attachments)) {
        for (const file of obj.attachments) {
          if (file?.name && file.key && file.id) {
            if (!seenFileIds.has(file.id)) {
              seenFileIds.add(file.id)
              files.push({
                id: file.id,
                name: file.name,
                size: file.size,
                type: file.type,
                url: file.url,
                key: file.key,
              })
            }
          }
        }
      }

      // Check if this object itself is a file reference
      if (obj.name && obj.key && typeof obj.size === 'number') {
        if (!obj.id) {
          logger.warn(`File object missing ID, skipping: ${obj.name}`)
          return
        }

        if (!seenFileIds.has(obj.id)) {
          seenFileIds.add(obj.id)
          files.push({
            id: obj.id,
            name: obj.name,
            size: obj.size,
            type: obj.type,
            url: obj.url,
            key: obj.key,
            uploadedAt: obj.uploadedAt,
            expiresAt: obj.expiresAt,
            storageProvider: obj.storageProvider,
            bucketName: obj.bucketName,
          })
        }
      }

      // Recursively check nested objects and arrays
      if (Array.isArray(obj)) {
        obj.forEach((item, index) => extractFilesFromObject(item, `${source}[${index}]`))
      } else if (typeof obj === 'object') {
        Object.entries(obj).forEach(([key, value]) => {
          extractFilesFromObject(value, `${source}.${key}`)
        })
      }
    }

    // Extract files from trace spans
    if (traceSpans && Array.isArray(traceSpans)) {
      traceSpans.forEach((span, index) => {
        extractFilesFromObject(span, `trace_span_${index}`)
      })
    }

    // Extract files from final output
    if (finalOutput) {
      extractFilesFromObject(finalOutput, 'final_output')
    }

    // Extract files from workflow input
    if (workflowInput) {
      extractFilesFromObject(workflowInput, 'workflow_input')
    }

    logger.debug(`Extracted ${files.length} file(s) from execution`, {
      fileNames: files.map((f) => f.name),
    })

    return files
  }
}

export const executionLogger = new ExecutionLogger()<|MERGE_RESOLUTION|>--- conflicted
+++ resolved
@@ -265,13 +265,17 @@
     // Extract files from trace spans, final output, and workflow input
     const executionFiles = this.extractFilesFromExecution(traceSpans, finalOutput, workflowInput)
 
-<<<<<<< HEAD
     // For resume executions, rebuild trace spans from the aggregated logs
     const mergedTraceSpans = isResume
       ? traceSpans && traceSpans.length > 0
         ? traceSpans
         : existingLog?.executionData?.traceSpans || []
       : traceSpans
+
+    const filteredTraceSpans = filterForDisplay(mergedTraceSpans)
+    const filteredFinalOutput = filterForDisplay(finalOutput)
+    const redactedTraceSpans = redactApiKeys(filteredTraceSpans)
+    const redactedFinalOutput = redactApiKeys(filteredFinalOutput)
 
     // Merge costs if resuming
     const existingCost = isResume && existingLog?.cost ? existingLog.cost : null
@@ -285,27 +289,6 @@
             prompt: (existingCost.tokens?.prompt || 0) + costSummary.totalPromptTokens,
             completion: (existingCost.tokens?.completion || 0) + costSummary.totalCompletionTokens,
             total: (existingCost.tokens?.total || 0) + costSummary.totalTokens,
-=======
-    const filteredTraceSpans = filterForDisplay(traceSpans)
-    const filteredFinalOutput = filterForDisplay(finalOutput)
-    const redactedTraceSpans = redactApiKeys(filteredTraceSpans)
-    const redactedFinalOutput = redactApiKeys(filteredFinalOutput)
-
-    const [updatedLog] = await db
-      .update(workflowExecutionLogs)
-      .set({
-        level,
-        endedAt: new Date(endedAt),
-        totalDurationMs,
-        files: executionFiles.length > 0 ? executionFiles : null,
-        executionData: {
-          traceSpans: redactedTraceSpans,
-          finalOutput: redactedFinalOutput,
-          tokenBreakdown: {
-            prompt: costSummary.totalPromptTokens,
-            completion: costSummary.totalCompletionTokens,
-            total: costSummary.totalTokens,
->>>>>>> f9ce65ed
           },
           models: this.mergeCostModels(existingCost.models || {}, costSummary.models),
         }
@@ -339,8 +322,8 @@
         totalDurationMs: actualTotalDuration,
         files: mergedFiles.length > 0 ? mergedFiles : null,
         executionData: {
-          traceSpans: mergedTraceSpans,
-          finalOutput,
+          traceSpans: redactedTraceSpans,
+          finalOutput: redactedFinalOutput,
           tokenBreakdown: {
             prompt: mergedCost.tokens.prompt,
             completion: mergedCost.tokens.completion,
