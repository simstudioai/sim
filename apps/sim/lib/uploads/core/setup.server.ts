--- conflicted
+++ resolved
@@ -4,22 +4,8 @@
 
 const logger = createLogger('UploadsSetup')
 
-<<<<<<< HEAD
-// Server-only upload directory path
-// Use dynamic import for path to avoid bundling issues
-let UPLOAD_DIR_SERVER: string | undefined
-
-if (typeof window === 'undefined') {
-  const path = require('path')
-  const PROJECT_ROOT = path.resolve(process.cwd())
-  UPLOAD_DIR_SERVER = path.join(PROJECT_ROOT, 'uploads')
-}
-
-export { UPLOAD_DIR_SERVER }
-=======
 const PROJECT_ROOT = path.resolve(process.cwd())
 export const UPLOAD_DIR_SERVER = join(PROJECT_ROOT, 'uploads')
->>>>>>> 842ef27e
 
 /**
  * Server-only function to ensure uploads directory exists
