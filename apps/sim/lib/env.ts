--- conflicted
+++ resolved
@@ -79,11 +79,8 @@
     OLLAMA_URL:                            z.string().url().optional(),            // Ollama local LLM server URL
     ELEVENLABS_API_KEY:                    z.string().min(1).optional(),           // ElevenLabs API key for text-to-speech in deployed chat
     SERPER_API_KEY:                        z.string().min(1).optional(),           // Serper API key for online search
-<<<<<<< HEAD
     EXA_API_KEY:                           z.string().min(1).optional(),           // Exa AI API key for enhanced online search
-=======
     DEEPSEEK_MODELS_ENABLED:               z.boolean().optional().default(false),  // Enable Deepseek models in UI (defaults to false for compliance)
->>>>>>> de1ac9a7
 
     // Azure Configuration - Shared credentials with feature-specific models
     AZURE_OPENAI_ENDPOINT:                 z.string().url().optional(),            // Shared Azure OpenAI service endpoint
