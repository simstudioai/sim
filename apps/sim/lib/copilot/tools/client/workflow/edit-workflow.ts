--- conflicted
+++ resolved
@@ -6,11 +6,8 @@
 } from '@/lib/copilot/tools/client/base-tool'
 import { ExecuteResponseSuccessSchema } from '@/lib/copilot/tools/shared/schemas'
 import { createLogger } from '@/lib/logs/console/logger'
-<<<<<<< HEAD
+import { stripWorkflowDiffMarkers } from '@/lib/workflows/diff'
 import { sanitizeForCopilot } from '@/lib/workflows/json-sanitizer'
-=======
-import { stripWorkflowDiffMarkers } from '@/lib/workflows/diff'
->>>>>>> c766ddee
 import { useWorkflowDiffStore } from '@/stores/workflow-diff/store'
 import { useWorkflowRegistry } from '@/stores/workflows/registry/store'
 import { mergeSubblockState } from '@/stores/workflows/utils'
@@ -143,16 +140,13 @@
     })
     this.setState(ClientToolCallState.success)
 
-    // Read from the diff store to get the exact state that get_user_workflow would return
-    // This ensures consistency between edit_workflow and get_user_workflow results
-    const diffStore = useWorkflowDiffStore.getState()
-    const actualDiffWorkflow = diffStore.diffWorkflow
-
+    // Read from the workflow store to get the actual state with diff applied
+    const workflowStore = useWorkflowStore.getState()
+    const currentState = workflowStore.getWorkflowState()
+    
     // Get the workflow state that was applied, merge subblocks, and sanitize
     // This matches what get_user_workflow would return
-    const workflowJson = actualDiffWorkflow
-      ? this.getSanitizedWorkflowJson(actualDiffWorkflow)
-      : undefined
+    const workflowJson = this.getSanitizedWorkflowJson(currentState)
     const sanitizedData = workflowJson ? { userWorkflow: workflowJson } : undefined
 
     await this.markToolComplete(200, 'Workflow edits accepted', sanitizedData)
@@ -265,20 +259,19 @@
         try {
           if (!this.hasAppliedDiff) {
             const diffStore = useWorkflowDiffStore.getState()
-            // setProposedChanges returns the actual proposedState that will be stored
-            actualDiffWorkflow = await diffStore.setProposedChanges(result.workflowState)
-            logger.info('diff proposed changes set for edit_workflow with direct workflow state', {
-              hasProposedState: !!actualDiffWorkflow,
-              blocksCount: actualDiffWorkflow
-                ? Object.keys(actualDiffWorkflow.blocks || {}).length
-                : 0,
-            })
+            // setProposedChanges applies the state directly to the workflow store
+            await diffStore.setProposedChanges(result.workflowState)
+            logger.info('diff proposed changes set for edit_workflow with direct workflow state')
             this.hasAppliedDiff = true
+            
+            // Read back the applied state from the workflow store
+            const workflowStore = useWorkflowStore.getState()
+            actualDiffWorkflow = workflowStore.getWorkflowState()
           } else {
             logger.info('skipping diff apply (already applied)')
-            // If we already applied, read from store
-            const diffStore = useWorkflowDiffStore.getState()
-            actualDiffWorkflow = diffStore.diffWorkflow
+            // If we already applied, read from workflow store
+            const workflowStore = useWorkflowStore.getState()
+            actualDiffWorkflow = workflowStore.getWorkflowState()
           }
         } catch (e) {
           logger.warn('Failed to set proposed changes in diff store', e as any)
