--- conflicted
+++ resolved
@@ -167,7 +167,6 @@
     return getUnifiedStartOutputs(subBlocks)
   }
 
-<<<<<<< HEAD
   if (blockType === 'approval') {
     // Start with only uiUrl (apiUrl commented out - not accessible as output)
     const pauseResumeOutputs: Record<string, any> = {
@@ -191,9 +190,6 @@
     return pauseResumeOutputs
   }
 
-  // Special handling for starter block (legacy)
-=======
->>>>>>> f9ce65ed
   if (startPath === StartBlockPath.LEGACY_STARTER) {
     return getLegacyStarterOutputs(subBlocks)
   }
