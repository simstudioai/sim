import { createLogger } from '@/lib/logs/console-logger'
import type { BlockState, WorkflowState } from '@/stores/workflows/workflow/types'

const logger = createLogger('WorkflowDiffEngine')

export interface DiffMetadata {
  source: string
  timestamp: number
}

export interface EdgeDiff {
  new_edges: string[]
  deleted_edges: string[]
  unchanged_edges: string[]
}

export interface DiffAnalysis {
  new_blocks: string[]
  edited_blocks: string[]
  deleted_blocks: string[]
  field_diffs?: Record<string, { changed_fields: string[]; unchanged_fields: string[] }>
  edge_diff?: EdgeDiff
}

export interface WorkflowDiff {
  proposedState: WorkflowState
  diffAnalysis?: DiffAnalysis
  metadata: DiffMetadata
}

export interface DiffResult {
  success: boolean
  diff?: WorkflowDiff
  errors?: string[]
}

/**
 * Clean diff engine that handles workflow diff operations
 * without polluting core workflow stores
 */
export class WorkflowDiffEngine {
  private currentDiff: WorkflowDiff | undefined = undefined

  /**
   * Create a diff from YAML content
   */
  async createDiffFromYaml(yamlContent: string, diffAnalysis?: DiffAnalysis): Promise<DiffResult> {
    try {
      logger.info('WorkflowDiffEngine.createDiffFromYaml called with:', {
        yamlContentLength: yamlContent.length,
        diffAnalysis: diffAnalysis,
        diffAnalysisType: typeof diffAnalysis,
        diffAnalysisUndefined: diffAnalysis === undefined,
        diffAnalysisNull: diffAnalysis === null,
      })

      // Get current workflow state for comparison
      const { useWorkflowStore } = await import('@/stores/workflows/workflow/store')
      const currentWorkflowState = useWorkflowStore.getState().getWorkflowState()

      logger.info('WorkflowDiffEngine current workflow state:', {
        blockCount: Object.keys(currentWorkflowState.blocks || {}).length,
        edgeCount: currentWorkflowState.edges?.length || 0,
        hasLoops: Object.keys(currentWorkflowState.loops || {}).length > 0,
        hasParallels: Object.keys(currentWorkflowState.parallels || {}).length > 0,
      })

      // Call the API route to create the diff
      const body: any = { 
        yamlContent,
        currentWorkflowState: currentWorkflowState,
      }
      
      if (diffAnalysis !== undefined && diffAnalysis !== null) {
        body.diffAnalysis = diffAnalysis
      }
      
      body.options = {
        applyAutoLayout: true,
        layoutOptions: {
          strategy: 'smart',
          direction: 'auto',
          spacing: {
            horizontal: 500,
            vertical: 400,
            layer: 700,
          },
          alignment: 'center',
          padding: {
            x: 250,
            y: 250,
          },
        },
      }

      const response = await fetch('/api/yaml/diff/create', {
        method: 'POST',
        headers: {
          'Content-Type': 'application/json',
        },
        body: JSON.stringify(body),
      })

      if (!response.ok) {
        const errorData = await response.json().catch(() => null)
        logger.error('Failed to create diff:', {
          status: response.status,
          error: errorData,
        })
        return {
          success: false,
          errors: [errorData?.error || `Failed to create diff: ${response.statusText}`],
        }
      }

      const result = await response.json()

      logger.info('WorkflowDiffEngine.createDiffFromYaml response:', {
        success: result.success,
        hasDiff: !!result.diff,
        errors: result.errors,
        hasDiffAnalysis: !!result.diff?.diffAnalysis,
      })

      if (!result.success || !result.diff) {
        return {
          success: false,
          errors: result.errors,
        }
      }

      // Log diff analysis details
      if (result.diff.diffAnalysis) {
        logger.info('WorkflowDiffEngine diff analysis:', {
          new_blocks: result.diff.diffAnalysis.new_blocks,
          edited_blocks: result.diff.diffAnalysis.edited_blocks,
          deleted_blocks: result.diff.diffAnalysis.deleted_blocks,
          field_diffs: result.diff.diffAnalysis.field_diffs
            ? Object.keys(result.diff.diffAnalysis.field_diffs)
            : [],
          edge_diff: result.diff.diffAnalysis.edge_diff
            ? {
                new_edges_count: result.diff.diffAnalysis.edge_diff.new_edges.length,
                deleted_edges_count: result.diff.diffAnalysis.edge_diff.deleted_edges.length,
                unchanged_edges_count: result.diff.diffAnalysis.edge_diff.unchanged_edges.length,
              }
            : null,
        })
      } else {
        logger.warn('WorkflowDiffEngine: No diff analysis in response!')
      }

      // Store the current diff
      this.currentDiff = result.diff

      logger.info('Diff created successfully', {
        blocksCount: Object.keys(result.diff.proposedState.blocks).length,
        edgesCount: result.diff.proposedState.edges.length,
        hasDiffAnalysis: !!result.diff.diffAnalysis,
      })

      return {
        success: true,
        diff: this.currentDiff,
      }
    } catch (error) {
      logger.error('Failed to create diff:', error)
      return {
        success: false,
        errors: [error instanceof Error ? error.message : 'Failed to create diff'],
      }
    }
  }

  /**
   * Merge new YAML content into existing diff
   * Used for cumulative updates within the same message
   */
  async mergeDiffFromYaml(yamlContent: string, diffAnalysis?: DiffAnalysis): Promise<DiffResult> {
    try {
      logger.info('Merging diff from YAML content')

      // If no existing diff, create a new one
      if (!this.currentDiff) {
        logger.info('No existing diff, creating new diff')
        return this.createDiffFromYaml(yamlContent, diffAnalysis)
      }

<<<<<<< HEAD
      // Convert YAML to workflow state with new IDs
      const conversionResult = await convertYamlToWorkflowState(yamlContent, {
        generateNewIds: true,
      })

      if (!conversionResult.success || !conversionResult.workflowState) {
        return {
          success: false,
          errors: conversionResult.errors,
        }
      }

      const newState = conversionResult.workflowState

      logger.info('Merging new state into existing diff:', {
        existingBlockCount: Object.keys(this.currentDiff.proposedState.blocks).length,
        newBlockCount: Object.keys(newState.blocks).length,
      })

      // Create a map of existing blocks by name+type for matching
      const existingBlockMap = new Map<string, { id: string; block: BlockState }>()
      Object.entries(this.currentDiff.proposedState.blocks).forEach(([id, block]) => {
        const key = `${block.type}:${block.name}`
        existingBlockMap.set(key, { id, block })
      })

      // Merge blocks - update existing blocks, add new ones
      const mergedBlocks = { ...this.currentDiff.proposedState.blocks }
      const blockIdMapping = new Map<string, string>() // Maps new IDs to existing IDs

      Object.entries(newState.blocks).forEach(([newBlockId, newBlock]) => {
        const key = `${newBlock.type}:${newBlock.name}`
        const existing = existingBlockMap.get(key)

        if (existing) {
          // Update existing block, preserving its ID but updating properties
          const previousDiffStatus = (existing.block as any).is_diff
          mergedBlocks[existing.id] = {
            ...existing.block,
            ...newBlock,
            id: existing.id, // Preserve the existing ID
            position: newBlock.position, // Use new position from layout
            // Temporarily preserve diff status - will be updated later based on diff analysis
          }
          // Preserve the diff status if it was already marked
          if (previousDiffStatus) {
            ;(mergedBlocks[existing.id] as any).is_diff = previousDiffStatus
          }
          blockIdMapping.set(newBlockId, existing.id)
          logger.info(`Updating existing block: ${key} with ID ${existing.id}`, {
            previousDiffStatus,
          })
        } else {
          // This is a truly new block
          mergedBlocks[newBlockId] = newBlock
          blockIdMapping.set(newBlockId, newBlockId)
          logger.info(`Adding new block: ${key} with ID ${newBlockId}`)
        }
      })

      // Update edges to use the correct block IDs
      const remappedNewEdges = newState.edges.map((edge) => ({
        ...edge,
        source: blockIdMapping.get(edge.source) || edge.source,
        target: blockIdMapping.get(edge.target) || edge.target,
      }))

      // Merge edges - combine unique edges
      const existingEdgeSet = new Set(
        this.currentDiff.proposedState.edges.map((e) => `${e.source}-${e.target}`)
      )
      const mergedEdges = [...this.currentDiff.proposedState.edges]
      remappedNewEdges.forEach((edge) => {
        const edgeKey = `${edge.source}-${edge.target}`
        if (!existingEdgeSet.has(edgeKey)) {
          mergedEdges.push(edge)
          existingEdgeSet.add(edgeKey)
        }
      })

      // Update loops and parallels with remapped IDs
      const remapLoops = (loops: Record<string, any>) => {
        const remapped: Record<string, any> = {}
        Object.entries(loops).forEach(([loopId, loop]) => {
          const mappedId = blockIdMapping.get(loopId) || loopId
          remapped[mappedId] = {
            ...loop,
            id: mappedId,
            blocks: loop.blocks?.map((id: string) => blockIdMapping.get(id) || id) || [],
          }
        })
        return remapped
      }

      const remapParallels = (parallels: Record<string, any>) => {
        const remapped: Record<string, any> = {}
        Object.entries(parallels).forEach(([parallelId, parallel]) => {
          const mappedId = blockIdMapping.get(parallelId) || parallelId
          remapped[mappedId] = {
            ...parallel,
            id: mappedId,
            branches:
              parallel.branches?.map((branch: any) => ({
                ...branch,
                blocks: branch.blocks?.map((id: string) => blockIdMapping.get(id) || id) || [],
              })) || [],
          }
        })
        return remapped
      }

      // Merge loops and parallels
      const mergedLoops = {
        ...this.currentDiff.proposedState.loops,
        ...remapLoops(newState.loops),
      }
      const mergedParallels = {
        ...this.currentDiff.proposedState.parallels,
        ...remapParallels(newState.parallels),
      }

      // Create merged state
      const mergedState: WorkflowState = {
        blocks: mergedBlocks,
        edges: mergedEdges,
        loops: mergedLoops,
        parallels: mergedParallels,
      }

      // Apply diff markers if analysis is provided
      let mappedDiffAnalysis = diffAnalysis
      if (diffAnalysis) {
        logger.info('Applying diff markers to merged state')

        // Create a combined ID mapping that includes our block remapping
        const combinedIdMapping = new Map<string, string>()
        if (conversionResult.idMapping) {
          conversionResult.idMapping.forEach((newId, oldId) => {
            // Map original ID to final ID (which might be an existing block ID)
            const finalId = blockIdMapping.get(newId) || newId
            combinedIdMapping.set(oldId, finalId)
          })
        }

        this.applyDiffMarkers(mergedState, diffAnalysis, combinedIdMapping)
        mappedDiffAnalysis = this.createMappedDiffAnalysis(diffAnalysis, combinedIdMapping)
      }

      // Merge diff analysis if both exist
      if (this.currentDiff.diffAnalysis && mappedDiffAnalysis) {
        // Get all blocks that were previously marked as new or edited
        const previouslyNewBlocks = new Set(this.currentDiff.diffAnalysis.new_blocks)
        const previouslyEditedBlocks = new Set(this.currentDiff.diffAnalysis.edited_blocks)

        // Blocks that are edited in the new analysis
        const newlyEditedBlocks = new Set(mappedDiffAnalysis.edited_blocks)

        // If a block was previously 'new' and is now being edited, it stays 'new'
        // If a block was previously 'edited' and is edited again, it stays 'edited'
        const finalNewBlocks = new Set<string>()
        const finalEditedBlocks = new Set<string>()

        // Add all previously new blocks
        previouslyNewBlocks.forEach((id) => finalNewBlocks.add(id))

        // Add newly added blocks from this update
        mappedDiffAnalysis.new_blocks.forEach((id) => finalNewBlocks.add(id))

        // Process edited blocks
        newlyEditedBlocks.forEach((id) => {
          if (!finalNewBlocks.has(id)) {
            // Only mark as edited if it's not already marked as new
            finalEditedBlocks.add(id)
          }
        })

        // Add previously edited blocks that aren't being marked as new
        previouslyEditedBlocks.forEach((id) => {
          if (!finalNewBlocks.has(id)) {
            finalEditedBlocks.add(id)
          }
        })

        // Combine the diff analyses
        const combinedAnalysis: DiffAnalysis = {
          new_blocks: Array.from(finalNewBlocks),
          edited_blocks: Array.from(finalEditedBlocks),
          deleted_blocks: [
            ...new Set([
              ...this.currentDiff.diffAnalysis.deleted_blocks,
              ...mappedDiffAnalysis.deleted_blocks,
            ]),
          ],
          edge_diff: {
            new_edges: [
              ...(this.currentDiff.diffAnalysis.edge_diff?.new_edges || []),
              ...(mappedDiffAnalysis.edge_diff?.new_edges || []),
            ],
            deleted_edges: [
              ...new Set([
                ...(this.currentDiff.diffAnalysis.edge_diff?.deleted_edges || []),
                ...(mappedDiffAnalysis.edge_diff?.deleted_edges || []),
              ]),
            ],
            unchanged_edges: [
              ...new Set([
                ...(this.currentDiff.diffAnalysis.edge_diff?.unchanged_edges || []),
                ...(mappedDiffAnalysis.edge_diff?.unchanged_edges || []),
              ]),
            ],
          },
          field_diffs: {
            ...this.currentDiff.diffAnalysis.field_diffs,
            ...mappedDiffAnalysis.field_diffs,
          },
        }
        mappedDiffAnalysis = combinedAnalysis

        logger.info('Combined diff analysis:', {
          previousNew: previouslyNewBlocks.size,
          previousEdited: previouslyEditedBlocks.size,
          newlyEdited: newlyEditedBlocks.size,
          finalNew: finalNewBlocks.size,
          finalEdited: finalEditedBlocks.size,
        })
      } else if (this.currentDiff.diffAnalysis) {
        mappedDiffAnalysis = this.currentDiff.diffAnalysis
      }

      // Apply auto layout to the merged state
      try {
        logger.info('Applying auto layout to merged diff workflow')
        const { autoLayoutWorkflow } = await import('@/lib/autolayout/service')
        const layoutedBlocks = await autoLayoutWorkflow(mergedState.blocks, mergedState.edges, {})

        if (layoutedBlocks) {
          mergedState.blocks = layoutedBlocks

          // Ensure all blocks still have their id property
          Object.entries(mergedState.blocks).forEach(([blockId, block]) => {
            if (!block.id) {
              block.id = blockId
            }
          })

          // Re-apply diff markers after layout
          if (mappedDiffAnalysis) {
            Object.entries(mergedState.blocks).forEach(([blockId, block]) => {
              // Check if this block was part of the current update
              const wasInCurrentUpdate = Array.from(blockIdMapping.values()).includes(blockId)

              if (mappedDiffAnalysis.new_blocks.includes(blockId)) {
                ;(block as any).is_diff = 'new'
              } else if (mappedDiffAnalysis.edited_blocks.includes(blockId)) {
                ;(block as any).is_diff = 'edited'
                if (mappedDiffAnalysis.field_diffs?.[blockId]) {
                  ;(block as any).field_diff = mappedDiffAnalysis.field_diffs[blockId]
                }
              } else if (wasInCurrentUpdate) {
                // Block was in the update but not marked as new or edited
                ;(block as any).is_diff = 'unchanged'
              }
              // Blocks not in the current update keep their existing diff status
            })
          }
=======
      // Call the API route to merge the diff
      const body: any = {
        existingDiff: this.currentDiff,
        yamlContent,
      }
      
      if (diffAnalysis !== undefined && diffAnalysis !== null) {
        body.diffAnalysis = diffAnalysis
      }
      
      body.options = {
        applyAutoLayout: true,
        layoutOptions: {
          strategy: 'smart',
          direction: 'auto',
          spacing: {
            horizontal: 500,
            vertical: 400,
            layer: 700,
          },
          alignment: 'center',
          padding: {
            x: 250,
            y: 250,
          },
        },
      }

      const response = await fetch('/api/yaml/diff/merge', {
        method: 'POST',
        headers: {
          'Content-Type': 'application/json',
        },
        body: JSON.stringify(body),
      })

      if (!response.ok) {
        const errorData = await response.json().catch(() => null)
        logger.error('Failed to merge diff:', {
          status: response.status,
          error: errorData,
        })
        return {
          success: false,
          errors: [errorData?.error || `Failed to merge diff: ${response.statusText}`],
        }
      }

      const result = await response.json()

      if (!result.success || !result.diff) {
        return {
          success: false,
          errors: result.errors,
>>>>>>> 8443d3f0
        }
      }

      // Update the current diff
      this.currentDiff = result.diff

      logger.info('Diff merged successfully', {
        totalBlocksCount: Object.keys(result.diff.proposedState.blocks).length,
        totalEdgesCount: result.diff.proposedState.edges.length,
      })

      return {
        success: true,
        diff: this.currentDiff,
      }
    } catch (error) {
      logger.error('Failed to merge diff:', error)
      return {
        success: false,
        errors: [error instanceof Error ? error.message : 'Failed to merge diff'],
      }
    }
  }

  /**
   * Get the current diff
   */
  getCurrentDiff(): WorkflowDiff | undefined {
    return this.currentDiff
  }

  /**
   * Clear the current diff
   */
  clearDiff(): void {
    this.currentDiff = undefined
    logger.info('Diff cleared')
  }

  /**
   * Check if a diff is active
   */
  hasDiff(): boolean {
    return this.currentDiff !== undefined
  }

  /**
   * Get the workflow state for display (either diff or provided state)
   */
  getDisplayState(currentState: WorkflowState): WorkflowState {
    if (this.currentDiff) {
      return this.currentDiff.proposedState
    }
    return currentState
  }

  /**
   * Accept the diff and return the clean state
   */
  acceptDiff(): WorkflowState | null {
    if (!this.currentDiff) {
      logger.warn('No diff to accept')
      return null
    }

    try {
      // Clean up the proposed state by removing diff markers
      const cleanState = this.cleanDiffMarkers(this.currentDiff.proposedState)

      logger.info('Diff accepted', {
        blocksCount: Object.keys(cleanState.blocks).length,
        edgesCount: cleanState.edges.length,
        loopsCount: Object.keys(cleanState.loops).length,
        parallelsCount: Object.keys(cleanState.parallels).length,
      })

      this.clearDiff()
      return cleanState
    } catch (error) {
      logger.error('Failed to accept diff:', error)
      return null
    }
  }

  /**
   * Clean diff markers from a workflow state
   */
  private cleanDiffMarkers(state: WorkflowState): WorkflowState {
    const cleanBlocks: Record<string, BlockState> = {}

    // Remove diff markers from each block
    for (const [blockId, block] of Object.entries(state.blocks)) {
      const cleanBlock: BlockState = { ...block }

      // Remove diff markers using bracket notation to avoid TypeScript errors

      ;(cleanBlock as any).is_diff = undefined
      ;(cleanBlock as any).field_diff = undefined

      // Ensure outputs is never null/undefined
      if (cleanBlock.outputs === undefined || cleanBlock.outputs === null) {
        cleanBlock.outputs = {}
      }

      cleanBlocks[blockId] = cleanBlock
    }

    return {
      blocks: cleanBlocks,
      edges: state.edges || [],
      loops: state.loops || {},
      parallels: state.parallels || {},
    }
  }
}<|MERGE_RESOLUTION|>--- conflicted
+++ resolved
@@ -1,4 +1,4 @@
-import { createLogger } from '@/lib/logs/console-logger'
+import { createLogger } from '@/lib/logs/console/logger'
 import type { BlockState, WorkflowState } from '@/stores/workflows/workflow/types'
 
 const logger = createLogger('WorkflowDiffEngine')
@@ -66,15 +66,15 @@
       })
 
       // Call the API route to create the diff
-      const body: any = { 
+      const body: any = {
         yamlContent,
         currentWorkflowState: currentWorkflowState,
       }
-      
+
       if (diffAnalysis !== undefined && diffAnalysis !== null) {
         body.diffAnalysis = diffAnalysis
       }
-      
+
       body.options = {
         applyAutoLayout: true,
         layoutOptions: {
@@ -186,283 +186,16 @@
         return this.createDiffFromYaml(yamlContent, diffAnalysis)
       }
 
-<<<<<<< HEAD
-      // Convert YAML to workflow state with new IDs
-      const conversionResult = await convertYamlToWorkflowState(yamlContent, {
-        generateNewIds: true,
-      })
-
-      if (!conversionResult.success || !conversionResult.workflowState) {
-        return {
-          success: false,
-          errors: conversionResult.errors,
-        }
-      }
-
-      const newState = conversionResult.workflowState
-
-      logger.info('Merging new state into existing diff:', {
-        existingBlockCount: Object.keys(this.currentDiff.proposedState.blocks).length,
-        newBlockCount: Object.keys(newState.blocks).length,
-      })
-
-      // Create a map of existing blocks by name+type for matching
-      const existingBlockMap = new Map<string, { id: string; block: BlockState }>()
-      Object.entries(this.currentDiff.proposedState.blocks).forEach(([id, block]) => {
-        const key = `${block.type}:${block.name}`
-        existingBlockMap.set(key, { id, block })
-      })
-
-      // Merge blocks - update existing blocks, add new ones
-      const mergedBlocks = { ...this.currentDiff.proposedState.blocks }
-      const blockIdMapping = new Map<string, string>() // Maps new IDs to existing IDs
-
-      Object.entries(newState.blocks).forEach(([newBlockId, newBlock]) => {
-        const key = `${newBlock.type}:${newBlock.name}`
-        const existing = existingBlockMap.get(key)
-
-        if (existing) {
-          // Update existing block, preserving its ID but updating properties
-          const previousDiffStatus = (existing.block as any).is_diff
-          mergedBlocks[existing.id] = {
-            ...existing.block,
-            ...newBlock,
-            id: existing.id, // Preserve the existing ID
-            position: newBlock.position, // Use new position from layout
-            // Temporarily preserve diff status - will be updated later based on diff analysis
-          }
-          // Preserve the diff status if it was already marked
-          if (previousDiffStatus) {
-            ;(mergedBlocks[existing.id] as any).is_diff = previousDiffStatus
-          }
-          blockIdMapping.set(newBlockId, existing.id)
-          logger.info(`Updating existing block: ${key} with ID ${existing.id}`, {
-            previousDiffStatus,
-          })
-        } else {
-          // This is a truly new block
-          mergedBlocks[newBlockId] = newBlock
-          blockIdMapping.set(newBlockId, newBlockId)
-          logger.info(`Adding new block: ${key} with ID ${newBlockId}`)
-        }
-      })
-
-      // Update edges to use the correct block IDs
-      const remappedNewEdges = newState.edges.map((edge) => ({
-        ...edge,
-        source: blockIdMapping.get(edge.source) || edge.source,
-        target: blockIdMapping.get(edge.target) || edge.target,
-      }))
-
-      // Merge edges - combine unique edges
-      const existingEdgeSet = new Set(
-        this.currentDiff.proposedState.edges.map((e) => `${e.source}-${e.target}`)
-      )
-      const mergedEdges = [...this.currentDiff.proposedState.edges]
-      remappedNewEdges.forEach((edge) => {
-        const edgeKey = `${edge.source}-${edge.target}`
-        if (!existingEdgeSet.has(edgeKey)) {
-          mergedEdges.push(edge)
-          existingEdgeSet.add(edgeKey)
-        }
-      })
-
-      // Update loops and parallels with remapped IDs
-      const remapLoops = (loops: Record<string, any>) => {
-        const remapped: Record<string, any> = {}
-        Object.entries(loops).forEach(([loopId, loop]) => {
-          const mappedId = blockIdMapping.get(loopId) || loopId
-          remapped[mappedId] = {
-            ...loop,
-            id: mappedId,
-            blocks: loop.blocks?.map((id: string) => blockIdMapping.get(id) || id) || [],
-          }
-        })
-        return remapped
-      }
-
-      const remapParallels = (parallels: Record<string, any>) => {
-        const remapped: Record<string, any> = {}
-        Object.entries(parallels).forEach(([parallelId, parallel]) => {
-          const mappedId = blockIdMapping.get(parallelId) || parallelId
-          remapped[mappedId] = {
-            ...parallel,
-            id: mappedId,
-            branches:
-              parallel.branches?.map((branch: any) => ({
-                ...branch,
-                blocks: branch.blocks?.map((id: string) => blockIdMapping.get(id) || id) || [],
-              })) || [],
-          }
-        })
-        return remapped
-      }
-
-      // Merge loops and parallels
-      const mergedLoops = {
-        ...this.currentDiff.proposedState.loops,
-        ...remapLoops(newState.loops),
-      }
-      const mergedParallels = {
-        ...this.currentDiff.proposedState.parallels,
-        ...remapParallels(newState.parallels),
-      }
-
-      // Create merged state
-      const mergedState: WorkflowState = {
-        blocks: mergedBlocks,
-        edges: mergedEdges,
-        loops: mergedLoops,
-        parallels: mergedParallels,
-      }
-
-      // Apply diff markers if analysis is provided
-      let mappedDiffAnalysis = diffAnalysis
-      if (diffAnalysis) {
-        logger.info('Applying diff markers to merged state')
-
-        // Create a combined ID mapping that includes our block remapping
-        const combinedIdMapping = new Map<string, string>()
-        if (conversionResult.idMapping) {
-          conversionResult.idMapping.forEach((newId, oldId) => {
-            // Map original ID to final ID (which might be an existing block ID)
-            const finalId = blockIdMapping.get(newId) || newId
-            combinedIdMapping.set(oldId, finalId)
-          })
-        }
-
-        this.applyDiffMarkers(mergedState, diffAnalysis, combinedIdMapping)
-        mappedDiffAnalysis = this.createMappedDiffAnalysis(diffAnalysis, combinedIdMapping)
-      }
-
-      // Merge diff analysis if both exist
-      if (this.currentDiff.diffAnalysis && mappedDiffAnalysis) {
-        // Get all blocks that were previously marked as new or edited
-        const previouslyNewBlocks = new Set(this.currentDiff.diffAnalysis.new_blocks)
-        const previouslyEditedBlocks = new Set(this.currentDiff.diffAnalysis.edited_blocks)
-
-        // Blocks that are edited in the new analysis
-        const newlyEditedBlocks = new Set(mappedDiffAnalysis.edited_blocks)
-
-        // If a block was previously 'new' and is now being edited, it stays 'new'
-        // If a block was previously 'edited' and is edited again, it stays 'edited'
-        const finalNewBlocks = new Set<string>()
-        const finalEditedBlocks = new Set<string>()
-
-        // Add all previously new blocks
-        previouslyNewBlocks.forEach((id) => finalNewBlocks.add(id))
-
-        // Add newly added blocks from this update
-        mappedDiffAnalysis.new_blocks.forEach((id) => finalNewBlocks.add(id))
-
-        // Process edited blocks
-        newlyEditedBlocks.forEach((id) => {
-          if (!finalNewBlocks.has(id)) {
-            // Only mark as edited if it's not already marked as new
-            finalEditedBlocks.add(id)
-          }
-        })
-
-        // Add previously edited blocks that aren't being marked as new
-        previouslyEditedBlocks.forEach((id) => {
-          if (!finalNewBlocks.has(id)) {
-            finalEditedBlocks.add(id)
-          }
-        })
-
-        // Combine the diff analyses
-        const combinedAnalysis: DiffAnalysis = {
-          new_blocks: Array.from(finalNewBlocks),
-          edited_blocks: Array.from(finalEditedBlocks),
-          deleted_blocks: [
-            ...new Set([
-              ...this.currentDiff.diffAnalysis.deleted_blocks,
-              ...mappedDiffAnalysis.deleted_blocks,
-            ]),
-          ],
-          edge_diff: {
-            new_edges: [
-              ...(this.currentDiff.diffAnalysis.edge_diff?.new_edges || []),
-              ...(mappedDiffAnalysis.edge_diff?.new_edges || []),
-            ],
-            deleted_edges: [
-              ...new Set([
-                ...(this.currentDiff.diffAnalysis.edge_diff?.deleted_edges || []),
-                ...(mappedDiffAnalysis.edge_diff?.deleted_edges || []),
-              ]),
-            ],
-            unchanged_edges: [
-              ...new Set([
-                ...(this.currentDiff.diffAnalysis.edge_diff?.unchanged_edges || []),
-                ...(mappedDiffAnalysis.edge_diff?.unchanged_edges || []),
-              ]),
-            ],
-          },
-          field_diffs: {
-            ...this.currentDiff.diffAnalysis.field_diffs,
-            ...mappedDiffAnalysis.field_diffs,
-          },
-        }
-        mappedDiffAnalysis = combinedAnalysis
-
-        logger.info('Combined diff analysis:', {
-          previousNew: previouslyNewBlocks.size,
-          previousEdited: previouslyEditedBlocks.size,
-          newlyEdited: newlyEditedBlocks.size,
-          finalNew: finalNewBlocks.size,
-          finalEdited: finalEditedBlocks.size,
-        })
-      } else if (this.currentDiff.diffAnalysis) {
-        mappedDiffAnalysis = this.currentDiff.diffAnalysis
-      }
-
-      // Apply auto layout to the merged state
-      try {
-        logger.info('Applying auto layout to merged diff workflow')
-        const { autoLayoutWorkflow } = await import('@/lib/autolayout/service')
-        const layoutedBlocks = await autoLayoutWorkflow(mergedState.blocks, mergedState.edges, {})
-
-        if (layoutedBlocks) {
-          mergedState.blocks = layoutedBlocks
-
-          // Ensure all blocks still have their id property
-          Object.entries(mergedState.blocks).forEach(([blockId, block]) => {
-            if (!block.id) {
-              block.id = blockId
-            }
-          })
-
-          // Re-apply diff markers after layout
-          if (mappedDiffAnalysis) {
-            Object.entries(mergedState.blocks).forEach(([blockId, block]) => {
-              // Check if this block was part of the current update
-              const wasInCurrentUpdate = Array.from(blockIdMapping.values()).includes(blockId)
-
-              if (mappedDiffAnalysis.new_blocks.includes(blockId)) {
-                ;(block as any).is_diff = 'new'
-              } else if (mappedDiffAnalysis.edited_blocks.includes(blockId)) {
-                ;(block as any).is_diff = 'edited'
-                if (mappedDiffAnalysis.field_diffs?.[blockId]) {
-                  ;(block as any).field_diff = mappedDiffAnalysis.field_diffs[blockId]
-                }
-              } else if (wasInCurrentUpdate) {
-                // Block was in the update but not marked as new or edited
-                ;(block as any).is_diff = 'unchanged'
-              }
-              // Blocks not in the current update keep their existing diff status
-            })
-          }
-=======
       // Call the API route to merge the diff
       const body: any = {
         existingDiff: this.currentDiff,
         yamlContent,
       }
-      
+
       if (diffAnalysis !== undefined && diffAnalysis !== null) {
         body.diffAnalysis = diffAnalysis
       }
-      
+
       body.options = {
         applyAutoLayout: true,
         layoutOptions: {
@@ -507,7 +240,6 @@
         return {
           success: false,
           errors: result.errors,
->>>>>>> 8443d3f0
         }
       }
 
