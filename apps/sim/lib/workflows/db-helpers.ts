<<<<<<< HEAD
import type { InferSelectModel } from 'drizzle-orm'
import { and, desc, eq } from 'drizzle-orm'
import type { Edge } from 'reactflow'
import { createLogger } from '@/lib/logs/console/logger'
import { sanitizeAgentToolsInBlocks } from '@/lib/workflows/validation'
import { db } from '@/db'
import {
  workflowBlocks,
  workflowDeploymentVersion,
  workflowEdges,
  workflowSubflows,
} from '@/db/schema'
import type { BlockState, Loop, Parallel, WorkflowState } from '@/stores/workflows/workflow/types'
=======
import { db } from '@sim/db'
import { workflow, workflowBlocks, workflowEdges, workflowSubflows } from '@sim/db/schema'
import { eq } from 'drizzle-orm'
import { createLogger } from '@/lib/logs/console/logger'
import { sanitizeAgentToolsInBlocks } from '@/lib/workflows/validation'
import type { WorkflowState } from '@/stores/workflows/workflow/types'
>>>>>>> 9de7a003
import { SUBFLOW_TYPES } from '@/stores/workflows/workflow/types'

const logger = createLogger('WorkflowDBHelpers')

// Database types
export type WorkflowDeploymentVersion = InferSelectModel<typeof workflowDeploymentVersion>

// API response types (dates are serialized as strings)
export interface WorkflowDeploymentVersionResponse {
  id: string
  version: number
  isActive: boolean
  createdAt: string
  createdBy?: string | null
  deployedBy?: string | null
}

export interface NormalizedWorkflowData {
  blocks: Record<string, BlockState>
  edges: Edge[]
  loops: Record<string, Loop>
  parallels: Record<string, Parallel>
  isFromNormalizedTables: boolean // Flag to indicate source (true = normalized tables, false = deployed state)
}

/**
 * Load deployed workflow state for execution
 * Returns deployed state if available, otherwise throws error
 */
export async function loadDeployedWorkflowState(
  workflowId: string
): Promise<NormalizedWorkflowData> {
  try {
    const [active] = await db
      .select({
        state: workflowDeploymentVersion.state,
        createdAt: workflowDeploymentVersion.createdAt,
      })
      .from(workflowDeploymentVersion)
      .where(
        and(
          eq(workflowDeploymentVersion.workflowId, workflowId),
          eq(workflowDeploymentVersion.isActive, true)
        )
      )
      .orderBy(desc(workflowDeploymentVersion.createdAt))
      .limit(1)

    if (!active?.state) {
      throw new Error(`Workflow ${workflowId} has no active deployment`)
    }

    const state = active.state as WorkflowState

    return {
      blocks: state.blocks || {},
      edges: state.edges || [],
      loops: state.loops || {},
      parallels: state.parallels || {},
      isFromNormalizedTables: false,
    }
  } catch (error) {
    logger.error(`Error loading deployed workflow state ${workflowId}:`, error)
    throw error
  }
}

/**
 * Load workflow state from normalized tables
 * Returns null if no data found (fallback to JSON blob)
 */
export async function loadWorkflowFromNormalizedTables(
  workflowId: string
): Promise<NormalizedWorkflowData | null> {
  try {
    // Load all components in parallel
    const [blocks, edges, subflows] = await Promise.all([
      db.select().from(workflowBlocks).where(eq(workflowBlocks.workflowId, workflowId)),
      db.select().from(workflowEdges).where(eq(workflowEdges.workflowId, workflowId)),
      db.select().from(workflowSubflows).where(eq(workflowSubflows.workflowId, workflowId)),
    ])

    // If no blocks found, assume this workflow hasn't been migrated yet
    if (blocks.length === 0) {
      return null
    }

    // Convert blocks to the expected format
    const blocksMap: Record<string, BlockState> = {}
    blocks.forEach((block) => {
      const blockData = block.data || {}

      const assembled: BlockState = {
        id: block.id,
        type: block.type,
        name: block.name,
        position: {
          x: Number(block.positionX),
          y: Number(block.positionY),
        },
        enabled: block.enabled,
        horizontalHandles: block.horizontalHandles,
        isWide: block.isWide,
        advancedMode: block.advancedMode,
        triggerMode: block.triggerMode,
        height: Number(block.height),
        subBlocks: (block.subBlocks as BlockState['subBlocks']) || {},
        outputs: (block.outputs as BlockState['outputs']) || {},
        data: blockData,
      }

      blocksMap[block.id] = assembled
    })

    // Sanitize any invalid custom tools in agent blocks to prevent client crashes
    const { blocks: sanitizedBlocks, warnings } = sanitizeAgentToolsInBlocks(blocksMap)
    if (warnings.length > 0) {
      logger.warn(`Sanitized workflow ${workflowId} tools with ${warnings.length} warning(s)`, {
        warnings,
      })
    }

    // Convert edges to the expected format
    const edgesArray: Edge[] = edges.map((edge) => ({
      id: edge.id,
      source: edge.sourceBlockId,
      target: edge.targetBlockId,
      sourceHandle: edge.sourceHandle ?? undefined,
      targetHandle: edge.targetHandle ?? undefined,
      type: 'default',
      data: {},
    }))

    // Convert subflows to loops and parallels
    const loops: Record<string, Loop> = {}
    const parallels: Record<string, Parallel> = {}

    subflows.forEach((subflow) => {
      const config = (subflow.config ?? {}) as Partial<Loop & Parallel>

      if (subflow.type === SUBFLOW_TYPES.LOOP) {
        const loop: Loop = {
          id: subflow.id,
          nodes: Array.isArray((config as Loop).nodes) ? (config as Loop).nodes : [],
          iterations:
            typeof (config as Loop).iterations === 'number' ? (config as Loop).iterations : 1,
          loopType:
            (config as Loop).loopType === 'for' || (config as Loop).loopType === 'forEach'
              ? (config as Loop).loopType
              : 'for',
          forEachItems: (config as Loop).forEachItems ?? '',
        }
        loops[subflow.id] = loop
      } else if (subflow.type === SUBFLOW_TYPES.PARALLEL) {
        const parallel: Parallel = {
          id: subflow.id,
          nodes: Array.isArray((config as Parallel).nodes) ? (config as Parallel).nodes : [],
          count: typeof (config as Parallel).count === 'number' ? (config as Parallel).count : 2,
          distribution: (config as Parallel).distribution ?? '',
          parallelType:
            (config as Parallel).parallelType === 'count' ||
            (config as Parallel).parallelType === 'collection'
              ? (config as Parallel).parallelType
              : 'count',
        }
        parallels[subflow.id] = parallel
      } else {
        logger.warn(`Unknown subflow type: ${subflow.type} for subflow ${subflow.id}`)
      }
    })

    return {
      blocks: sanitizedBlocks,
      edges: edgesArray,
      loops,
      parallels,
      isFromNormalizedTables: true,
    }
  } catch (error) {
    logger.error(`Error loading workflow ${workflowId} from normalized tables:`, error)
    return null
  }
}

/**
 * Save workflow state to normalized tables
 * Also returns the JSON blob for backward compatibility
 */
export async function saveWorkflowToNormalizedTables(
  workflowId: string,
  state: WorkflowState
): Promise<{ success: boolean; jsonBlob?: any; error?: string }> {
  try {
    // Start a transaction
    await db.transaction(async (tx) => {
      // Clear existing data for this workflow
      await Promise.all([
        tx.delete(workflowBlocks).where(eq(workflowBlocks.workflowId, workflowId)),
        tx.delete(workflowEdges).where(eq(workflowEdges.workflowId, workflowId)),
        tx.delete(workflowSubflows).where(eq(workflowSubflows.workflowId, workflowId)),
      ])

      // Insert blocks
      if (Object.keys(state.blocks).length > 0) {
        const blockInserts = Object.values(state.blocks).map((block) => ({
          id: block.id,
          workflowId: workflowId,
          type: block.type,
          name: block.name || '',
          positionX: String(block.position?.x || 0),
          positionY: String(block.position?.y || 0),
          enabled: block.enabled ?? true,
          horizontalHandles: block.horizontalHandles ?? true,
          isWide: block.isWide ?? false,
          advancedMode: block.advancedMode ?? false,
          triggerMode: block.triggerMode ?? false,
          height: String(block.height || 0),
          subBlocks: block.subBlocks || {},
          outputs: block.outputs || {},
          data: block.data || {},
          parentId: block.data?.parentId || null,
          extent: block.data?.extent || null,
        }))

        await tx.insert(workflowBlocks).values(blockInserts)
      }

      // Insert edges
      if (state.edges.length > 0) {
        const edgeInserts = state.edges.map((edge) => ({
          id: edge.id,
          workflowId: workflowId,
          sourceBlockId: edge.source,
          targetBlockId: edge.target,
          sourceHandle: edge.sourceHandle || null,
          targetHandle: edge.targetHandle || null,
        }))

        await tx.insert(workflowEdges).values(edgeInserts)
      }

      // Insert subflows (loops and parallels)
      const subflowInserts: any[] = []

      // Add loops
      Object.values(state.loops || {}).forEach((loop) => {
        subflowInserts.push({
          id: loop.id,
          workflowId: workflowId,
          type: SUBFLOW_TYPES.LOOP,
          config: loop,
        })
      })

      // Add parallels
      Object.values(state.parallels || {}).forEach((parallel) => {
        subflowInserts.push({
          id: parallel.id,
          workflowId: workflowId,
          type: SUBFLOW_TYPES.PARALLEL,
          config: parallel,
        })
      })

      if (subflowInserts.length > 0) {
        await tx.insert(workflowSubflows).values(subflowInserts)
      }

      return { success: true }
    })

    // Create JSON blob for backward compatibility
    const jsonBlob = {
      blocks: state.blocks,
      edges: state.edges,
      loops: state.loops || {},
      parallels: state.parallels || {},
      lastSaved: Date.now(),
      isDeployed: state.isDeployed,
      deployedAt: state.deployedAt,
      deploymentStatuses: state.deploymentStatuses,
      hasActiveWebhook: state.hasActiveWebhook,
    }

    return {
      success: true,
      jsonBlob,
    }
  } catch (error) {
    logger.error(`Error saving workflow ${workflowId} to normalized tables:`, error)
    return {
      success: false,
      error: error instanceof Error ? error.message : 'Unknown error',
    }
  }
}

/**
 * Check if a workflow exists in normalized tables
 */
export async function workflowExistsInNormalizedTables(workflowId: string): Promise<boolean> {
  try {
    const blocks = await db
      .select({ id: workflowBlocks.id })
      .from(workflowBlocks)
      .where(eq(workflowBlocks.workflowId, workflowId))
      .limit(1)

    return blocks.length > 0
  } catch (error) {
    logger.error(`Error checking if workflow ${workflowId} exists in normalized tables:`, error)
    return false
  }
}

/**
 * Migrate a workflow from JSON blob to normalized tables
 */
export async function migrateWorkflowToNormalizedTables(
  workflowId: string,
  jsonState: any
): Promise<{ success: boolean; error?: string }> {
  try {
    // Convert JSON state to WorkflowState format
    const workflowState: WorkflowState = {
      blocks: jsonState.blocks || {},
      edges: jsonState.edges || [],
      loops: jsonState.loops || {},
      parallels: jsonState.parallels || {},
      lastSaved: jsonState.lastSaved,
      isDeployed: jsonState.isDeployed,
      deployedAt: jsonState.deployedAt,
      deploymentStatuses: jsonState.deploymentStatuses || {},
      hasActiveWebhook: jsonState.hasActiveWebhook,
    }

    const result = await saveWorkflowToNormalizedTables(workflowId, workflowState)

    if (result.success) {
      return { success: true }
    }
    return { success: false, error: result.error }
  } catch (error) {
    logger.error(`Error migrating workflow ${workflowId} to normalized tables:`, error)
    return {
      success: false,
      error: error instanceof Error ? error.message : 'Unknown error',
    }
  }
}<|MERGE_RESOLUTION|>--- conflicted
+++ resolved
@@ -1,25 +1,16 @@
-<<<<<<< HEAD
+import {
+  db,
+  workflowBlocks,
+  workflowDeploymentVersion,
+  workflowEdges,
+  workflowSubflows,
+} from '@sim/db'
 import type { InferSelectModel } from 'drizzle-orm'
 import { and, desc, eq } from 'drizzle-orm'
 import type { Edge } from 'reactflow'
 import { createLogger } from '@/lib/logs/console/logger'
 import { sanitizeAgentToolsInBlocks } from '@/lib/workflows/validation'
-import { db } from '@/db'
-import {
-  workflowBlocks,
-  workflowDeploymentVersion,
-  workflowEdges,
-  workflowSubflows,
-} from '@/db/schema'
 import type { BlockState, Loop, Parallel, WorkflowState } from '@/stores/workflows/workflow/types'
-=======
-import { db } from '@sim/db'
-import { workflow, workflowBlocks, workflowEdges, workflowSubflows } from '@sim/db/schema'
-import { eq } from 'drizzle-orm'
-import { createLogger } from '@/lib/logs/console/logger'
-import { sanitizeAgentToolsInBlocks } from '@/lib/workflows/validation'
-import type { WorkflowState } from '@/stores/workflows/workflow/types'
->>>>>>> 9de7a003
 import { SUBFLOW_TYPES } from '@/stores/workflows/workflow/types'
 
 const logger = createLogger('WorkflowDBHelpers')
