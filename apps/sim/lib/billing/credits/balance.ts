--- conflicted
+++ resolved
@@ -3,11 +3,7 @@
 import { createLogger } from '@sim/logger'
 import { and, eq, sql } from 'drizzle-orm'
 import { getHighestPrioritySubscription } from '@/lib/billing/core/subscription'
-<<<<<<< HEAD
 import { toDecimal, toFixedString, toNumber } from '@/lib/billing/utils/decimal'
-import { createLogger } from '@/lib/logs/console/logger'
-=======
->>>>>>> d707d18e
 
 const logger = createLogger('CreditBalance')
 
