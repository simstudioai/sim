'use client'

import { memo, useMemo, useState } from 'react'
import { Check, Copy } from 'lucide-react'
import { Button } from '@/components/ui/button'
import { Tooltip, TooltipContent, TooltipProvider, TooltipTrigger } from '@/components/ui/tooltip'
import MarkdownRenderer from './components/markdown-renderer'

export interface ChatMessage {
  id: string
  content: string | Record<string, unknown>
  type: 'user' | 'assistant'
  timestamp: Date
  isInitialMessage?: boolean
  isStreaming?: boolean
}

function EnhancedMarkdownRenderer({ content }: { content: string }) {
  return (
    <TooltipProvider>
      <MarkdownRenderer content={content} />
    </TooltipProvider>
  )
}

export const ClientChatMessage = memo(
  function ClientChatMessage({ message }: { message: ChatMessage }) {
    const [isCopied, setIsCopied] = useState(false)

    const isJsonObject = useMemo(() => {
      return typeof message.content === 'object' && message.content !== null
    }, [message.content])

    // Since tool calls are now handled via SSE events and stored in message.toolCalls,
    // we can use the content directly without parsing
    const cleanTextContent = message.content

    // For user messages (on the right)
    if (message.type === 'user') {
      return (
        <div className='px-4 py-5' data-message-id={message.id}>
          <div className='mx-auto max-w-3xl'>
            <div className='flex justify-end'>
              <div className='max-w-[80%] rounded-3xl bg-[#F4F4F4] px-4 py-3 dark:bg-gray-600'>
                <div className='whitespace-pre-wrap break-words text-gray-800 text-lg leading-relaxed dark:text-gray-100'>
                  {isJsonObject ? (
                    <pre>{JSON.stringify(message.content, null, 2)}</pre>
                  ) : (
                    <span>{message.content as string}</span>
                  )}
                </div>
              </div>
            </div>
          </div>
        </div>
      )
    }

    // For assistant messages (on the left)
    return (
      <div className='px-4 pt-5 pb-2' data-message-id={message.id}>
        <div className='mx-auto max-w-3xl'>
          <div className='flex flex-col space-y-3'>
<<<<<<< HEAD
            {/* Direct content rendering - tool calls are now handled via SSE events */}
            <div>
              <div className='break-words text-base'>
                {isJsonObject ? (
                  <pre className='text-gray-800 dark:text-gray-100'>
                    {JSON.stringify(cleanTextContent, null, 2)}
                  </pre>
                ) : (
                  <EnhancedMarkdownRenderer content={cleanTextContent as string} />
                )}
=======
            {/* Inline content rendering - tool calls and text in order */}
            {parsedContent?.inlineContent && parsedContent.inlineContent.length > 0 ? (
              <div className='space-y-2'>
                {parsedContent.inlineContent.map((item, index) => {
                  if (item.type === 'tool_call' && item.toolCall) {
                    const toolCall = item.toolCall
                    return (
                      <div key={`${toolCall.id}-${index}`}>
                        {toolCall.state === 'detecting' && (
                          <div className='flex items-center gap-2 rounded-lg border border-blue-200 bg-blue-50 px-3 py-2 text-sm dark:border-blue-800 dark:bg-blue-950'>
                            <div className='h-4 w-4 animate-spin rounded-full border-2 border-blue-600 border-t-transparent dark:border-blue-400' />
                            <span className='text-blue-800 dark:text-blue-200'>
                              Detecting {toolCall.displayName || toolCall.name}...
                            </span>
                          </div>
                        )}
                        {toolCall.state === 'executing' && (
                          <ToolCallExecution toolCall={toolCall} isCompact={true} />
                        )}
                        {(toolCall.state === 'completed' || toolCall.state === 'error') && (
                          <ToolCallCompletion toolCall={toolCall} isCompact={true} />
                        )}
                      </div>
                    )
                  }
                  if (item.type === 'text' && item.content.trim()) {
                    return (
                      <div key={`text-${index}`}>
                        <div className='break-words text-lg'>
                          <EnhancedMarkdownRenderer content={item.content} />
                        </div>
                      </div>
                    )
                  }
                  return null
                })}
              </div>
            ) : (
              /* Fallback for empty content or no inline content */
              <div>
                <div className='break-words text-lg'>
                  {isJsonObject ? (
                    <pre className='text-gray-800 dark:text-gray-100'>
                      {JSON.stringify(cleanTextContent, null, 2)}
                    </pre>
                  ) : (
                    <EnhancedMarkdownRenderer content={cleanTextContent as string} />
                  )}
                </div>
>>>>>>> bab4b9f0
              </div>
            </div>
            {message.type === 'assistant' && !isJsonObject && !message.isInitialMessage && (
              <div className='flex items-center justify-start space-x-2'>
                {/* Copy Button - Only show when not streaming */}
                {!message.isStreaming && (
                  <TooltipProvider>
                    <Tooltip delayDuration={300}>
                      <TooltipTrigger asChild>
                        <Button
                          variant='ghost'
                          size='sm'
                          className='flex items-center gap-1.5 px-2 py-1'
                          onClick={() => {
                            const contentToCopy =
                              typeof cleanTextContent === 'string'
                                ? cleanTextContent
                                : JSON.stringify(cleanTextContent, null, 2)
                            navigator.clipboard.writeText(contentToCopy)
                            setIsCopied(true)
                            setTimeout(() => setIsCopied(false), 2000)
                          }}
                        >
                          {isCopied ? (
                            <>
                              <Check className='h-3.5 w-3.5 text-green-500' />
                            </>
                          ) : (
                            <>
                              <Copy className='h-3.5 w-3.5 text-muted-foreground' />
                            </>
                          )}
                        </Button>
                      </TooltipTrigger>
                      <TooltipContent side='top' align='center' sideOffset={5}>
                        {isCopied ? 'Copied!' : 'Copy to clipboard'}
                      </TooltipContent>
                    </Tooltip>
                  </TooltipProvider>
                )}
              </div>
            )}
          </div>
        </div>
      </div>
    )
  },
  (prevProps, nextProps) => {
    return (
      prevProps.message.id === nextProps.message.id &&
      prevProps.message.content === nextProps.message.content &&
      prevProps.message.isStreaming === nextProps.message.isStreaming &&
      prevProps.message.isInitialMessage === nextProps.message.isInitialMessage
    )
  }
)<|MERGE_RESOLUTION|>--- conflicted
+++ resolved
@@ -61,7 +61,6 @@
       <div className='px-4 pt-5 pb-2' data-message-id={message.id}>
         <div className='mx-auto max-w-3xl'>
           <div className='flex flex-col space-y-3'>
-<<<<<<< HEAD
             {/* Direct content rendering - tool calls are now handled via SSE events */}
             <div>
               <div className='break-words text-base'>
@@ -72,57 +71,6 @@
                 ) : (
                   <EnhancedMarkdownRenderer content={cleanTextContent as string} />
                 )}
-=======
-            {/* Inline content rendering - tool calls and text in order */}
-            {parsedContent?.inlineContent && parsedContent.inlineContent.length > 0 ? (
-              <div className='space-y-2'>
-                {parsedContent.inlineContent.map((item, index) => {
-                  if (item.type === 'tool_call' && item.toolCall) {
-                    const toolCall = item.toolCall
-                    return (
-                      <div key={`${toolCall.id}-${index}`}>
-                        {toolCall.state === 'detecting' && (
-                          <div className='flex items-center gap-2 rounded-lg border border-blue-200 bg-blue-50 px-3 py-2 text-sm dark:border-blue-800 dark:bg-blue-950'>
-                            <div className='h-4 w-4 animate-spin rounded-full border-2 border-blue-600 border-t-transparent dark:border-blue-400' />
-                            <span className='text-blue-800 dark:text-blue-200'>
-                              Detecting {toolCall.displayName || toolCall.name}...
-                            </span>
-                          </div>
-                        )}
-                        {toolCall.state === 'executing' && (
-                          <ToolCallExecution toolCall={toolCall} isCompact={true} />
-                        )}
-                        {(toolCall.state === 'completed' || toolCall.state === 'error') && (
-                          <ToolCallCompletion toolCall={toolCall} isCompact={true} />
-                        )}
-                      </div>
-                    )
-                  }
-                  if (item.type === 'text' && item.content.trim()) {
-                    return (
-                      <div key={`text-${index}`}>
-                        <div className='break-words text-lg'>
-                          <EnhancedMarkdownRenderer content={item.content} />
-                        </div>
-                      </div>
-                    )
-                  }
-                  return null
-                })}
-              </div>
-            ) : (
-              /* Fallback for empty content or no inline content */
-              <div>
-                <div className='break-words text-lg'>
-                  {isJsonObject ? (
-                    <pre className='text-gray-800 dark:text-gray-100'>
-                      {JSON.stringify(cleanTextContent, null, 2)}
-                    </pre>
-                  ) : (
-                    <EnhancedMarkdownRenderer content={cleanTextContent as string} />
-                  )}
-                </div>
->>>>>>> bab4b9f0
               </div>
             </div>
             {message.type === 'assistant' && !isJsonObject && !message.isInitialMessage && (
