'use client'

<<<<<<< HEAD
=======
import { KeyboardEvent, useState } from 'react'
import { Loader2 } from 'lucide-react'
>>>>>>> 0c8a773e
import { Button } from '@/components/ui/button'
import { Dialog, DialogContent, DialogHeader, DialogTitle } from '@/components/ui/dialog'
import { Input } from '@/components/ui/input'
<<<<<<< HEAD
import { Loader2, Lock } from 'lucide-react'
import { type KeyboardEvent, useState } from 'react'
import { ChatHeader } from '../../header/header'
=======
>>>>>>> 0c8a773e

interface PasswordAuthProps {
  subdomain: string
  onAuthSuccess: () => void
  title?: string
  primaryColor?: string
}

export default function PasswordAuth({
  subdomain,
  onAuthSuccess,
  title = 'chat',
  primaryColor = '#802FFF',
}: PasswordAuthProps) {
  // Password auth state
  const [password, setPassword] = useState('')
  const [authError, setAuthError] = useState<string | null>(null)
  const [isAuthenticating, setIsAuthenticating] = useState(false)

  // Handle keyboard input for auth forms
  const handleKeyDown = (e: KeyboardEvent<HTMLInputElement>) => {
    if (e.key === 'Enter') {
      e.preventDefault()
      handleAuthenticate()
    }
  }

  // Handle authentication
  const handleAuthenticate = async () => {
    if (!password.trim()) {
      setAuthError('Password is required')
      return
    }

    setAuthError(null)
    setIsAuthenticating(true)

    try {
      const payload = { password }

      const response = await fetch(`/api/chat/${subdomain}`, {
        method: 'POST',
        credentials: 'same-origin',
        headers: {
          'Content-Type': 'application/json',
          'X-Requested-With': 'XMLHttpRequest',
        },
        body: JSON.stringify(payload),
      })

      if (!response.ok) {
        const errorData = await response.json()
        setAuthError(errorData.error || 'Authentication failed')
        return
      }

      // Authentication successful, notify parent
      onAuthSuccess()

      // Reset auth state
      setPassword('')
    } catch (error) {
      console.error('Authentication error:', error)
      setAuthError('An error occurred during authentication')
    } finally {
      setIsAuthenticating(false)
    }
  }

  return (
<<<<<<< HEAD
    <div className='flex min-h-screen items-center justify-center bg-gray-50'>
      <div className='mx-auto w-full max-w-md rounded-xl bg-white p-6 shadow-md'>
        <div className='mb-4 flex w-full items-center justify-between'>
          <a href='https://simstudio.ai' target='_blank' rel='noopener noreferrer'>
            <svg
              width='32'
              height='32'
              viewBox='0 0 50 50'
              fill='none'
              xmlns='http://www.w3.org/2000/svg'
              className='rounded-[6px]'
            >
              <rect width='50' height='50' fill='#701FFC' />
              <path
                d='M34.1455 20.0728H16.0364C12.7026 20.0728 10 22.7753 10 26.1091V35.1637C10 38.4975 12.7026 41.2 16.0364 41.2H34.1455C37.4792 41.2 40.1818 38.4975 40.1818 35.1637V26.1091C40.1818 22.7753 37.4792 20.0728 34.1455 20.0728Z'
                fill='#701FFC'
                stroke='white'
                strokeWidth='3.5'
                strokeLinecap='round'
                strokeLinejoin='round'
              />
              <path
                d='M25.0919 14.0364C26.7588 14.0364 28.1101 12.6851 28.1101 11.0182C28.1101 9.35129 26.7588 8 25.0919 8C23.425 8 22.0737 9.35129 22.0737 11.0182C22.0737 12.6851 23.425 14.0364 25.0919 14.0364Z'
                fill='#701FFC'
                stroke='white'
                strokeWidth='4'
                strokeLinecap='round'
                strokeLinejoin='round'
              />
              <path
                d='M25.0915 14.856V19.0277V14.856ZM20.5645 32.1398V29.1216V32.1398ZM29.619 29.1216V32.1398V29.1216Z'
                fill='#701FFC'
              />
              <path
                d='M25.0915 14.856V19.0277M20.5645 32.1398V29.1216M29.619 29.1216V32.1398'
                stroke='white'
                strokeWidth='4'
                strokeLinecap='round'
                strokeLinejoin='round'
              />
              <circle cx='25' cy='11' r='2' fill='#701FFC' />
            </svg>
          </a>
          <ChatHeader chatConfig={null} starCount={starCount} />
        </div>
        <div className='mb-6 text-center'>
          <h2 className='mb-2 font-bold text-xl'>{title}</h2>
          <p className='text-gray-600'>
            This chat is password-protected. Please enter the password to continue.
          </p>
        </div>

        <div className='mx-auto w-full max-w-sm'>
          <div className='space-y-4 rounded-lg border border-neutral-200 bg-white p-6 shadow-sm dark:border-neutral-800 dark:bg-black/10'>
            <div className='flex items-center justify-center'>
              <div className='rounded-full bg-primary/10 p-2 text-primary'>
                <Lock className='h-5 w-5' />
              </div>
            </div>

            <h2 className='text-center font-medium text-lg'>Password Required</h2>
            <p className='text-center text-neutral-500 text-sm dark:text-neutral-400'>
              Enter the password to access this chat
=======
    <Dialog open={true} onOpenChange={() => {}}>
      <DialogContent
        className="sm:max-w-[450px] flex flex-col p-0 gap-0 overflow-hidden"
        hideCloseButton
      >
        <DialogHeader className="px-6 py-4 border-b">
          <div className="flex items-center justify-center">
            <a
              href="https://simstudio.ai"
              target="_blank"
              rel="noopener noreferrer"
              className="mb-2"
            >
              <svg
                width="40"
                height="40"
                viewBox="0 0 50 50"
                fill="none"
                xmlns="http://www.w3.org/2000/svg"
                className="rounded-[6px]"
              >
                <rect width="50" height="50" fill="#701FFC" />
                <path
                  d="M34.1455 20.0728H16.0364C12.7026 20.0728 10 22.7753 10 26.1091V35.1637C10 38.4975 12.7026 41.2 16.0364 41.2H34.1455C37.4792 41.2 40.1818 38.4975 40.1818 35.1637V26.1091C40.1818 22.7753 37.4792 20.0728 34.1455 20.0728Z"
                  fill="#701FFC"
                  stroke="white"
                  strokeWidth="3.5"
                  strokeLinecap="round"
                  strokeLinejoin="round"
                />
                <path
                  d="M25.0919 14.0364C26.7588 14.0364 28.1101 12.6851 28.1101 11.0182C28.1101 9.35129 26.7588 8 25.0919 8C23.425 8 22.0737 9.35129 22.0737 11.0182C22.0737 12.6851 23.425 14.0364 25.0919 14.0364Z"
                  fill="#701FFC"
                  stroke="white"
                  strokeWidth="4"
                  strokeLinecap="round"
                  strokeLinejoin="round"
                />
                <path
                  d="M25.0915 14.856V19.0277V14.856ZM20.5645 32.1398V29.1216V32.1398ZM29.619 29.1216V32.1398V29.1216Z"
                  fill="#701FFC"
                />
                <path
                  d="M25.0915 14.856V19.0277M20.5645 32.1398V29.1216M29.619 29.1216V32.1398"
                  stroke="white"
                  strokeWidth="4"
                  strokeLinecap="round"
                  strokeLinejoin="round"
                />
                <circle cx="25" cy="11" r="2" fill="#701FFC" />
              </svg>
            </a>
          </div>
          <DialogTitle className="text-lg font-medium text-center">{title}</DialogTitle>
        </DialogHeader>

        <div className="p-6">
          <div className="mb-4 text-center">
            <p className="text-muted-foreground">
              This chat is password-protected. Please enter the password to continue.
>>>>>>> 0c8a773e
            </p>
          </div>

          {authError && (
            <div className="mb-4 p-3 bg-red-50 border border-red-200 text-red-600 rounded-md text-sm">
              {authError}
            </div>
          )}

          <form
            onSubmit={(e) => {
              e.preventDefault()
              handleAuthenticate()
            }}
            className="space-y-4"
          >
            <div className="space-y-2">
              <Input
                id="password"
                type="password"
                value={password}
                onChange={(e) => setPassword(e.target.value)}
                onKeyDown={handleKeyDown}
                placeholder="Enter password"
                disabled={isAuthenticating}
                autoComplete="new-password"
                className="w-full"
                autoFocus
              />
            </div>

            <Button
              type="submit"
              disabled={!password || isAuthenticating}
              className="w-full"
              style={{ backgroundColor: primaryColor }}
            >
<<<<<<< HEAD
              <div className='space-y-3'>
                <div className='space-y-1'>
                  <label htmlFor='password' className='sr-only font-medium text-sm'>
                    Password
                  </label>
                  <Input
                    id='password'
                    type='password'
                    value={password}
                    onChange={(e) => setPassword(e.target.value)}
                    onKeyDown={handleKeyDown}
                    placeholder='Enter password'
                    disabled={isAuthenticating}
                    autoComplete='new-password'
                    className='w-full'
                  />
                </div>

                {authError && (
                  <div className='text-red-600 text-sm dark:text-red-500'>{authError}</div>
                )}

                <Button
                  type='submit'
                  disabled={!password || isAuthenticating}
                  className='w-full'
                  style={{ backgroundColor: primaryColor }}
                >
                  {isAuthenticating ? (
                    <div className='flex items-center justify-center'>
                      <Loader2 className='mr-2 h-4 w-4 animate-spin' />
                      Authenticating...
                    </div>
                  ) : (
                    'Continue'
                  )}
                </Button>
              </div>
            </form>
          </div>
=======
              {isAuthenticating ? (
                <div className="flex items-center justify-center">
                  <Loader2 className="mr-2 h-4 w-4 animate-spin" />
                  Authenticating...
                </div>
              ) : (
                'Continue'
              )}
            </Button>
          </form>
>>>>>>> 0c8a773e
        </div>
      </DialogContent>
    </Dialog>
  )
}<|MERGE_RESOLUTION|>--- conflicted
+++ resolved
@@ -1,19 +1,10 @@
 'use client'
 
-<<<<<<< HEAD
-=======
-import { KeyboardEvent, useState } from 'react'
+import { type KeyboardEvent, useState } from 'react'
 import { Loader2 } from 'lucide-react'
->>>>>>> 0c8a773e
 import { Button } from '@/components/ui/button'
 import { Dialog, DialogContent, DialogHeader, DialogTitle } from '@/components/ui/dialog'
 import { Input } from '@/components/ui/input'
-<<<<<<< HEAD
-import { Loader2, Lock } from 'lucide-react'
-import { type KeyboardEvent, useState } from 'react'
-import { ChatHeader } from '../../header/header'
-=======
->>>>>>> 0c8a773e
 
 interface PasswordAuthProps {
   subdomain: string
@@ -84,137 +75,71 @@
   }
 
   return (
-<<<<<<< HEAD
-    <div className='flex min-h-screen items-center justify-center bg-gray-50'>
-      <div className='mx-auto w-full max-w-md rounded-xl bg-white p-6 shadow-md'>
-        <div className='mb-4 flex w-full items-center justify-between'>
-          <a href='https://simstudio.ai' target='_blank' rel='noopener noreferrer'>
-            <svg
-              width='32'
-              height='32'
-              viewBox='0 0 50 50'
-              fill='none'
-              xmlns='http://www.w3.org/2000/svg'
-              className='rounded-[6px]'
-            >
-              <rect width='50' height='50' fill='#701FFC' />
-              <path
-                d='M34.1455 20.0728H16.0364C12.7026 20.0728 10 22.7753 10 26.1091V35.1637C10 38.4975 12.7026 41.2 16.0364 41.2H34.1455C37.4792 41.2 40.1818 38.4975 40.1818 35.1637V26.1091C40.1818 22.7753 37.4792 20.0728 34.1455 20.0728Z'
-                fill='#701FFC'
-                stroke='white'
-                strokeWidth='3.5'
-                strokeLinecap='round'
-                strokeLinejoin='round'
-              />
-              <path
-                d='M25.0919 14.0364C26.7588 14.0364 28.1101 12.6851 28.1101 11.0182C28.1101 9.35129 26.7588 8 25.0919 8C23.425 8 22.0737 9.35129 22.0737 11.0182C22.0737 12.6851 23.425 14.0364 25.0919 14.0364Z'
-                fill='#701FFC'
-                stroke='white'
-                strokeWidth='4'
-                strokeLinecap='round'
-                strokeLinejoin='round'
-              />
-              <path
-                d='M25.0915 14.856V19.0277V14.856ZM20.5645 32.1398V29.1216V32.1398ZM29.619 29.1216V32.1398V29.1216Z'
-                fill='#701FFC'
-              />
-              <path
-                d='M25.0915 14.856V19.0277M20.5645 32.1398V29.1216M29.619 29.1216V32.1398'
-                stroke='white'
-                strokeWidth='4'
-                strokeLinecap='round'
-                strokeLinejoin='round'
-              />
-              <circle cx='25' cy='11' r='2' fill='#701FFC' />
-            </svg>
-          </a>
-          <ChatHeader chatConfig={null} starCount={starCount} />
-        </div>
-        <div className='mb-6 text-center'>
-          <h2 className='mb-2 font-bold text-xl'>{title}</h2>
-          <p className='text-gray-600'>
-            This chat is password-protected. Please enter the password to continue.
-          </p>
-        </div>
-
-        <div className='mx-auto w-full max-w-sm'>
-          <div className='space-y-4 rounded-lg border border-neutral-200 bg-white p-6 shadow-sm dark:border-neutral-800 dark:bg-black/10'>
-            <div className='flex items-center justify-center'>
-              <div className='rounded-full bg-primary/10 p-2 text-primary'>
-                <Lock className='h-5 w-5' />
-              </div>
-            </div>
-
-            <h2 className='text-center font-medium text-lg'>Password Required</h2>
-            <p className='text-center text-neutral-500 text-sm dark:text-neutral-400'>
-              Enter the password to access this chat
-=======
     <Dialog open={true} onOpenChange={() => {}}>
       <DialogContent
-        className="sm:max-w-[450px] flex flex-col p-0 gap-0 overflow-hidden"
+        className='flex flex-col gap-0 overflow-hidden p-0 sm:max-w-[450px]'
         hideCloseButton
       >
-        <DialogHeader className="px-6 py-4 border-b">
-          <div className="flex items-center justify-center">
+        <DialogHeader className='border-b px-6 py-4'>
+          <div className='flex items-center justify-center'>
             <a
-              href="https://simstudio.ai"
-              target="_blank"
-              rel="noopener noreferrer"
-              className="mb-2"
+              href='https://simstudio.ai'
+              target='_blank'
+              rel='noopener noreferrer'
+              className='mb-2'
             >
               <svg
-                width="40"
-                height="40"
-                viewBox="0 0 50 50"
-                fill="none"
-                xmlns="http://www.w3.org/2000/svg"
-                className="rounded-[6px]"
+                width='40'
+                height='40'
+                viewBox='0 0 50 50'
+                fill='none'
+                xmlns='http://www.w3.org/2000/svg'
+                className='rounded-[6px]'
               >
-                <rect width="50" height="50" fill="#701FFC" />
+                <rect width='50' height='50' fill='#701FFC' />
                 <path
-                  d="M34.1455 20.0728H16.0364C12.7026 20.0728 10 22.7753 10 26.1091V35.1637C10 38.4975 12.7026 41.2 16.0364 41.2H34.1455C37.4792 41.2 40.1818 38.4975 40.1818 35.1637V26.1091C40.1818 22.7753 37.4792 20.0728 34.1455 20.0728Z"
-                  fill="#701FFC"
-                  stroke="white"
-                  strokeWidth="3.5"
-                  strokeLinecap="round"
-                  strokeLinejoin="round"
+                  d='M34.1455 20.0728H16.0364C12.7026 20.0728 10 22.7753 10 26.1091V35.1637C10 38.4975 12.7026 41.2 16.0364 41.2H34.1455C37.4792 41.2 40.1818 38.4975 40.1818 35.1637V26.1091C40.1818 22.7753 37.4792 20.0728 34.1455 20.0728Z'
+                  fill='#701FFC'
+                  stroke='white'
+                  strokeWidth='3.5'
+                  strokeLinecap='round'
+                  strokeLinejoin='round'
                 />
                 <path
-                  d="M25.0919 14.0364C26.7588 14.0364 28.1101 12.6851 28.1101 11.0182C28.1101 9.35129 26.7588 8 25.0919 8C23.425 8 22.0737 9.35129 22.0737 11.0182C22.0737 12.6851 23.425 14.0364 25.0919 14.0364Z"
-                  fill="#701FFC"
-                  stroke="white"
-                  strokeWidth="4"
-                  strokeLinecap="round"
-                  strokeLinejoin="round"
+                  d='M25.0919 14.0364C26.7588 14.0364 28.1101 12.6851 28.1101 11.0182C28.1101 9.35129 26.7588 8 25.0919 8C23.425 8 22.0737 9.35129 22.0737 11.0182C22.0737 12.6851 23.425 14.0364 25.0919 14.0364Z'
+                  fill='#701FFC'
+                  stroke='white'
+                  strokeWidth='4'
+                  strokeLinecap='round'
+                  strokeLinejoin='round'
                 />
                 <path
-                  d="M25.0915 14.856V19.0277V14.856ZM20.5645 32.1398V29.1216V32.1398ZM29.619 29.1216V32.1398V29.1216Z"
-                  fill="#701FFC"
+                  d='M25.0915 14.856V19.0277V14.856ZM20.5645 32.1398V29.1216V32.1398ZM29.619 29.1216V32.1398V29.1216Z'
+                  fill='#701FFC'
                 />
                 <path
-                  d="M25.0915 14.856V19.0277M20.5645 32.1398V29.1216M29.619 29.1216V32.1398"
-                  stroke="white"
-                  strokeWidth="4"
-                  strokeLinecap="round"
-                  strokeLinejoin="round"
+                  d='M25.0915 14.856V19.0277M20.5645 32.1398V29.1216M29.619 29.1216V32.1398'
+                  stroke='white'
+                  strokeWidth='4'
+                  strokeLinecap='round'
+                  strokeLinejoin='round'
                 />
-                <circle cx="25" cy="11" r="2" fill="#701FFC" />
+                <circle cx='25' cy='11' r='2' fill='#701FFC' />
               </svg>
             </a>
           </div>
-          <DialogTitle className="text-lg font-medium text-center">{title}</DialogTitle>
+          <DialogTitle className='text-center font-medium text-lg'>{title}</DialogTitle>
         </DialogHeader>
 
-        <div className="p-6">
-          <div className="mb-4 text-center">
-            <p className="text-muted-foreground">
+        <div className='p-6'>
+          <div className='mb-4 text-center'>
+            <p className='text-muted-foreground'>
               This chat is password-protected. Please enter the password to continue.
->>>>>>> 0c8a773e
             </p>
           </div>
 
           {authError && (
-            <div className="mb-4 p-3 bg-red-50 border border-red-200 text-red-600 rounded-md text-sm">
+            <div className='mb-4 rounded-md border border-red-200 bg-red-50 p-3 text-red-600 text-sm'>
               {authError}
             </div>
           )}
@@ -224,74 +149,32 @@
               e.preventDefault()
               handleAuthenticate()
             }}
-            className="space-y-4"
+            className='space-y-4'
           >
-            <div className="space-y-2">
+            <div className='space-y-2'>
               <Input
-                id="password"
-                type="password"
+                id='password'
+                type='password'
                 value={password}
                 onChange={(e) => setPassword(e.target.value)}
                 onKeyDown={handleKeyDown}
-                placeholder="Enter password"
+                placeholder='Enter password'
                 disabled={isAuthenticating}
-                autoComplete="new-password"
-                className="w-full"
+                autoComplete='new-password'
+                className='w-full'
                 autoFocus
               />
             </div>
 
             <Button
-              type="submit"
+              type='submit'
               disabled={!password || isAuthenticating}
-              className="w-full"
+              className='w-full'
               style={{ backgroundColor: primaryColor }}
             >
-<<<<<<< HEAD
-              <div className='space-y-3'>
-                <div className='space-y-1'>
-                  <label htmlFor='password' className='sr-only font-medium text-sm'>
-                    Password
-                  </label>
-                  <Input
-                    id='password'
-                    type='password'
-                    value={password}
-                    onChange={(e) => setPassword(e.target.value)}
-                    onKeyDown={handleKeyDown}
-                    placeholder='Enter password'
-                    disabled={isAuthenticating}
-                    autoComplete='new-password'
-                    className='w-full'
-                  />
-                </div>
-
-                {authError && (
-                  <div className='text-red-600 text-sm dark:text-red-500'>{authError}</div>
-                )}
-
-                <Button
-                  type='submit'
-                  disabled={!password || isAuthenticating}
-                  className='w-full'
-                  style={{ backgroundColor: primaryColor }}
-                >
-                  {isAuthenticating ? (
-                    <div className='flex items-center justify-center'>
-                      <Loader2 className='mr-2 h-4 w-4 animate-spin' />
-                      Authenticating...
-                    </div>
-                  ) : (
-                    'Continue'
-                  )}
-                </Button>
-              </div>
-            </form>
-          </div>
-=======
               {isAuthenticating ? (
-                <div className="flex items-center justify-center">
-                  <Loader2 className="mr-2 h-4 w-4 animate-spin" />
+                <div className='flex items-center justify-center'>
+                  <Loader2 className='mr-2 h-4 w-4 animate-spin' />
                   Authenticating...
                 </div>
               ) : (
@@ -299,7 +182,6 @@
               )}
             </Button>
           </form>
->>>>>>> 0c8a773e
         </div>
       </DialogContent>
     </Dialog>
