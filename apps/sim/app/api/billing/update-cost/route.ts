import crypto from 'crypto'
import { eq, sql } from 'drizzle-orm'
import { type NextRequest, NextResponse } from 'next/server'
import { z } from 'zod'
import { checkInternalApiKey } from '@/lib/copilot/utils'
import { env } from '@/lib/env'
<<<<<<< HEAD
=======
import { isBillingEnabled, isProd } from '@/lib/environment'
>>>>>>> 6133db53
import { createLogger } from '@/lib/logs/console/logger'
import { db } from '@/db'
import { userStats } from '@/db/schema'
import { calculateCost } from '@/providers/utils'

const logger = createLogger('billing-update-cost')

const UpdateCostSchema = z.object({
  userId: z.string().min(1, 'User ID is required'),
  input: z.number().min(0, 'Input tokens must be a non-negative number'),
  output: z.number().min(0, 'Output tokens must be a non-negative number'),
  model: z.string().min(1, 'Model is required'),
  multiplier: z.number().min(0),
})

/**
 * POST /api/billing/update-cost
 * Update user cost based on token usage with internal API key auth
 */
export async function POST(req: NextRequest) {
  const requestId = crypto.randomUUID().slice(0, 8)
  const startTime = Date.now()

  try {
    logger.info(`[${requestId}] Update cost request started`)

    if (!isBillingEnabled) {
      logger.debug(`[${requestId}] Billing is disabled, skipping cost update`)
      return NextResponse.json({
        success: true,
        message: 'Billing disabled, cost update skipped',
        data: {
          billingEnabled: false,
          processedAt: new Date().toISOString(),
          requestId,
        },
      })
    }

    // Check authentication (internal API key)
    const authResult = checkInternalApiKey(req)
    if (!authResult.success) {
      logger.warn(`[${requestId}] Authentication failed: ${authResult.error}`)
      return NextResponse.json(
        {
          success: false,
          error: authResult.error || 'Authentication failed',
        },
        { status: 401 }
      )
    }

    // Parse and validate request body
    const body = await req.json()
    const validation = UpdateCostSchema.safeParse(body)

    if (!validation.success) {
      logger.warn(`[${requestId}] Invalid request body`, {
        errors: validation.error.issues,
        body,
      })
      return NextResponse.json(
        {
          success: false,
          error: 'Invalid request body',
          details: validation.error.issues,
        },
        { status: 400 }
      )
    }

    const { userId, input, output, model, multiplier } = validation.data

    logger.info(`[${requestId}] Processing cost update`, {
      userId,
      input,
      output,
      model,
      multiplier,
    })

    const finalPromptTokens = input
    const finalCompletionTokens = output
    const totalTokens = input + output

    // Calculate cost using provided multiplier (required)
    const costResult = calculateCost(
      model,
      finalPromptTokens,
      finalCompletionTokens,
      false,
      multiplier
    )

    logger.info(`[${requestId}] Cost calculation result`, {
      userId,
      model,
      promptTokens: finalPromptTokens,
      completionTokens: finalCompletionTokens,
      totalTokens: totalTokens,
      multiplier,
      costResult,
    })

    // Follow the exact same logic as ExecutionLogger.updateUserStats but with direct userId
    const costToStore = costResult.total // No additional multiplier needed since calculateCost already applied it

    // Check if user stats record exists (same as ExecutionLogger)
    const userStatsRecords = await db.select().from(userStats).where(eq(userStats.userId, userId))

    if (userStatsRecords.length === 0) {
      // Create new user stats record (same logic as ExecutionLogger)
      await db.insert(userStats).values({
        id: crypto.randomUUID(),
        userId: userId,
        totalManualExecutions: 0,
        totalApiCalls: 0,
        totalWebhookTriggers: 0,
        totalScheduledExecutions: 0,
        totalChatExecutions: 0,
        totalTokensUsed: totalTokens,
        totalCost: costToStore.toString(),
        currentPeriodCost: costToStore.toString(),
        // Copilot usage tracking
        totalCopilotCost: costToStore.toString(),
        totalCopilotTokens: totalTokens,
        totalCopilotCalls: 1,
        lastActive: new Date(),
      })

      logger.info(`[${requestId}] Created new user stats record`, {
        userId,
        totalCost: costToStore,
        totalTokens,
      })
    } else {
      // Update existing user stats record (same logic as ExecutionLogger)
      const updateFields = {
        totalTokensUsed: sql`total_tokens_used + ${totalTokens}`,
        totalCost: sql`total_cost + ${costToStore}`,
        currentPeriodCost: sql`current_period_cost + ${costToStore}`,
        // Copilot usage tracking increments
        totalCopilotCost: sql`total_copilot_cost + ${costToStore}`,
        totalCopilotTokens: sql`total_copilot_tokens + ${totalTokens}`,
        totalCopilotCalls: sql`total_copilot_calls + 1`,
        totalApiCalls: sql`total_api_calls`,
        lastActive: new Date(),
      }

      await db.update(userStats).set(updateFields).where(eq(userStats.userId, userId))

      logger.info(`[${requestId}] Updated user stats record`, {
        userId,
        addedCost: costToStore,
        addedTokens: totalTokens,
      })
    }

    const duration = Date.now() - startTime

    logger.info(`[${requestId}] Cost update completed successfully`, {
      userId,
      duration,
      cost: costResult.total,
      totalTokens,
    })

    return NextResponse.json({
      success: true,
      data: {
        userId,
        input,
        output,
        totalTokens,
        model,
        cost: {
          input: costResult.input,
          output: costResult.output,
          total: costResult.total,
        },
        tokenBreakdown: {
          prompt: finalPromptTokens,
          completion: finalCompletionTokens,
          total: totalTokens,
        },
        pricing: costResult.pricing,
        processedAt: new Date().toISOString(),
        requestId,
      },
    })
  } catch (error) {
    const duration = Date.now() - startTime

    logger.error(`[${requestId}] Cost update failed`, {
      error: error instanceof Error ? error.message : String(error),
      stack: error instanceof Error ? error.stack : undefined,
      duration,
    })

    return NextResponse.json(
      {
        success: false,
        error: 'Internal server error',
        requestId,
      },
      { status: 500 }
    )
  }
}<|MERGE_RESOLUTION|>--- conflicted
+++ resolved
@@ -3,11 +3,7 @@
 import { type NextRequest, NextResponse } from 'next/server'
 import { z } from 'zod'
 import { checkInternalApiKey } from '@/lib/copilot/utils'
-import { env } from '@/lib/env'
-<<<<<<< HEAD
-=======
-import { isBillingEnabled, isProd } from '@/lib/environment'
->>>>>>> 6133db53
+import { isBillingEnabled } from '@/lib/environment'
 import { createLogger } from '@/lib/logs/console/logger'
 import { db } from '@/db'
 import { userStats } from '@/db/schema'
