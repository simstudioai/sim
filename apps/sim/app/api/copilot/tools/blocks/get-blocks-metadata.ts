import { existsSync, readFileSync } from 'fs'
import { join } from 'path'
import { createLogger } from '@/lib/logs/console-logger'
import { registry as blockRegistry } from '@/blocks/registry'
import { tools as toolsRegistry } from '@/tools/registry'
import { BaseCopilotTool } from '../base'

const logger = createLogger('GetBlockMetadataAPI')

interface GetBlocksMetadataParams {
  blockIds: string[]
}

interface BlocksMetadataResult {
  success: boolean
  data?: Record<string, any>
  error?: string
}

class GetBlocksMetadataTool extends BaseCopilotTool<GetBlocksMetadataParams, BlocksMetadataResult> {
  readonly id = 'get_blocks_metadata'
  readonly displayName = 'Getting block metadata'

  protected async executeImpl(params: GetBlocksMetadataParams): Promise<BlocksMetadataResult> {
    return getBlocksMetadata(params)
  }
}

// Export the tool instance
export const getBlocksMetadataTool = new GetBlocksMetadataTool()

// Implementation function
export async function getBlocksMetadata(
  params: GetBlocksMetadataParams
): Promise<BlocksMetadataResult> {
  const { blockIds } = params

  if (!blockIds || !Array.isArray(blockIds)) {
    return {
      success: false,
      error: 'blockIds must be an array of block IDs',
    }
  }

  logger.info('Getting block metadata', {
    blockIds,
    blockCount: blockIds.length,
    requestedBlocks: blockIds.join(', '),
  })

  try {
    // Create result object
    const result: Record<string, any> = {}

    logger.info('=== GET BLOCKS METADATA DEBUG ===')
    logger.info('Requested block IDs:', blockIds)

    // Process each requested block ID
    for (const blockId of blockIds) {
      logger.info(`\n--- Processing block: ${blockId} ---`)
      let metadata: any = {}

      // Check if it's a special block first
      if (SPECIAL_BLOCKS_METADATA[blockId]) {
        logger.info(`✓ Found ${blockId} in SPECIAL_BLOCKS_METADATA`)
        // Start with the special block metadata
        metadata = { ...SPECIAL_BLOCKS_METADATA[blockId] }
        // Normalize tools structure to match regular blocks
        metadata.tools = metadata.tools?.access || []
        logger.info(`Initial metadata keys for ${blockId}:`, Object.keys(metadata))
      } else {
        // Check if the block exists in the registry
        const blockConfig = blockRegistry[blockId]
        if (!blockConfig) {
          logger.warn(`Block not found in registry: ${blockId}`)
          continue
        }

        metadata = {
          id: blockId,
          name: blockConfig.name || blockId,
          description: blockConfig.description || '',
          inputs: blockConfig.inputs || {},
          outputs: blockConfig.outputs || {},
          tools: blockConfig.tools?.access || [],
        }
      }

      // Read YAML schema from documentation if available (for both regular and special blocks)
      const docFileName = DOCS_FILE_MAPPING[blockId] || blockId
      logger.info(
        `Checking if ${blockId} is in CORE_BLOCKS_WITH_DOCS:`,
        CORE_BLOCKS_WITH_DOCS.includes(blockId)
      )

      if (CORE_BLOCKS_WITH_DOCS.includes(blockId)) {
        try {
          // Updated path to point to the actual YAML documentation location
          // Handle both monorepo root and apps/sim as working directory
          const workingDir = process.cwd()
          const isInAppsSim = workingDir.endsWith('/apps/sim') || workingDir.endsWith('\\apps\\sim')
          const basePath = isInAppsSim ? join(workingDir, '..', '..') : workingDir
          const docPath = join(
            basePath,
            'apps',
            'docs',
            'content',
            'docs',
            'yaml',
            'blocks',
            `${docFileName}.mdx`
          )
          logger.info(`Looking for docs at: ${docPath}`)
          logger.info(`File exists: ${existsSync(docPath)}`)

          if (existsSync(docPath)) {
            const docContent = readFileSync(docPath, 'utf-8')
<<<<<<< HEAD

            // Extract schema from the documentation
            const schemaMatch = docContent.match(/```yaml\s*\n([\s\S]*?)```/i)
            if (schemaMatch) {
              const yamlSchema = schemaMatch[1].trim()
              // Parse high-level structure only
              const lines = yamlSchema.split('\n')
              const schemaInfo: any = {
                fields: [],
                example: yamlSchema,
              }

              // Extract field names and structure
              lines.forEach((line) => {
                const match = line.match(/^(\s*)(\w+):/)
                if (match) {
                  const indent = match[1].length
                  const fieldName = match[2]
                  if (indent === 0) {
                    schemaInfo.fields.push({
                      name: fieldName,
                      level: 'root',
                    })
                  }
                }
              })

              metadata.schema = schemaInfo
            }
=======
            logger.info(`Doc content length: ${docContent.length}`)

            // Include the entire YAML documentation content
            metadata.yamlDocumentation = docContent
            logger.info(`✓ Added full YAML documentation for ${blockId}`)
          } else {
            logger.warn(`Documentation file not found for ${blockId}`)
>>>>>>> 8443d3f0
          }
        } catch (error) {
          logger.warn(`Failed to read documentation for ${blockId}:`, error)
        }
      } else {
        logger.info(`${blockId} is NOT in CORE_BLOCKS_WITH_DOCS`)
      }

      // Add tool metadata if requested
      if (metadata.tools && metadata.tools.length > 0) {
        metadata.toolDetails = {}
        for (const toolId of metadata.tools) {
          const tool = toolsRegistry[toolId]
          if (tool) {
            metadata.toolDetails[toolId] = {
              name: tool.name,
              description: tool.description,
            }
          }
        }
      }

      logger.info(`Final metadata keys for ${blockId}:`, Object.keys(metadata))
      logger.info(`Has YAML documentation: ${!!metadata.yamlDocumentation}`)

      result[blockId] = metadata
    }

    logger.info('\n=== FINAL RESULT ===')
    logger.info(`Successfully retrieved metadata for ${Object.keys(result).length} blocks`)
    logger.info('Result keys:', Object.keys(result))

    // Log the full result for parallel block if it's included
    if (result.parallel) {
      logger.info('\nParallel block metadata keys:', Object.keys(result.parallel))
      if (result.parallel.yamlDocumentation) {
        logger.info('YAML documentation length:', result.parallel.yamlDocumentation.length)
      }
    }

    return {
      success: true,
      data: result,
    }
  } catch (error) {
    logger.error('Get block metadata failed', error)
    return {
      success: false,
      error: `Failed to get block metadata: ${error instanceof Error ? error.message : 'Unknown error'}`,
    }
  }
}

// Core blocks that have documentation with YAML schemas
const CORE_BLOCKS_WITH_DOCS = [
  'agent',
  'function',
  'api',
  'condition',
  'loop',
  'parallel',
  'response',
  'router',
  'evaluator',
  'webhook',
]

// Mapping for blocks that have different doc file names
const DOCS_FILE_MAPPING: Record<string, string> = {
  // All core blocks use their registry ID as the doc filename
  // e.g., 'api' block -> 'api.mdx', 'agent' block -> 'agent.mdx'
}

// Special blocks that aren't in the standard registry but need metadata
const SPECIAL_BLOCKS_METADATA: Record<string, any> = {
  loop: {
    type: 'loop',
    name: 'Loop',
    description: 'Control flow block for iterating over collections or repeating actions',
    inputs: {
      loopType: { type: 'string', required: true, enum: ['for', 'forEach'] },
      iterations: { type: 'number', required: false, minimum: 1, maximum: 1000 },
      collection: { type: 'string', required: false },
      maxConcurrency: { type: 'number', required: false, default: 1, minimum: 1, maximum: 10 },
    },
    outputs: {
      results: 'array',
      currentIndex: 'number',
      currentItem: 'any',
      totalIterations: 'number',
    },
    tools: { access: [] },
  },
  parallel: {
    type: 'parallel',
    name: 'Parallel',
    description: 'Control flow block for executing multiple branches simultaneously',
    inputs: {
      parallelType: { type: 'string', required: true, enum: ['count', 'collection'] },
      count: { type: 'number', required: false, minimum: 1, maximum: 100 },
      collection: { type: 'string', required: false },
      maxConcurrency: { type: 'number', required: false, default: 10, minimum: 1, maximum: 50 },
    },
    outputs: {
      results: 'array',
      branchId: 'number',
      branchItem: 'any',
      totalBranches: 'number',
    },
    tools: { access: [] },
  },
}<|MERGE_RESOLUTION|>--- conflicted
+++ resolved
@@ -1,6 +1,6 @@
 import { existsSync, readFileSync } from 'fs'
 import { join } from 'path'
-import { createLogger } from '@/lib/logs/console-logger'
+import { createLogger } from '@/lib/logs/console/logger'
 import { registry as blockRegistry } from '@/blocks/registry'
 import { tools as toolsRegistry } from '@/tools/registry'
 import { BaseCopilotTool } from '../base'
@@ -115,37 +115,6 @@
 
           if (existsSync(docPath)) {
             const docContent = readFileSync(docPath, 'utf-8')
-<<<<<<< HEAD
-
-            // Extract schema from the documentation
-            const schemaMatch = docContent.match(/```yaml\s*\n([\s\S]*?)```/i)
-            if (schemaMatch) {
-              const yamlSchema = schemaMatch[1].trim()
-              // Parse high-level structure only
-              const lines = yamlSchema.split('\n')
-              const schemaInfo: any = {
-                fields: [],
-                example: yamlSchema,
-              }
-
-              // Extract field names and structure
-              lines.forEach((line) => {
-                const match = line.match(/^(\s*)(\w+):/)
-                if (match) {
-                  const indent = match[1].length
-                  const fieldName = match[2]
-                  if (indent === 0) {
-                    schemaInfo.fields.push({
-                      name: fieldName,
-                      level: 'root',
-                    })
-                  }
-                }
-              })
-
-              metadata.schema = schemaInfo
-            }
-=======
             logger.info(`Doc content length: ${docContent.length}`)
 
             // Include the entire YAML documentation content
@@ -153,7 +122,6 @@
             logger.info(`✓ Added full YAML documentation for ${blockId}`)
           } else {
             logger.warn(`Documentation file not found for ${blockId}`)
->>>>>>> 8443d3f0
           }
         } catch (error) {
           logger.warn(`Failed to read documentation for ${blockId}:`, error)
