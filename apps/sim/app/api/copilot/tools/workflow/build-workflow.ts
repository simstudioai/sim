--- conflicted
+++ resolved
@@ -49,20 +49,6 @@
   })
 
   try {
-<<<<<<< HEAD
-    // Import the necessary functions dynamically to avoid import issues
-    const { parseWorkflowYaml } = await import('@/stores/workflows/yaml/importer')
-    const { convertYamlToWorkflow } = await import('@/stores/workflows/yaml/importer')
-
-    // Parse YAML content
-    const { data: yamlWorkflow, errors: parseErrors } = parseWorkflowYaml(yamlContent)
-
-    if (!yamlWorkflow || parseErrors.length > 0) {
-      logger.error('YAML parsing failed', { parseErrors })
-      return {
-        success: false,
-        message: `Failed to parse YAML workflow: ${parseErrors.join(', ')}`,
-=======
     // Convert YAML by calling sim-agent directly
     // Gather block registry and utilities
     const blocks = getAllBlocks()
@@ -87,7 +73,6 @@
         ...(SIM_AGENT_API_KEY && { 'x-api-key': SIM_AGENT_API_KEY }),
       },
       body: JSON.stringify({
->>>>>>> 8443d3f0
         yamlContent,
         blockRegistry,
         utilities: {
@@ -137,23 +122,11 @@
     // Process blocks with preview IDs
     const blockIdMapping = new Map<string, string>()
 
-<<<<<<< HEAD
-    Object.keys(blocks).forEach((blockId) => {
-=======
     Object.keys(workflowState.blocks).forEach((blockId) => {
->>>>>>> 8443d3f0
       const previewId = `preview-${Date.now()}-${Math.random().toString(36).substring(2, 7)}`
       blockIdMapping.set(blockId, previewId)
     })
 
-<<<<<<< HEAD
-    // Add blocks to workflow state
-    for (const [originalBlockId, blockData] of Object.entries(blocks)) {
-      const previewBlockId = blockIdMapping.get(originalBlockId)!
-
-      workflowState.blocks[previewBlockId] = {
-        ...blockData,
-=======
     // Add blocks to preview workflow state
     for (const [originalId, block] of Object.entries(workflowState.blocks)) {
       const previewBlockId = blockIdMapping.get(originalId)!
@@ -161,7 +134,6 @@
 
       previewWorkflowState.blocks[previewBlockId] = {
         ...typedBlock,
->>>>>>> 8443d3f0
         id: previewBlockId,
         position: typedBlock.position || { x: 0, y: 0 },
         enabled: true,
@@ -176,13 +148,8 @@
       target: blockIdMapping.get(edge.target) || edge.target,
     }))
 
-<<<<<<< HEAD
-    const blocksCount = Object.keys(workflowState.blocks).length
-    const edgesCount = workflowState.edges.length
-=======
     const blocksCount = Object.keys(previewWorkflowState.blocks).length
     const edgesCount = previewWorkflowState.edges.length
->>>>>>> 8443d3f0
 
     logger.info('Workflow built successfully', { blocksCount, edgesCount })
 
