import { and, desc, eq } from 'drizzle-orm'
import { type NextRequest, NextResponse } from 'next/server'
import { z } from 'zod'
import { getSession } from '@/lib/auth'
import { getCopilotModel } from '@/lib/copilot/config'
import { TITLE_GENERATION_SYSTEM_PROMPT, TITLE_GENERATION_USER_PROMPT } from '@/lib/copilot/prompts'
import { createLogger } from '@/lib/logs/console-logger'
import { db } from '@/db'
import { apiKey as apiKeyTable, copilotChats } from '@/db/schema'
import { executeProviderRequest } from '@/providers'

const logger = createLogger('CopilotChatAPI')

// Schema for chat messages
const ChatMessageSchema = z.object({
  message: z.string().min(1, 'Message is required'),
  chatId: z.string().optional(),
  workflowId: z.string().min(1, 'Workflow ID is required'),
  mode: z.enum(['ask', 'agent']).optional().default('agent'),
  createNewChat: z.boolean().optional().default(false),
  stream: z.boolean().optional().default(true),
  implicitFeedback: z.string().optional(),
})

// Sim Agent API configuration
const SIM_AGENT_API_URL = process.env.SIM_AGENT_API_URL || 'http://localhost:8000'
const SIM_AGENT_API_KEY = process.env.SIM_AGENT_API_KEY

/**
 * Generate a chat title using LLM
 */
async function generateChatTitle(userMessage: string): Promise<string> {
  try {
    const { provider, model } = getCopilotModel('title')

    // Get the appropriate API key for the provider
    let apiKey: string | undefined
    if (provider === 'anthropic') {
      // Use rotating API key for Anthropic
      const { getRotatingApiKey } = require('@/lib/utils')
      try {
        apiKey = getRotatingApiKey('anthropic')
        logger.debug(`Using rotating API key for Anthropic title generation`)
      } catch (e) {
        // If rotation fails, let the provider handle it
        logger.warn(`Failed to get rotating API key for Anthropic:`, e)
      }
    }

    const response = await executeProviderRequest(provider, {
      model,
      systemPrompt: TITLE_GENERATION_SYSTEM_PROMPT,
      context: TITLE_GENERATION_USER_PROMPT(userMessage),
      temperature: 0.3,
      maxTokens: 50,
      apiKey: apiKey || '',
      stream: false,
    })

    if (typeof response === 'object' && 'content' in response) {
      return response.content?.trim() || 'New Chat'
    }

    return 'New Chat'
  } catch (error) {
    logger.error('Failed to generate chat title:', error)
    return 'New Chat'
  }
}

/**
 * Generate chat title asynchronously and update the database
 */
async function generateChatTitleAsync(
  chatId: string,
  userMessage: string,
  requestId: string,
  streamController?: ReadableStreamDefaultController<Uint8Array>
): Promise<void> {
  try {
    logger.info(`[${requestId}] Starting async title generation for chat ${chatId}`)

    const title = await generateChatTitle(userMessage)

    // Update the chat with the generated title
    await db
      .update(copilotChats)
      .set({
        title,
        updatedAt: new Date(),
      })
      .where(eq(copilotChats.id, chatId))

    // Send title_updated event to client if streaming
    if (streamController) {
      const encoder = new TextEncoder()
      const titleEvent = `data: ${JSON.stringify({
        type: 'title_updated',
        title: title,
      })}\n\n`
      streamController.enqueue(encoder.encode(titleEvent))
      logger.debug(`[${requestId}] Sent title_updated event to client: "${title}"`)
    }

    logger.info(`[${requestId}] Generated title for chat ${chatId}: "${title}"`)
  } catch (error) {
    logger.error(`[${requestId}] Failed to generate title for chat ${chatId}:`, error)
    // Don't throw - this is a background operation
  }
}

/**
 * POST /api/copilot/chat
 * Send messages to sim agent and handle chat persistence
 */
export async function POST(req: NextRequest) {
  const requestId = crypto.randomUUID()
  const startTime = Date.now()

  try {
    // Authenticate user
    const session = await getSession()
    let authenticatedUserId: string | null = session?.user?.id || null

    // If no session, check for API key auth
    if (!authenticatedUserId) {
      const apiKeyHeader = req.headers.get('x-api-key')
      if (apiKeyHeader) {
        // Verify API key
        const [apiKeyRecord] = await db
          .select({ userId: apiKeyTable.userId })
          .from(apiKeyTable)
          .where(eq(apiKeyTable.key, apiKeyHeader))
          .limit(1)

        if (apiKeyRecord) {
          authenticatedUserId = apiKeyRecord.userId
        }
      }
    }

    if (!authenticatedUserId) {
      return NextResponse.json({ error: 'Unauthorized' }, { status: 401 })
    }

    const body = await req.json()
    const { message, chatId, workflowId, mode, createNewChat, stream, implicitFeedback } =
      ChatMessageSchema.parse(body)

    logger.info(`[${requestId}] Processing copilot chat request`, {
      userId: authenticatedUserId,
      workflowId,
      chatId,
      mode,
      stream,
      createNewChat,
      messageLength: message.length,
      hasImplicitFeedback: !!implicitFeedback,
    })

    // Handle chat context
    let currentChat: any = null
    let conversationHistory: any[] = []
    let actualChatId = chatId

    if (chatId) {
      // Load existing chat
      const [chat] = await db
        .select()
        .from(copilotChats)
        .where(and(eq(copilotChats.id, chatId), eq(copilotChats.userId, authenticatedUserId)))
        .limit(1)

      if (chat) {
        currentChat = chat
        conversationHistory = Array.isArray(chat.messages) ? chat.messages : []
      }
    } else if (createNewChat && workflowId) {
      // Create new chat
      const { provider, model } = getCopilotModel('chat')
      const [newChat] = await db
        .insert(copilotChats)
        .values({
          userId: authenticatedUserId,
          workflowId,
          title: null,
          model,
          messages: [],
        })
        .returning()

      if (newChat) {
        currentChat = newChat
        actualChatId = newChat.id
      }
    }

    // Build messages array for sim agent with conversation history
    const messages = []

    // Add conversation history
    for (const msg of conversationHistory) {
      messages.push({
        role: msg.role,
        content: msg.content,
      })
    }

    // Add implicit feedback if provided
    if (implicitFeedback) {
      messages.push({
        role: 'system',
        content: implicitFeedback,
      })
    }

    // Add current user message
    messages.push({
      role: 'user',
      content: message,
    })

    // Start title generation in parallel if this is a new chat with first message
    if (actualChatId && !currentChat?.title && conversationHistory.length === 0) {
      logger.info(`[${requestId}] Will start parallel title generation inside stream`)
    }

    // Forward to sim agent API
    logger.info(`[${requestId}] Sending request to sim agent API`, {
      messageCount: messages.length,
      endpoint: `${SIM_AGENT_API_URL}/api/chat-completion-streaming`,
    })

    const simAgentResponse = await fetch(`${SIM_AGENT_API_URL}/api/chat-completion-streaming`, {
      method: 'POST',
      headers: {
        'Content-Type': 'application/json',
        ...(SIM_AGENT_API_KEY && { 'x-api-key': SIM_AGENT_API_KEY }),
      },
      body: JSON.stringify({
        messages,
        workflowId,
        userId: authenticatedUserId,
        stream: stream,
        streamToolCalls: true,
        mode: mode,
      }),
    })

    if (!simAgentResponse.ok) {
      const errorText = await simAgentResponse.text()
      logger.error(`[${requestId}] Sim agent API error:`, {
        status: simAgentResponse.status,
        error: errorText,
      })
      return NextResponse.json(
        { error: `Sim agent API error: ${simAgentResponse.statusText}` },
        { status: simAgentResponse.status }
      )
    }

    // If streaming is requested, forward the stream and update chat later
    if (stream && simAgentResponse.body) {
      logger.info(`[${requestId}] Streaming response from sim agent`)

      // Create user message to save
      const userMessage = {
        id: crypto.randomUUID(),
        role: 'user',
        content: message,
        timestamp: new Date().toISOString(),
      }

      // Create a pass-through stream that captures the response
      const transformedStream = new ReadableStream({
        async start(controller) {
          const encoder = new TextEncoder()
          let assistantContent = ''
          const toolCalls: any[] = []
          let buffer = ''
          let isFirstDone = true

          // Send chatId as first event
          if (actualChatId) {
            const chatIdEvent = `data: ${JSON.stringify({
              type: 'chat_id',
              chatId: actualChatId,
            })}\n\n`
            controller.enqueue(encoder.encode(chatIdEvent))
            logger.debug(`[${requestId}] Sent initial chatId event to client`)
          }

          // Start title generation in parallel if needed
          if (actualChatId && !currentChat?.title && conversationHistory.length === 0) {
            logger.info(`[${requestId}] Starting title generation with stream updates`, {
              chatId: actualChatId,
              hasTitle: !!currentChat?.title,
              conversationLength: conversationHistory.length,
              message: message.substring(0, 100) + (message.length > 100 ? '...' : ''),
            })
            generateChatTitleAsync(actualChatId, message, requestId, controller).catch((error) => {
              logger.error(`[${requestId}] Title generation failed:`, error)
            })
          } else {
            logger.debug(`[${requestId}] Skipping title generation`, {
              chatId: actualChatId,
              hasTitle: !!currentChat?.title,
              conversationLength: conversationHistory.length,
              reason: !actualChatId
                ? 'no chatId'
                : currentChat?.title
                  ? 'already has title'
                  : conversationHistory.length > 0
                    ? 'not first message'
                    : 'unknown',
            })
          }

          // Forward the sim agent stream and capture assistant response
          const reader = simAgentResponse.body!.getReader()
          const decoder = new TextDecoder()

          try {
            while (true) {
              const { done, value } = await reader.read()
              if (done) {
                logger.info(`[${requestId}] Stream reading completed`)
                break
              }

              // Check if client disconnected before processing chunk
              try {
                // Forward the chunk to client immediately
                controller.enqueue(value)
              } catch (error) {
                // Client disconnected - stop reading from sim agent
                logger.info(`[${requestId}] Client disconnected, stopping stream processing`)
                reader.cancel() // Stop reading from sim agent
                break
              }
              const chunkSize = value.byteLength

              // Decode and parse SSE events for logging and capturing content
              const decodedChunk = decoder.decode(value, { stream: true })
              buffer += decodedChunk

<<<<<<< HEAD
              // Log first few chunks for debugging
              if (chunkSize > 0) {
                logger.debug(`[${requestId}] Forwarded chunk to client:`, {
                  size: chunkSize,
                  preview:
                    decodedChunk.substring(0, 100) + (decodedChunk.length > 100 ? '...' : ''),
                })
              }
=======
>>>>>>> 8443d3f0
              const lines = buffer.split('\n')
              buffer = lines.pop() || '' // Keep incomplete line in buffer

              for (const line of lines) {
                if (line.trim() === '') continue // Skip empty lines

                if (line.startsWith('data: ') && line.length > 6) {
                  try {
                    const event = JSON.parse(line.slice(6))

                    // Log different event types comprehensively
                    switch (event.type) {
                      case 'content':
                        if (event.data) {
                          assistantContent += event.data
                        }
                        break

                      case 'tool_call':
                        logger.info(
                          `[${requestId}] Tool call ${event.data?.partial ? '(partial)' : '(complete)'}:`,
                          {
                            id: event.data?.id,
                            name: event.data?.name,
                            arguments: event.data?.arguments,
                            blockIndex: event.data?._blockIndex,
                          }
                        )
                        if (!event.data?.partial) {
                          toolCalls.push(event.data)
                        }
                        break

                      case 'tool_execution':
                        logger.info(`[${requestId}] Tool execution started:`, {
                          toolCallId: event.toolCallId,
                          toolName: event.toolName,
                          status: event.status,
                        })
                        break

                      case 'tool_result':
                        logger.info(`[${requestId}] Tool result received:`, {
                          toolCallId: event.toolCallId,
                          toolName: event.toolName,
                          success: event.success,
                          result: `${JSON.stringify(event.result).substring(0, 200)}...`,
                        })
                        break

                      case 'tool_error':
                        logger.error(`[${requestId}] Tool error:`, {
                          toolCallId: event.toolCallId,
                          toolName: event.toolName,
                          error: event.error,
                          success: event.success,
                        })
                        break

                      case 'done':
                        if (isFirstDone) {
                          logger.info(
                            `[${requestId}] Initial AI response complete, tool count: ${toolCalls.length}`
                          )
                          isFirstDone = false
                        } else {
                          logger.info(`[${requestId}] Conversation round complete`)
                        }
                        break

                      case 'error':
                        logger.error(`[${requestId}] Stream error event:`, event.error)
                        break

                      default:
                        logger.debug(`[${requestId}] Unknown event type: ${event.type}`, event)
                    }
                  } catch (e) {
                    logger.warn(`[${requestId}] Failed to parse SSE event: "${line}"`, e)
                  }
                } else if (line.trim() && line !== 'data: [DONE]') {
                  logger.debug(`[${requestId}] Non-SSE line from sim agent: "${line}"`)
                }
              }
            }

            // Process any remaining buffer
            if (buffer.trim()) {
              logger.debug(`[${requestId}] Processing remaining buffer: "${buffer}"`)
              if (buffer.startsWith('data: ')) {
                try {
                  const event = JSON.parse(buffer.slice(6))
                  if (event.type === 'content' && event.data) {
                    assistantContent += event.data
                  }
                } catch (e) {
                  logger.warn(`[${requestId}] Failed to parse final buffer: "${buffer}"`)
                }
              }
            }

            // Log final streaming summary
            logger.info(`[${requestId}] Streaming complete summary:`, {
              totalContentLength: assistantContent.length,
              toolCallsCount: toolCalls.length,
              hasContent: assistantContent.length > 0,
              toolNames: toolCalls.map((tc) => tc?.name).filter(Boolean),
            })

            // Save messages to database after streaming completes (including aborted messages)
            if (currentChat) {
              const updatedMessages = [...conversationHistory, userMessage]

              // Save assistant message if there's any content (even partial from abort)
              if (assistantContent.trim()) {
                const assistantMessage = {
                  id: crypto.randomUUID(),
                  role: 'assistant',
                  content: assistantContent,
                  timestamp: new Date().toISOString(),
                }
                updatedMessages.push(assistantMessage)
                logger.info(
                  `[${requestId}] Saving assistant message with content (${assistantContent.length} chars)`
                )
              } else {
                logger.info(`[${requestId}] No assistant content to save (aborted before response)`)
              }

              // Update chat in database immediately (without title)
              await db
                .update(copilotChats)
                .set({
                  messages: updatedMessages,
                  updatedAt: new Date(),
                })
                .where(eq(copilotChats.id, actualChatId!))

              logger.info(`[${requestId}] Updated chat ${actualChatId} with new messages`, {
                messageCount: updatedMessages.length,
                savedUserMessage: true,
                savedAssistantMessage: assistantContent.trim().length > 0,
              })
            }
          } catch (error) {
            logger.error(`[${requestId}] Error processing stream:`, error)
            controller.error(error)
          } finally {
            controller.close()
          }
        },
      })

      const response = new Response(transformedStream, {
        headers: {
          'Content-Type': 'text/event-stream',
          'Cache-Control': 'no-cache',
          Connection: 'keep-alive',
          'X-Accel-Buffering': 'no',
        },
      })

      logger.info(`[${requestId}] Returning streaming response to client`, {
        duration: Date.now() - startTime,
        chatId: actualChatId,
        headers: {
          'Content-Type': 'text/event-stream',
          'Cache-Control': 'no-cache',
          Connection: 'keep-alive',
        },
      })

      return response
    }

    // For non-streaming responses
    const responseData = await simAgentResponse.json()
    logger.info(`[${requestId}] Non-streaming response from sim agent:`, {
      hasContent: !!responseData.content,
      contentLength: responseData.content?.length || 0,
      model: responseData.model,
      provider: responseData.provider,
      toolCallsCount: responseData.toolCalls?.length || 0,
      hasTokens: !!responseData.tokens,
    })

    // Log tool calls if present
    if (responseData.toolCalls?.length > 0) {
      responseData.toolCalls.forEach((toolCall: any) => {
        logger.info(`[${requestId}] Tool call in response:`, {
          id: toolCall.id,
          name: toolCall.name,
          success: toolCall.success,
          result: `${JSON.stringify(toolCall.result).substring(0, 200)}...`,
        })
      })
    }

    // Save messages if we have a chat
    if (currentChat && responseData.content) {
      const userMessage = {
        id: crypto.randomUUID(),
        role: 'user',
        content: message,
        timestamp: new Date().toISOString(),
      }

      const assistantMessage = {
        id: crypto.randomUUID(),
        role: 'assistant',
        content: responseData.content,
        timestamp: new Date().toISOString(),
      }

      const updatedMessages = [...conversationHistory, userMessage, assistantMessage]

      // Start title generation in parallel if this is first message (non-streaming)
      if (actualChatId && !currentChat.title && conversationHistory.length === 0) {
        logger.info(`[${requestId}] Starting title generation for non-streaming response`)
        generateChatTitleAsync(actualChatId, message, requestId).catch((error) => {
          logger.error(`[${requestId}] Title generation failed:`, error)
        })
      }

      // Update chat in database immediately (without blocking for title)
      await db
        .update(copilotChats)
        .set({
          messages: updatedMessages,
          updatedAt: new Date(),
        })
        .where(eq(copilotChats.id, actualChatId!))
    }

    logger.info(`[${requestId}] Returning non-streaming response`, {
      duration: Date.now() - startTime,
      chatId: actualChatId,
      responseLength: responseData.content?.length || 0,
    })

    return NextResponse.json({
      success: true,
      response: responseData,
      chatId: actualChatId,
      metadata: {
        requestId,
        message,
        duration: Date.now() - startTime,
      },
    })
  } catch (error) {
    const duration = Date.now() - startTime

    if (error instanceof z.ZodError) {
      logger.error(`[${requestId}] Validation error:`, {
        duration,
        errors: error.errors,
      })
      return NextResponse.json(
        { error: 'Invalid request data', details: error.errors },
        { status: 400 }
      )
    }

    logger.error(`[${requestId}] Error handling copilot chat:`, {
      duration,
      error: error instanceof Error ? error.message : 'Unknown error',
      stack: error instanceof Error ? error.stack : undefined,
    })

    return NextResponse.json(
      { error: error instanceof Error ? error.message : 'Internal server error' },
      { status: 500 }
    )
  }
}

export async function GET(req: NextRequest) {
  try {
    const { searchParams } = new URL(req.url)
    const workflowId = searchParams.get('workflowId')

    if (!workflowId) {
      return NextResponse.json({ error: 'workflowId is required' }, { status: 400 })
    }

    // Get authenticated user
    const session = await getSession()
    if (!session?.user?.id) {
      return NextResponse.json({ error: 'Unauthorized' }, { status: 401 })
    }

    const authenticatedUserId = session.user.id

    // Fetch chats for this user and workflow
    const chats = await db
      .select({
        id: copilotChats.id,
        title: copilotChats.title,
        model: copilotChats.model,
        messages: copilotChats.messages,
        createdAt: copilotChats.createdAt,
        updatedAt: copilotChats.updatedAt,
      })
      .from(copilotChats)
      .where(
        and(eq(copilotChats.userId, authenticatedUserId), eq(copilotChats.workflowId, workflowId))
      )
      .orderBy(desc(copilotChats.updatedAt))

    // Transform the data to include message count
    const transformedChats = chats.map((chat) => ({
      id: chat.id,
      title: chat.title,
      model: chat.model,
      messages: Array.isArray(chat.messages) ? chat.messages : [],
      messageCount: Array.isArray(chat.messages) ? chat.messages.length : 0,
      previewYaml: null, // Not needed for chat list
      createdAt: chat.createdAt,
      updatedAt: chat.updatedAt,
    }))

    logger.info(`Retrieved ${transformedChats.length} chats for workflow ${workflowId}`)

    return NextResponse.json({
      success: true,
      chats: transformedChats,
    })
  } catch (error) {
    logger.error('Error fetching copilot chats:', error)
    return NextResponse.json({ error: 'Failed to fetch chats' }, { status: 500 })
  }
}<|MERGE_RESOLUTION|>--- conflicted
+++ resolved
@@ -4,7 +4,7 @@
 import { getSession } from '@/lib/auth'
 import { getCopilotModel } from '@/lib/copilot/config'
 import { TITLE_GENERATION_SYSTEM_PROMPT, TITLE_GENERATION_USER_PROMPT } from '@/lib/copilot/prompts'
-import { createLogger } from '@/lib/logs/console-logger'
+import { createLogger } from '@/lib/logs/console/logger'
 import { db } from '@/db'
 import { apiKey as apiKeyTable, copilotChats } from '@/db/schema'
 import { executeProviderRequest } from '@/providers'
@@ -344,17 +344,6 @@
               const decodedChunk = decoder.decode(value, { stream: true })
               buffer += decodedChunk
 
-<<<<<<< HEAD
-              // Log first few chunks for debugging
-              if (chunkSize > 0) {
-                logger.debug(`[${requestId}] Forwarded chunk to client:`, {
-                  size: chunkSize,
-                  preview:
-                    decodedChunk.substring(0, 100) + (decodedChunk.length > 100 ? '...' : ''),
-                })
-              }
-=======
->>>>>>> 8443d3f0
               const lines = buffer.split('\n')
               buffer = lines.pop() || '' // Keep incomplete line in buffer
 
