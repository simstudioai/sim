import { type NextRequest, NextResponse } from 'next/server'
<<<<<<< HEAD
import { createLogger } from '@/lib/logs/console/logger'
import { generateWorkflowYaml } from '@/lib/workflows/yaml-generator'
=======
import { createLogger } from '@/lib/logs/console-logger'
import { simAgentClient } from '@/lib/sim-agent'
import { getAllBlocks } from '@/blocks/registry'
import type { BlockConfig } from '@/blocks/types'
import { resolveOutputType } from '@/blocks/utils'
import { generateLoopBlocks, generateParallelBlocks } from '@/stores/workflows/workflow/utils'
>>>>>>> 8443d3f0

const logger = createLogger('WorkflowYamlAPI')

// Get API key at module level like working routes
const SIM_AGENT_API_KEY = process.env.SIM_AGENT_API_KEY

export async function POST(request: NextRequest) {
  const requestId = crypto.randomUUID().slice(0, 8)

  try {
    logger.info(`[${requestId}] Converting workflow JSON to YAML`)

    const body = await request.json()
    const { workflowState, subBlockValues, includeMetadata = false } = body

    if (!workflowState) {
      return NextResponse.json(
        { success: false, error: 'workflowState is required' },
        { status: 400 }
      )
    }

    // Gather block registry and utilities for sim-agent
    const blocks = getAllBlocks()
    const blockRegistry = blocks.reduce(
      (acc, block) => {
        const blockType = block.type
        acc[blockType] = {
          ...block,
          id: blockType,
          subBlocks: block.subBlocks || [],
          outputs: block.outputs || {},
        } as any
        return acc
      },
      {} as Record<string, BlockConfig>
    )

    // Call sim-agent directly
    const result = await simAgentClient.makeRequest('/api/workflow/to-yaml', {
      body: {
        workflowState,
        subBlockValues,
        blockRegistry,
        utilities: {
          generateLoopBlocks: generateLoopBlocks.toString(),
          generateParallelBlocks: generateParallelBlocks.toString(),
          resolveOutputType: resolveOutputType.toString(),
        },
      },
      apiKey: SIM_AGENT_API_KEY,
    })

    if (!result.success || !result.data?.yaml) {
      return NextResponse.json(
        {
          success: false,
          error: result.error || 'Failed to generate YAML',
        },
        { status: result.status || 500 }
      )
    }

    logger.info(`[${requestId}] Successfully generated YAML`, {
      yamlLength: result.data.yaml.length,
    })

    return NextResponse.json({
      success: true,
      yaml: result.data.yaml,
    })
  } catch (error) {
    logger.error(`[${requestId}] YAML generation failed`, error)
    return NextResponse.json(
      {
        success: false,
        error: `Failed to generate YAML: ${error instanceof Error ? error.message : 'Unknown error'}`,
      },
      { status: 500 }
    )
  }
}<|MERGE_RESOLUTION|>--- conflicted
+++ resolved
@@ -1,15 +1,10 @@
 import { type NextRequest, NextResponse } from 'next/server'
-<<<<<<< HEAD
-import { createLogger } from '@/lib/logs/console/logger'
-import { generateWorkflowYaml } from '@/lib/workflows/yaml-generator'
-=======
 import { createLogger } from '@/lib/logs/console-logger'
 import { simAgentClient } from '@/lib/sim-agent'
 import { getAllBlocks } from '@/blocks/registry'
 import type { BlockConfig } from '@/blocks/types'
 import { resolveOutputType } from '@/blocks/utils'
 import { generateLoopBlocks, generateParallelBlocks } from '@/stores/workflows/workflow/utils'
->>>>>>> 8443d3f0
 
 const logger = createLogger('WorkflowYamlAPI')
 
