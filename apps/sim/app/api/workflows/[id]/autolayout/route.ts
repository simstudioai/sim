--- conflicted
+++ resolved
@@ -1,168 +1,69 @@
-import { eq } from 'drizzle-orm'
 import { type NextRequest, NextResponse } from 'next/server'
 import { z } from 'zod'
-import { getSession } from '@/lib/auth'
-<<<<<<< HEAD
-import { autoLayoutWorkflow } from '@/lib/autolayout/service'
 import { createLogger } from '@/lib/logs/console/logger'
-=======
-import { createLogger } from '@/lib/logs/console-logger'
->>>>>>> 8443d3f0
-import { getUserEntityPermissions } from '@/lib/permissions/utils'
-import { loadWorkflowFromNormalizedTables } from '@/lib/workflows/db-helpers'
-import { simAgentClient } from '@/lib/sim-agent'
 import { getAllBlocks } from '@/blocks/registry'
 import type { BlockConfig } from '@/blocks/types'
 import { resolveOutputType } from '@/blocks/utils'
-import { generateLoopBlocks, generateParallelBlocks } from '@/stores/workflows/workflow/utils'
-import { db } from '@/db'
-import { workflow as workflowTable } from '@/db/schema'
-
-export const dynamic = 'force-dynamic'
-
-const logger = createLogger('AutoLayoutAPI')
-
-// Check API key configuration at module level
+import {
+  convertLoopBlockToLoop,
+  convertParallelBlockToParallel,
+  findAllDescendantNodes,
+  findChildNodes,
+  generateLoopBlocks,
+  generateParallelBlocks,
+} from '@/stores/workflows/workflow/utils'
+
+const logger = createLogger('YamlAutoLayoutAPI')
+
+// Sim Agent API configuration
+const SIM_AGENT_API_URL = process.env.SIM_AGENT_API_URL || 'http://localhost:8000'
 const SIM_AGENT_API_KEY = process.env.SIM_AGENT_API_KEY
-if (!SIM_AGENT_API_KEY) {
-  logger.warn('SIM_AGENT_API_KEY not configured - autolayout requests will fail')
-}
 
 const AutoLayoutRequestSchema = z.object({
-  strategy: z
-    .enum(['smart', 'hierarchical', 'layered', 'force-directed'])
-    .optional()
-    .default('smart'),
-  direction: z.enum(['horizontal', 'vertical', 'auto']).optional().default('auto'),
-  spacing: z
+  workflowState: z.object({
+    blocks: z.record(z.any()),
+    edges: z.array(z.any()),
+    loops: z.record(z.any()).optional().default({}),
+    parallels: z.record(z.any()).optional().default({}),
+  }),
+  options: z
     .object({
-      horizontal: z.number().min(100).max(1000).optional().default(400),
-      vertical: z.number().min(50).max(500).optional().default(200),
-      layer: z.number().min(200).max(1200).optional().default(600),
-    })
-    .optional()
-    .default({}),
-  alignment: z.enum(['start', 'center', 'end']).optional().default('center'),
-  padding: z
-    .object({
-      x: z.number().min(50).max(500).optional().default(200),
-      y: z.number().min(50).max(500).optional().default(200),
-    })
-    .optional()
-    .default({}),
+      strategy: z.enum(['smart', 'hierarchical', 'layered', 'force-directed']).optional(),
+      direction: z.enum(['horizontal', 'vertical', 'auto']).optional(),
+      spacing: z
+        .object({
+          horizontal: z.number().optional(),
+          vertical: z.number().optional(),
+          layer: z.number().optional(),
+        })
+        .optional(),
+      alignment: z.enum(['start', 'center', 'end']).optional(),
+      padding: z
+        .object({
+          x: z.number().optional(),
+          y: z.number().optional(),
+        })
+        .optional(),
+    })
+    .optional(),
 })
 
-type AutoLayoutRequest = z.infer<typeof AutoLayoutRequestSchema>
-
-/**
- * POST /api/workflows/[id]/autolayout
- * Apply autolayout to an existing workflow
- */
-export async function POST(request: NextRequest, { params }: { params: Promise<{ id: string }> }) {
+export async function POST(request: NextRequest) {
   const requestId = crypto.randomUUID().slice(0, 8)
-  const startTime = Date.now()
-  const { id: workflowId } = await params
 
   try {
-    // Get the session
-    const session = await getSession()
-    if (!session?.user?.id) {
-      logger.warn(`[${requestId}] Unauthorized autolayout attempt for workflow ${workflowId}`)
-      return NextResponse.json({ error: 'Unauthorized' }, { status: 401 })
-    }
-
-    const userId = session.user.id
-
-    // Parse request body
     const body = await request.json()
-    const layoutOptions = AutoLayoutRequestSchema.parse(body)
-
-    logger.info(`[${requestId}] Processing autolayout request for workflow ${workflowId}`, {
-      strategy: layoutOptions.strategy,
-      direction: layoutOptions.direction,
-      userId,
-    })
-
-    // Fetch the workflow to check ownership/access
-    const workflowData = await db
-      .select()
-      .from(workflowTable)
-      .where(eq(workflowTable.id, workflowId))
-      .then((rows) => rows[0])
-
-    if (!workflowData) {
-      logger.warn(`[${requestId}] Workflow ${workflowId} not found for autolayout`)
-      return NextResponse.json({ error: 'Workflow not found' }, { status: 404 })
-    }
-
-    // Check if user has permission to update this workflow
-    let canUpdate = false
-
-    // Case 1: User owns the workflow
-    if (workflowData.userId === userId) {
-      canUpdate = true
-    }
-
-    // Case 2: Workflow belongs to a workspace and user has write or admin permission
-    if (!canUpdate && workflowData.workspaceId) {
-      const userPermission = await getUserEntityPermissions(
-        userId,
-        'workspace',
-        workflowData.workspaceId
-      )
-      if (userPermission === 'write' || userPermission === 'admin') {
-        canUpdate = true
-      }
-    }
-
-    if (!canUpdate) {
-      logger.warn(
-        `[${requestId}] User ${userId} denied permission to autolayout workflow ${workflowId}`
-      )
-      return NextResponse.json({ error: 'Access denied' }, { status: 403 })
-    }
-
-    // Load current workflow state
-    const currentWorkflowData = await loadWorkflowFromNormalizedTables(workflowId)
-
-    if (!currentWorkflowData) {
-      logger.error(`[${requestId}] Could not load workflow ${workflowId} for autolayout`)
-      return NextResponse.json({ error: 'Could not load workflow data' }, { status: 500 })
-    }
-
-    // Apply autolayout
-    logger.info(
-      `[${requestId}] Applying autolayout to ${Object.keys(currentWorkflowData.blocks).length} blocks`,
-      {
-        hasApiKey: !!SIM_AGENT_API_KEY,
-        simAgentUrl: process.env.SIM_AGENT_API_URL || 'http://localhost:8000',
-      }
-    )
-
-    // Create workflow state for autolayout
-    const workflowState = {
-      blocks: currentWorkflowData.blocks,
-      edges: currentWorkflowData.edges,
-      loops: currentWorkflowData.loops || {},
-      parallels: currentWorkflowData.parallels || {},
-    }
-
-    const autoLayoutOptions = {
-      strategy: layoutOptions.strategy,
-      direction: layoutOptions.direction,
-      spacing: {
-        horizontal: layoutOptions.spacing?.horizontal || 500,
-        vertical: layoutOptions.spacing?.vertical || 400,
-        layer: layoutOptions.spacing?.layer || 700,
-      },
-      alignment: layoutOptions.alignment,
-      padding: {
-        x: layoutOptions.padding?.x || 250,
-        y: layoutOptions.padding?.y || 250,
-      },
-    }
-
-    // Gather block registry and utilities for sim-agent
+    const { workflowState, options } = AutoLayoutRequestSchema.parse(body)
+
+    logger.info(`[${requestId}] Applying auto layout`, {
+      blockCount: Object.keys(workflowState.blocks).length,
+      edgeCount: workflowState.edges.length,
+      hasApiKey: !!SIM_AGENT_API_KEY,
+      strategy: options?.strategy || 'smart',
+      simAgentUrl: SIM_AGENT_API_URL,
+    })
+
+    // Gather block registry and utilities
     const blocks = getAllBlocks()
     const blockRegistry = blocks.reduce(
       (acc, block) => {
@@ -178,99 +79,138 @@
       {} as Record<string, BlockConfig>
     )
 
-    const autoLayoutResult = await simAgentClient.makeRequest('/api/yaml/autolayout', {
-      body: {
-        workflowState,
-        options: autoLayoutOptions,
+    // Log sample block data for debugging
+    const sampleBlockId = Object.keys(workflowState.blocks)[0]
+    if (sampleBlockId) {
+      logger.info(`[${requestId}] Sample block data:`, {
+        blockId: sampleBlockId,
+        blockType: workflowState.blocks[sampleBlockId].type,
+        hasPosition: !!workflowState.blocks[sampleBlockId].position,
+        position: workflowState.blocks[sampleBlockId].position,
+      })
+    }
+
+    logger.info(`[${requestId}] Calling sim-agent autolayout with strategy:`, {
+      strategy: options?.strategy || 'smart (default)',
+      direction: options?.direction || 'auto (default)',
+      spacing: options?.spacing,
+      alignment: options?.alignment || 'center (default)',
+    })
+
+    // Call sim-agent API
+    const response = await fetch(`${SIM_AGENT_API_URL}/api/yaml/autolayout`, {
+      method: 'POST',
+      headers: {
+        'Content-Type': 'application/json',
+        ...(SIM_AGENT_API_KEY && { 'x-api-key': SIM_AGENT_API_KEY }),
+      },
+      body: JSON.stringify({
+        workflowState: {
+          blocks: workflowState.blocks,
+          edges: workflowState.edges,
+          loops: workflowState.loops || {},
+          parallels: workflowState.parallels || {},
+        },
+        options: {
+          strategy: 'smart',
+          direction: 'auto',
+          spacing: {
+            horizontal: 500,
+            vertical: 400,
+            layer: 700,
+          },
+          alignment: 'center',
+          padding: {
+            x: 250,
+            y: 250,
+          },
+          ...options, // Allow override of defaults
+        },
         blockRegistry,
+
         utilities: {
           generateLoopBlocks: generateLoopBlocks.toString(),
           generateParallelBlocks: generateParallelBlocks.toString(),
           resolveOutputType: resolveOutputType.toString(),
+          convertLoopBlockToLoop: convertLoopBlockToLoop.toString(),
+          convertParallelBlockToParallel: convertParallelBlockToParallel.toString(),
+          findChildNodes: findChildNodes.toString(),
+          findAllDescendantNodes: findAllDescendantNodes.toString(),
         },
-      },
-      apiKey: SIM_AGENT_API_KEY,
-    })
-
-    // Log the full response for debugging
-    logger.info(`[${requestId}] Sim-agent autolayout response:`, {
-      success: autoLayoutResult.success,
-      status: autoLayoutResult.status,
-      error: autoLayoutResult.error,
-      hasData: !!autoLayoutResult.data,
-      hasWorkflowState: !!autoLayoutResult.data?.workflowState,
-      hasBlocks: !!autoLayoutResult.data?.blocks,
-      dataKeys: autoLayoutResult.data ? Object.keys(autoLayoutResult.data) : [],
-    })
-
-    if (!autoLayoutResult.success || (!autoLayoutResult.data?.workflowState && !autoLayoutResult.data?.blocks)) {
-      logger.error(`[${requestId}] Auto layout failed:`, {
-        success: autoLayoutResult.success,
-        error: autoLayoutResult.error,
-        status: autoLayoutResult.status,
-        fullResponse: autoLayoutResult,
+      }),
+    })
+
+    if (!response.ok) {
+      const errorText = await response.text()
+
+      // Try to parse the error as JSON for better error messages
+      let errorMessage = `Sim agent API error: ${response.statusText}`
+
+      // Check if it's a 404 error
+      if (response.status === 404) {
+        errorMessage =
+          'Auto-layout endpoint not found on sim agent. Please ensure the /api/yaml/autolayout endpoint is implemented in the sim agent service.'
+      } else {
+        try {
+          const errorJson = JSON.parse(errorText)
+          if (errorJson.errors && Array.isArray(errorJson.errors)) {
+            errorMessage = errorJson.errors.join(', ')
+          } else if (errorJson.error) {
+            errorMessage = errorJson.error
+          }
+        } catch (e) {
+          // If not JSON, use the raw text
+          errorMessage = errorText || errorMessage
+        }
+      }
+
+      logger.error(`[${requestId}] Sim agent API error:`, {
+        status: response.status,
+        error: errorText,
+        parsedError: errorMessage,
       })
-      const errorMessage = autoLayoutResult.error || 
-        (autoLayoutResult.status === 401 ? 'Unauthorized - check API key' : 
-         autoLayoutResult.status === 404 ? 'Sim-agent service not found' :
-         `HTTP ${autoLayoutResult.status}`)
-      
-      return NextResponse.json({ 
-        error: 'Auto layout failed',
-        details: errorMessage
-      }, { status: 500 })
-    }
-
-    // Handle both response formats from sim-agent
-    const layoutedBlocks = autoLayoutResult.data?.workflowState?.blocks || autoLayoutResult.data?.blocks
-    
-    if (!layoutedBlocks) {
-      logger.error(`[${requestId}] No blocks returned from sim-agent:`, {
-        responseData: autoLayoutResult.data,
-      })
-      return NextResponse.json({ 
-        error: 'Auto layout failed',
-        details: 'No blocks returned from sim-agent'
-      }, { status: 500 })
-    }
-
-    const elapsed = Date.now() - startTime
-    const blockCount = Object.keys(layoutedBlocks).length
-
-    logger.info(`[${requestId}] Autolayout completed successfully in ${elapsed}ms`, {
-      blockCount,
-      strategy: layoutOptions.strategy,
-      workflowId,
-    })
-
-    // Return the layouted blocks to the frontend - let the store handle saving
-    return NextResponse.json({
-      success: true,
-      message: `Autolayout applied successfully to ${blockCount} blocks`,
-      data: {
-        strategy: layoutOptions.strategy,
-        direction: layoutOptions.direction,
-        blockCount,
-        elapsed: `${elapsed}ms`,
-        layoutedBlocks: layoutedBlocks,
-      },
-    })
-  } catch (error) {
-    const elapsed = Date.now() - startTime
-
-    if (error instanceof z.ZodError) {
-      logger.warn(`[${requestId}] Invalid autolayout request data`, { errors: error.errors })
+
       return NextResponse.json(
-        { error: 'Invalid request data', details: error.errors },
-        { status: 400 }
+        { success: false, errors: [errorMessage] },
+        { status: response.status }
       )
     }
 
-    logger.error(`[${requestId}] Autolayout failed after ${elapsed}ms:`, error)
+    const result = await response.json()
+
+    logger.info(`[${requestId}] Sim agent response summary:`, {
+      success: result.success,
+      hasBlocks: !!result.blocks,
+      blockCount: result.blocks ? Object.keys(result.blocks).length : 0,
+      responseKeys: Object.keys(result),
+    })
+
+    // Transform the response to match the expected format
+    const transformedResponse = {
+      success: result.success,
+      workflowState: {
+        blocks: result.blocks || {},
+        edges: workflowState.edges || [],
+        loops: workflowState.loops || {},
+        parallels: workflowState.parallels || {},
+      },
+      errors: result.errors,
+    }
+
+    logger.info(`[${requestId}] Transformed response:`, {
+      success: transformedResponse.success,
+      blockCount: Object.keys(transformedResponse.workflowState.blocks).length,
+      hasWorkflowState: true,
+    })
+
+    return NextResponse.json(transformedResponse)
+  } catch (error) {
+    logger.error(`[${requestId}] Auto layout failed:`, error)
+
     return NextResponse.json(
       {
-        error: 'Autolayout failed',
-        details: error instanceof Error ? error.message : 'Unknown error',
+        success: false,
+        errors: [error instanceof Error ? error.message : 'Unknown auto layout error'],
       },
       { status: 500 }
     )
