--- conflicted
+++ resolved
@@ -1,10 +1,5 @@
-<<<<<<< HEAD
+import { apiKey, db, workflow, workflowDeploymentVersion } from '@sim/db'
 import { and, desc, eq, sql } from 'drizzle-orm'
-=======
-import { db } from '@sim/db'
-import { apiKey, workflow, workflowBlocks, workflowEdges, workflowSubflows } from '@sim/db/schema'
-import { and, desc, eq } from 'drizzle-orm'
->>>>>>> 9de7a003
 import type { NextRequest } from 'next/server'
 import { v4 as uuidv4 } from 'uuid'
 import { generateApiKey } from '@/lib/api-key/service'
@@ -13,11 +8,6 @@
 import { loadWorkflowFromNormalizedTables } from '@/lib/workflows/db-helpers'
 import { validateWorkflowAccess } from '@/app/api/workflows/middleware'
 import { createErrorResponse, createSuccessResponse } from '@/app/api/workflows/utils'
-<<<<<<< HEAD
-import { db } from '@/db'
-import { apiKey, workflow, workflowDeploymentVersion } from '@/db/schema'
-=======
->>>>>>> 9de7a003
 
 const logger = createLogger('WorkflowDeployAPI')
 
