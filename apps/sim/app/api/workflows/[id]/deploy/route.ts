<<<<<<< HEAD
import { db, workflow, workflowDeploymentVersion, workflowMcpTool } from '@sim/db'
import { and, desc, eq } from 'drizzle-orm'
import type { NextRequest } from 'next/server'
import { generateRequestId } from '@/lib/core/utils/request'
import { createLogger } from '@/lib/logs/console/logger'
import {
  extractInputFormatFromBlocks,
  generateToolInputSchema,
} from '@/lib/mcp/workflow-tool-schema'
=======
import { db, workflow, workflowDeploymentVersion } from '@sim/db'
import { createLogger } from '@sim/logger'
import { and, desc, eq } from 'drizzle-orm'
import type { NextRequest } from 'next/server'
import { generateRequestId } from '@/lib/core/utils/request'
>>>>>>> d707d18e
import { deployWorkflow, loadWorkflowFromNormalizedTables } from '@/lib/workflows/persistence/utils'
import {
  createSchedulesForDeploy,
  deleteSchedulesForWorkflow,
  validateWorkflowSchedules,
} from '@/lib/workflows/schedules'
import { hasValidStartBlockInState } from '@/lib/workflows/triggers/trigger-utils'
import { validateWorkflowPermissions } from '@/lib/workflows/utils'
import { createErrorResponse, createSuccessResponse } from '@/app/api/workflows/utils'

const logger = createLogger('WorkflowDeployAPI')

/**
 * Check if a workflow has a valid start block by loading from database
 */
async function hasValidStartBlock(workflowId: string): Promise<boolean> {
  try {
    const normalizedData = await loadWorkflowFromNormalizedTables(workflowId)
    return hasValidStartBlockInState(normalizedData)
  } catch (error) {
    logger.warn('Error checking for start block:', error)
    return false
  }
}

export const dynamic = 'force-dynamic'
export const runtime = 'nodejs'

/**
 * Extract input format from workflow blocks and generate MCP tool parameter schema
 */
async function generateMcpToolSchema(workflowId: string): Promise<Record<string, unknown>> {
  try {
    const normalizedData = await loadWorkflowFromNormalizedTables(workflowId)
    if (!normalizedData?.blocks) {
      return { type: 'object', properties: {} }
    }

    const inputFormat = extractInputFormatFromBlocks(normalizedData.blocks)
    if (!inputFormat || inputFormat.length === 0) {
      return { type: 'object', properties: {} }
    }

    return generateToolInputSchema(inputFormat) as unknown as Record<string, unknown>
  } catch (error) {
    logger.warn('Error generating MCP tool schema:', error)
    return { type: 'object', properties: {} }
  }
}

/**
 * Update all MCP tools that reference this workflow with the latest parameter schema.
 * If the workflow no longer has a start block, remove all MCP tools.
 */
async function syncMcpToolsOnDeploy(workflowId: string, requestId: string): Promise<void> {
  try {
    // Get all MCP tools that use this workflow
    const tools = await db
      .select({ id: workflowMcpTool.id })
      .from(workflowMcpTool)
      .where(eq(workflowMcpTool.workflowId, workflowId))

    if (tools.length === 0) {
      logger.debug(`[${requestId}] No MCP tools to sync for workflow: ${workflowId}`)
      return
    }

    // Check if workflow still has a valid start block
    const hasStart = await hasValidStartBlock(workflowId)
    if (!hasStart) {
      // No start block - remove all MCP tools for this workflow
      await db.delete(workflowMcpTool).where(eq(workflowMcpTool.workflowId, workflowId))

      logger.info(
        `[${requestId}] Removed ${tools.length} MCP tool(s) - workflow no longer has a start block: ${workflowId}`
      )
      return
    }

    // Generate the latest parameter schema
    const parameterSchema = await generateMcpToolSchema(workflowId)

    // Update all tools with the new schema
    await db
      .update(workflowMcpTool)
      .set({
        parameterSchema,
        updatedAt: new Date(),
      })
      .where(eq(workflowMcpTool.workflowId, workflowId))

    logger.info(`[${requestId}] Synced ${tools.length} MCP tool(s) for workflow: ${workflowId}`)
  } catch (error) {
    logger.error(`[${requestId}] Error syncing MCP tools:`, error)
    // Don't throw - this is a non-critical operation
  }
}

/**
 * Remove all MCP tools that reference this workflow when undeploying
 */
async function removeMcpToolsOnUndeploy(workflowId: string, requestId: string): Promise<void> {
  try {
    const result = await db
      .delete(workflowMcpTool)
      .where(eq(workflowMcpTool.workflowId, workflowId))

    logger.info(`[${requestId}] Removed MCP tools for undeployed workflow: ${workflowId}`)
  } catch (error) {
    logger.error(`[${requestId}] Error removing MCP tools:`, error)
    // Don't throw - this is a non-critical operation
  }
}

export async function GET(request: NextRequest, { params }: { params: Promise<{ id: string }> }) {
  const requestId = generateRequestId()
  const { id } = await params

  try {
    logger.debug(`[${requestId}] Fetching deployment info for workflow: ${id}`)

    const { error, workflow: workflowData } = await validateWorkflowPermissions(
      id,
      requestId,
      'read'
    )
    if (error) {
      return createErrorResponse(error.message, error.status)
    }

    if (!workflowData.isDeployed) {
      logger.info(`[${requestId}] Workflow is not deployed: ${id}`)
      return createSuccessResponse({
        isDeployed: false,
        deployedAt: null,
        apiKey: null,
        needsRedeployment: false,
      })
    }

    let needsRedeployment = false
    const [active] = await db
      .select({ state: workflowDeploymentVersion.state })
      .from(workflowDeploymentVersion)
      .where(
        and(
          eq(workflowDeploymentVersion.workflowId, id),
          eq(workflowDeploymentVersion.isActive, true)
        )
      )
      .orderBy(desc(workflowDeploymentVersion.createdAt))
      .limit(1)

    if (active?.state) {
      const { loadWorkflowFromNormalizedTables } = await import('@/lib/workflows/persistence/utils')
      const normalizedData = await loadWorkflowFromNormalizedTables(id)
      if (normalizedData) {
        const [workflowRecord] = await db
          .select({ variables: workflow.variables })
          .from(workflow)
          .where(eq(workflow.id, id))
          .limit(1)

        const currentState = {
          blocks: normalizedData.blocks,
          edges: normalizedData.edges,
          loops: normalizedData.loops,
          parallels: normalizedData.parallels,
          variables: workflowRecord?.variables || {},
        }
        const { hasWorkflowChanged } = await import('@/lib/workflows/comparison')
        needsRedeployment = hasWorkflowChanged(currentState as any, active.state as any)
      }
    }

    logger.info(`[${requestId}] Successfully retrieved deployment info: ${id}`)

    const responseApiKeyInfo = workflowData.workspaceId ? 'Workspace API keys' : 'Personal API keys'

    return createSuccessResponse({
      apiKey: responseApiKeyInfo,
      isDeployed: workflowData.isDeployed,
      deployedAt: workflowData.deployedAt,
      needsRedeployment,
    })
  } catch (error: any) {
    logger.error(`[${requestId}] Error fetching deployment info: ${id}`, error)
    return createErrorResponse(error.message || 'Failed to fetch deployment information', 500)
  }
}

export async function POST(request: NextRequest, { params }: { params: Promise<{ id: string }> }) {
  const requestId = generateRequestId()
  const { id } = await params

  try {
    logger.debug(`[${requestId}] Deploying workflow: ${id}`)

    const {
      error,
      session,
      workflow: workflowData,
    } = await validateWorkflowPermissions(id, requestId, 'admin')
    if (error) {
      return createErrorResponse(error.message, error.status)
    }

    const actorUserId: string | null = session?.user?.id ?? null
    if (!actorUserId) {
      logger.warn(`[${requestId}] Unable to resolve actor user for workflow deployment: ${id}`)
      return createErrorResponse('Unable to determine deploying user', 400)
    }

    const normalizedData = await loadWorkflowFromNormalizedTables(id)
    if (!normalizedData) {
      return createErrorResponse('Failed to load workflow state', 500)
    }

    const scheduleValidation = validateWorkflowSchedules(normalizedData.blocks)
    if (!scheduleValidation.isValid) {
      logger.warn(
        `[${requestId}] Schedule validation failed for workflow ${id}: ${scheduleValidation.error}`
      )
      return createErrorResponse(`Invalid schedule configuration: ${scheduleValidation.error}`, 400)
    }

    const deployResult = await deployWorkflow({
      workflowId: id,
      deployedBy: actorUserId,
      workflowName: workflowData!.name,
    })

    if (!deployResult.success) {
      return createErrorResponse(deployResult.error || 'Failed to deploy workflow', 500)
    }

    const deployedAt = deployResult.deployedAt!

    let scheduleInfo: { scheduleId?: string; cronExpression?: string; nextRunAt?: Date } = {}
    const scheduleResult = await createSchedulesForDeploy(id, normalizedData.blocks, db)
    if (!scheduleResult.success) {
      logger.error(
        `[${requestId}] Failed to create schedule for workflow ${id}: ${scheduleResult.error}`
      )
    } else if (scheduleResult.scheduleId) {
      scheduleInfo = {
        scheduleId: scheduleResult.scheduleId,
        cronExpression: scheduleResult.cronExpression,
        nextRunAt: scheduleResult.nextRunAt,
      }
      logger.info(
        `[${requestId}] Schedule created for workflow ${id}: ${scheduleResult.scheduleId}`
      )
    }

    logger.info(`[${requestId}] Workflow deployed successfully: ${id}`)

    // Sync MCP tools with the latest parameter schema
    await syncMcpToolsOnDeploy(id, requestId)

    const responseApiKeyInfo = workflowData!.workspaceId
      ? 'Workspace API keys'
      : 'Personal API keys'

    return createSuccessResponse({
      apiKey: responseApiKeyInfo,
      isDeployed: true,
      deployedAt,
      schedule: scheduleInfo.scheduleId
        ? {
            id: scheduleInfo.scheduleId,
            cronExpression: scheduleInfo.cronExpression,
            nextRunAt: scheduleInfo.nextRunAt,
          }
        : undefined,
    })
  } catch (error: any) {
    logger.error(`[${requestId}] Error deploying workflow: ${id}`, {
      error: error.message,
      stack: error.stack,
      name: error.name,
      cause: error.cause,
      fullError: error,
    })
    return createErrorResponse(error.message || 'Failed to deploy workflow', 500)
  }
}

export async function DELETE(
  request: NextRequest,
  { params }: { params: Promise<{ id: string }> }
) {
  const requestId = generateRequestId()
  const { id } = await params

  try {
    logger.debug(`[${requestId}] Undeploying workflow: ${id}`)

    const { error } = await validateWorkflowPermissions(id, requestId, 'admin')
    if (error) {
      return createErrorResponse(error.message, error.status)
    }

    await db.transaction(async (tx) => {
      await deleteSchedulesForWorkflow(id, tx)

      await tx
        .update(workflowDeploymentVersion)
        .set({ isActive: false })
        .where(eq(workflowDeploymentVersion.workflowId, id))

      await tx
        .update(workflow)
        .set({ isDeployed: false, deployedAt: null })
        .where(eq(workflow.id, id))
    })

    // Remove all MCP tools that reference this workflow
    await removeMcpToolsOnUndeploy(id, requestId)

    logger.info(`[${requestId}] Workflow undeployed successfully: ${id}`)

    try {
      const { trackPlatformEvent } = await import('@/lib/core/telemetry')
      trackPlatformEvent('platform.workflow.undeployed', {
        'workflow.id': id,
      })
    } catch (_e) {
      // Silently fail
    }

    return createSuccessResponse({
      isDeployed: false,
      deployedAt: null,
      apiKey: null,
    })
  } catch (error: any) {
    logger.error(`[${requestId}] Error undeploying workflow: ${id}`, error)
    return createErrorResponse(error.message || 'Failed to undeploy workflow', 500)
  }
}<|MERGE_RESOLUTION|>--- conflicted
+++ resolved
@@ -1,20 +1,12 @@
-<<<<<<< HEAD
 import { db, workflow, workflowDeploymentVersion, workflowMcpTool } from '@sim/db'
+import { createLogger } from '@sim/logger'
 import { and, desc, eq } from 'drizzle-orm'
 import type { NextRequest } from 'next/server'
 import { generateRequestId } from '@/lib/core/utils/request'
-import { createLogger } from '@/lib/logs/console/logger'
 import {
   extractInputFormatFromBlocks,
   generateToolInputSchema,
 } from '@/lib/mcp/workflow-tool-schema'
-=======
-import { db, workflow, workflowDeploymentVersion } from '@sim/db'
-import { createLogger } from '@sim/logger'
-import { and, desc, eq } from 'drizzle-orm'
-import type { NextRequest } from 'next/server'
-import { generateRequestId } from '@/lib/core/utils/request'
->>>>>>> d707d18e
 import { deployWorkflow, loadWorkflowFromNormalizedTables } from '@/lib/workflows/persistence/utils'
 import {
   createSchedulesForDeploy,
