import { and, desc, eq, sql } from 'drizzle-orm'
import type { NextRequest } from 'next/server'
import { v4 as uuidv4 } from 'uuid'
import { createLogger } from '@/lib/logs/console/logger'
<<<<<<< HEAD
import { generateApiKey } from '@/lib/utils'
import { loadWorkflowFromNormalizedTables } from '@/lib/workflows/db-helpers'
=======
import { generateApiKey, generateRequestId } from '@/lib/utils'
>>>>>>> afb99fba
import { validateWorkflowAccess } from '@/app/api/workflows/middleware'
import { createErrorResponse, createSuccessResponse } from '@/app/api/workflows/utils'
import { db } from '@/db'
import { apiKey, workflow, workflowDeploymentVersion } from '@/db/schema'

const logger = createLogger('WorkflowDeployAPI')

export const dynamic = 'force-dynamic'
export const runtime = 'nodejs'

export async function GET(request: NextRequest, { params }: { params: Promise<{ id: string }> }) {
  const requestId = generateRequestId()
  const { id } = await params

  try {
    logger.debug(`[${requestId}] Fetching deployment info for workflow: ${id}`)
    const validation = await validateWorkflowAccess(request, id, false)

    if (validation.error) {
      logger.warn(`[${requestId}] Failed to fetch deployment info: ${validation.error.message}`)
      return createErrorResponse(validation.error.message, validation.error.status)
    }

    // Fetch the workflow information including deployment details
    const result = await db
      .select({
        isDeployed: workflow.isDeployed,
        deployedAt: workflow.deployedAt,
        userId: workflow.userId,
        pinnedApiKey: workflow.pinnedApiKey,
      })
      .from(workflow)
      .where(eq(workflow.id, id))
      .limit(1)

    if (result.length === 0) {
      logger.warn(`[${requestId}] Workflow not found: ${id}`)
      return createErrorResponse('Workflow not found', 404)
    }

    const workflowData = result[0]

    // If the workflow is not deployed, return appropriate response
    if (!workflowData.isDeployed) {
      logger.info(`[${requestId}] Workflow is not deployed: ${id}`)
      return createSuccessResponse({
        isDeployed: false,
        deployedAt: null,
        apiKey: null,
        needsRedeployment: false,
      })
    }

    let userKey: string | null = null

    if (workflowData.pinnedApiKey) {
      userKey = workflowData.pinnedApiKey
    } else {
      // Fetch the user's API key, preferring the most recently used
      const userApiKey = await db
        .select({
          key: apiKey.key,
        })
        .from(apiKey)
        .where(eq(apiKey.userId, workflowData.userId))
        .orderBy(desc(apiKey.lastUsed), desc(apiKey.createdAt))
        .limit(1)

      // If no API key exists, create one automatically
      if (userApiKey.length === 0) {
        try {
          const newApiKeyVal = generateApiKey()
          await db.insert(apiKey).values({
            id: uuidv4(),
            userId: workflowData.userId,
            name: 'Default API Key',
            key: newApiKeyVal,
            createdAt: new Date(),
            updatedAt: new Date(),
          })
          userKey = newApiKeyVal
          logger.info(`[${requestId}] Generated new API key for user: ${workflowData.userId}`)
        } catch (keyError) {
          // If key generation fails, log the error but continue with the request
          logger.error(`[${requestId}] Failed to generate API key:`, keyError)
        }
      } else {
        userKey = userApiKey[0].key
      }
    }

    // Check if the workflow has meaningful changes that would require redeployment
    let needsRedeployment = false
    const [active] = await db
      .select({ state: workflowDeploymentVersion.state })
      .from(workflowDeploymentVersion)
      .where(
        and(
          eq(workflowDeploymentVersion.workflowId, id),
          eq(workflowDeploymentVersion.isActive, true)
        )
      )
      .orderBy(desc(workflowDeploymentVersion.createdAt))
      .limit(1)

    if (active?.state) {
      const { loadWorkflowFromNormalizedTables } = await import('@/lib/workflows/db-helpers')
      const normalizedData = await loadWorkflowFromNormalizedTables(id)
      if (normalizedData) {
        const currentState = {
          blocks: normalizedData.blocks,
          edges: normalizedData.edges,
          loops: normalizedData.loops,
          parallels: normalizedData.parallels,
        }
        const { hasWorkflowChanged } = await import('@/lib/workflows/utils')
        needsRedeployment = hasWorkflowChanged(currentState as any, active.state as any)
      }
    }

    logger.info(`[${requestId}] Successfully retrieved deployment info: ${id}`)
    return createSuccessResponse({
      apiKey: userKey,
      isDeployed: workflowData.isDeployed,
      deployedAt: workflowData.deployedAt,
      needsRedeployment,
    })
  } catch (error: any) {
    logger.error(`[${requestId}] Error fetching deployment info: ${id}`, error)
    return createErrorResponse(error.message || 'Failed to fetch deployment information', 500)
  }
}

export async function POST(request: NextRequest, { params }: { params: Promise<{ id: string }> }) {
  const requestId = generateRequestId()
  const { id } = await params

  try {
    logger.debug(`[${requestId}] Deploying workflow: ${id}`)
    const validation = await validateWorkflowAccess(request, id, false)

    if (validation.error) {
      logger.warn(`[${requestId}] Workflow deployment failed: ${validation.error.message}`)
      return createErrorResponse(validation.error.message, validation.error.status)
    }

    // Get the workflow to find the user and existing pin (removed deprecated state column)
    const workflowData = await db
      .select({
        userId: workflow.userId,
        pinnedApiKey: workflow.pinnedApiKey,
      })
      .from(workflow)
      .where(eq(workflow.id, id))
      .limit(1)

    if (workflowData.length === 0) {
      logger.warn(`[${requestId}] Workflow not found: ${id}`)
      return createErrorResponse('Workflow not found', 404)
    }

    const userId = workflowData[0].userId

    // Parse request body to capture selected API key (if provided)
    let providedApiKey: string | null = null
    try {
      const parsed = await request.json()
      if (parsed && typeof parsed.apiKey === 'string' && parsed.apiKey.trim().length > 0) {
        providedApiKey = parsed.apiKey.trim()
      }
    } catch (_err) {
      // Body may be empty; ignore
    }

    // Get the current live state from normalized tables using centralized helper
    logger.debug(`[${requestId}] Getting current workflow state for deployment`)

    const normalizedData = await loadWorkflowFromNormalizedTables(id)

    if (!normalizedData) {
      logger.error(`[${requestId}] Failed to load workflow from normalized tables`)
      return createErrorResponse('Failed to load workflow state', 500)
    }

    const currentState = {
      blocks: normalizedData.blocks,
      edges: normalizedData.edges,
      loops: normalizedData.loops,
      parallels: normalizedData.parallels,
      lastSaved: Date.now(),
    }

    logger.debug(`[${requestId}] Current state retrieved from normalized tables:`, {
      blocksCount: Object.keys(currentState.blocks).length,
      edgesCount: currentState.edges.length,
      loopsCount: Object.keys(currentState.loops).length,
      parallelsCount: Object.keys(currentState.parallels).length,
    })

    if (!currentState || !currentState.blocks) {
      logger.error(`[${requestId}] Invalid workflow state retrieved`, { currentState })
      throw new Error('Invalid workflow state: missing blocks')
    }

    const deployedAt = new Date()
    logger.debug(`[${requestId}] Proceeding with deployment at ${deployedAt.toISOString()}`)

    // Check if the user already has API keys
    const userApiKey = await db
      .select({
        key: apiKey.key,
      })
      .from(apiKey)
      .where(eq(apiKey.userId, userId))
      .orderBy(desc(apiKey.lastUsed), desc(apiKey.createdAt))
      .limit(1)

    let userKey = null

    // If no API key exists, create one
    if (userApiKey.length === 0) {
      try {
        const newApiKey = generateApiKey()
        await db.insert(apiKey).values({
          id: uuidv4(),
          userId,
          name: 'Default API Key',
          key: newApiKey,
          createdAt: new Date(),
          updatedAt: new Date(),
        })
        userKey = newApiKey
        logger.info(`[${requestId}] Generated new API key for user: ${userId}`)
      } catch (keyError) {
        // If key generation fails, log the error but continue with the request
        logger.error(`[${requestId}] Failed to generate API key:`, keyError)
      }
    } else {
      userKey = userApiKey[0].key
    }

    // If client provided a specific API key and it belongs to the user, prefer it
    if (providedApiKey) {
      const [owned] = await db
        .select({ key: apiKey.key })
        .from(apiKey)
        .where(and(eq(apiKey.userId, userId), eq(apiKey.key, providedApiKey)))
        .limit(1)
      if (owned) {
        userKey = providedApiKey
      }
    }

    // In a transaction: create deployment version and activate it
    await db.transaction(async (tx) => {
      // Compute next version number
      const [{ maxVersion }] = await tx
        .select({ maxVersion: sql`COALESCE(MAX("version"), 0)` })
        .from(workflowDeploymentVersion)
        .where(eq(workflowDeploymentVersion.workflowId, id))

      const nextVersion = Number(maxVersion) + 1

      // Deactivate previous active versions
      await tx
        .update(workflowDeploymentVersion)
        .set({ isActive: false })
        .where(
          and(
            eq(workflowDeploymentVersion.workflowId, id),
            eq(workflowDeploymentVersion.isActive, true)
          )
        )

      // Insert new version as active
      await tx.insert(workflowDeploymentVersion).values({
        id: uuidv4(),
        workflowId: id,
        version: nextVersion,
        state: currentState,
        isActive: true,
        createdAt: deployedAt,
        createdBy: userId,
      })

      // Update workflow deployment flags and optional pinned key
      const updateData: any = {
        isDeployed: true,
        deployedAt,
      }
      if (providedApiKey) {
        updateData.pinnedApiKey = userKey
      }
      await tx.update(workflow).set(updateData).where(eq(workflow.id, id))
    })

    // Update lastUsed for the key we returned
    if (userKey) {
      try {
        await db
          .update(apiKey)
          .set({ lastUsed: new Date(), updatedAt: new Date() })
          .where(eq(apiKey.key, userKey))
      } catch (e) {
        logger.warn(`[${requestId}] Failed to update lastUsed for api key`)
      }
    }

    logger.info(`[${requestId}] Workflow deployed successfully: ${id}`)
    return createSuccessResponse({ apiKey: userKey, isDeployed: true, deployedAt })
  } catch (error: any) {
    logger.error(`[${requestId}] Error deploying workflow: ${id}`, {
      error: error.message,
      stack: error.stack,
      name: error.name,
      cause: error.cause,
      fullError: error,
    })
    return createErrorResponse(error.message || 'Failed to deploy workflow', 500)
  }
}

export async function DELETE(
  request: NextRequest,
  { params }: { params: Promise<{ id: string }> }
) {
  const requestId = generateRequestId()
  const { id } = await params

  try {
    logger.debug(`[${requestId}] Undeploying workflow: ${id}`)
    const validation = await validateWorkflowAccess(request, id, false)

    if (validation.error) {
      logger.warn(`[${requestId}] Workflow undeployment failed: ${validation.error.message}`)
      return createErrorResponse(validation.error.message, validation.error.status)
    }

    // Deactivate all deployment versions and mark workflow undeployed
    await db.transaction(async (tx) => {
      await tx
        .update(workflowDeploymentVersion)
        .set({ isActive: false })
        .where(eq(workflowDeploymentVersion.workflowId, id))

      await tx
        .update(workflow)
        .set({ isDeployed: false, deployedAt: null })
        .where(eq(workflow.id, id))
    })

    logger.info(`[${requestId}] Workflow undeployed successfully: ${id}`)
    return createSuccessResponse({
      isDeployed: false,
      deployedAt: null,
      apiKey: null,
    })
  } catch (error: any) {
    logger.error(`[${requestId}] Error undeploying workflow: ${id}`, error)
    return createErrorResponse(error.message || 'Failed to undeploy workflow', 500)
  }
}<|MERGE_RESOLUTION|>--- conflicted
+++ resolved
@@ -2,12 +2,8 @@
 import type { NextRequest } from 'next/server'
 import { v4 as uuidv4 } from 'uuid'
 import { createLogger } from '@/lib/logs/console/logger'
-<<<<<<< HEAD
-import { generateApiKey } from '@/lib/utils'
+import { generateApiKey, generateRequestId } from '@/lib/utils'
 import { loadWorkflowFromNormalizedTables } from '@/lib/workflows/db-helpers'
-=======
-import { generateApiKey, generateRequestId } from '@/lib/utils'
->>>>>>> afb99fba
 import { validateWorkflowAccess } from '@/app/api/workflows/middleware'
 import { createErrorResponse, createSuccessResponse } from '@/app/api/workflows/utils'
 import { db } from '@/db'
