--- conflicted
+++ resolved
@@ -41,9 +41,6 @@
 // Use a combination of workflow ID and request ID to allow concurrent executions with different inputs
 const runningExecutions = new Set<string>()
 
-<<<<<<< HEAD
-// Custom error for usage limits
-=======
 // Utility function to filter out logs and workflowConnections from API response
 function createFilteredResult(result: any) {
   return {
@@ -59,7 +56,6 @@
 }
 
 // Custom error class for usage limit exceeded
->>>>>>> 88668fed
 class UsageLimitError extends Error {
   statusCode: number
   constructor(message: string, statusCode = 402) {
@@ -387,7 +383,6 @@
       }
     }
 
-<<<<<<< HEAD
     // Note: Async execution is now handled in the POST handler below
 
     // Synchronous execution
@@ -426,7 +421,9 @@
         return createHttpResponseFromBlock(result)
       }
 
-      return createSuccessResponse(result)
+      // Filter out logs and workflowConnections from the API response
+      const filteredResult = createFilteredResult(result)
+      return createSuccessResponse(filteredResult)
     } catch (error: any) {
       if (error.message?.includes('Service overloaded')) {
         return createErrorResponse(
@@ -437,12 +434,6 @@
       }
       throw error
     }
-=======
-    // Filter out logs and workflowConnections from the API response
-    const filteredResult = createFilteredResult(result)
-
-    return createSuccessResponse(filteredResult)
->>>>>>> 88668fed
   } catch (error: any) {
     logger.error(`[${requestId}] Error executing workflow: ${id}`, error)
 
@@ -596,7 +587,6 @@
       }
     }
 
-<<<<<<< HEAD
     try {
       const rateLimiter = new RateLimiter()
       const rateLimitCheck = await rateLimiter.checkRateLimit(
@@ -619,7 +609,9 @@
         return createHttpResponseFromBlock(result)
       }
 
-      return createSuccessResponse(result)
+      // Filter out logs and workflowConnections from the API response
+      const filteredResult = createFilteredResult(result)
+      return createSuccessResponse(filteredResult)
     } catch (error: any) {
       if (error.message?.includes('Service overloaded')) {
         return createErrorResponse(
@@ -630,12 +622,6 @@
       }
       throw error
     }
-=======
-    // Filter out logs and workflowConnections from the API response
-    const filteredResult = createFilteredResult(result)
-
-    return createSuccessResponse(filteredResult)
->>>>>>> 88668fed
   } catch (error: any) {
     logger.error(`[${requestId}] Error executing workflow: ${workflowId}`, error)
 
