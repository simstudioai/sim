<<<<<<< HEAD
import { and, desc, eq } from 'drizzle-orm'
=======
import { db } from '@sim/db'
import { workflow } from '@sim/db/schema'
import { eq } from 'drizzle-orm'
>>>>>>> 9de7a003
import type { NextRequest, NextResponse } from 'next/server'
import { createLogger } from '@/lib/logs/console/logger'
import { generateRequestId } from '@/lib/utils'
import { validateWorkflowAccess } from '@/app/api/workflows/middleware'
import { createErrorResponse, createSuccessResponse } from '@/app/api/workflows/utils'
<<<<<<< HEAD
import { db } from '@/db'
import { workflowDeploymentVersion } from '@/db/schema'
=======
>>>>>>> 9de7a003

const logger = createLogger('WorkflowDeployedStateAPI')

export const dynamic = 'force-dynamic'
export const runtime = 'nodejs'

// Helper function to add Cache-Control headers to NextResponse
function addNoCacheHeaders(response: NextResponse): NextResponse {
  response.headers.set('Cache-Control', 'no-store, no-cache, must-revalidate, max-age=0')
  return response
}

export async function GET(request: NextRequest, { params }: { params: Promise<{ id: string }> }) {
  const requestId = generateRequestId()
  const { id } = await params

  try {
    logger.debug(`[${requestId}] Fetching deployed state for workflow: ${id}`)
    const validation = await validateWorkflowAccess(request, id, false)

    if (validation.error) {
      logger.warn(`[${requestId}] Failed to fetch deployed state: ${validation.error.message}`)
      const response = createErrorResponse(validation.error.message, validation.error.status)
      return addNoCacheHeaders(response)
    }

    // Fetch active deployment version state
    const [active] = await db
      .select({ state: workflowDeploymentVersion.state })
      .from(workflowDeploymentVersion)
      .where(
        and(
          eq(workflowDeploymentVersion.workflowId, id),
          eq(workflowDeploymentVersion.isActive, true)
        )
      )
      .orderBy(desc(workflowDeploymentVersion.createdAt))
      .limit(1)

    const response = createSuccessResponse({
      deployedState: active?.state || null,
    })
    return addNoCacheHeaders(response)
  } catch (error: any) {
    logger.error(`[${requestId}] Error fetching deployed state: ${id}`, error)
    const response = createErrorResponse(error.message || 'Failed to fetch deployed state', 500)
    return addNoCacheHeaders(response)
  }
}<|MERGE_RESOLUTION|>--- conflicted
+++ resolved
@@ -1,20 +1,10 @@
-<<<<<<< HEAD
+import { db, workflowDeploymentVersion } from '@sim/db'
 import { and, desc, eq } from 'drizzle-orm'
-=======
-import { db } from '@sim/db'
-import { workflow } from '@sim/db/schema'
-import { eq } from 'drizzle-orm'
->>>>>>> 9de7a003
 import type { NextRequest, NextResponse } from 'next/server'
 import { createLogger } from '@/lib/logs/console/logger'
 import { generateRequestId } from '@/lib/utils'
 import { validateWorkflowAccess } from '@/app/api/workflows/middleware'
 import { createErrorResponse, createSuccessResponse } from '@/app/api/workflows/utils'
-<<<<<<< HEAD
-import { db } from '@/db'
-import { workflowDeploymentVersion } from '@/db/schema'
-=======
->>>>>>> 9de7a003
 
 const logger = createLogger('WorkflowDeployedStateAPI')
 
