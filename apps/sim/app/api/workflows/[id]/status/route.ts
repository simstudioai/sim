--- conflicted
+++ resolved
@@ -1,18 +1,12 @@
-<<<<<<< HEAD
 import { and, desc, eq } from 'drizzle-orm'
-=======
->>>>>>> 07ba1742
 import type { NextRequest } from 'next/server'
 import { createLogger } from '@/lib/logs/console/logger'
 import { loadWorkflowFromNormalizedTables } from '@/lib/workflows/db-helpers'
 import { hasWorkflowChanged } from '@/lib/workflows/utils'
 import { validateWorkflowAccess } from '@/app/api/workflows/middleware'
 import { createErrorResponse, createSuccessResponse } from '@/app/api/workflows/utils'
-<<<<<<< HEAD
 import { db } from '@/db'
 import { workflowDeploymentVersion } from '@/db/schema'
-=======
->>>>>>> 07ba1742
 
 const logger = createLogger('WorkflowStatusAPI')
 
@@ -30,7 +24,7 @@
 
     // Check if the workflow has meaningful changes that would require redeployment
     let needsRedeployment = false
-<<<<<<< HEAD
+
     if (validation.workflow.isDeployed) {
       // Get current state from normalized tables (same logic as deployment API)
       // Load current state from normalized tables using centralized helper
@@ -45,15 +39,6 @@
         edges: normalizedData.edges,
         loops: normalizedData.loops,
         parallels: normalizedData.parallels,
-=======
-    if (validation.workflow.isDeployed && validation.workflow.deployedState) {
-      const normalizedData = await loadWorkflowFromNormalizedTables(id)
-      const currentState = {
-        blocks: normalizedData?.blocks || {},
-        edges: normalizedData?.edges || [],
-        loops: normalizedData?.loops || {},
-        parallels: normalizedData?.parallels || {},
->>>>>>> 07ba1742
         lastSaved: Date.now(),
       }
 
