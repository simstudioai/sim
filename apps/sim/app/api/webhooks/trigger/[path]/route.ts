--- conflicted
+++ resolved
@@ -252,12 +252,7 @@
     // Get user subscription for rate limiting (checks both personal and org subscriptions)
     const userSubscription = await getHighestPrioritySubscription(foundWorkflow.userId)
 
-<<<<<<< HEAD
     const subscriptionPlan = (subscriptionRecord?.plan || 'free') as SubscriptionPlan
-=======
-    const subscriptionPlan = (userSubscription?.plan || 'free') as SubscriptionPlan
-    isEnterprise = subscriptionPlan === 'enterprise'
->>>>>>> ab71fcfc
 
     // Check async rate limits (webhooks are processed asynchronously)
     const rateLimiter = new RateLimiter()
