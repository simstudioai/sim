'use client'

import { useCallback, useEffect, useState } from 'react'
import { format } from 'date-fns'
import {
  AlertCircle,
  ChevronLeft,
  ChevronRight,
  Circle,
  CircleOff,
  FileText,
  Loader2,
  Plus,
  RotateCcw,
  Trash2,
} from 'lucide-react'
import { useParams, useRouter } from 'next/navigation'
import {
  AlertDialog,
  AlertDialogAction,
  AlertDialogCancel,
  AlertDialogContent,
  AlertDialogDescription,
  AlertDialogFooter,
  AlertDialogHeader,
  AlertDialogTitle,
} from '@/components/ui/alert-dialog'
import { Button } from '@/components/ui/button'
import { Checkbox } from '@/components/ui/checkbox'
import { SearchHighlight } from '@/components/ui/search-highlight'
import { Tooltip, TooltipContent, TooltipTrigger } from '@/components/ui/tooltip'
import { createLogger } from '@/lib/logs/console-logger'
import { ActionBar } from '@/app/workspace/[workspaceId]/knowledge/[id]/components/action-bar/action-bar'
import { getDocumentIcon } from '@/app/workspace/[workspaceId]/knowledge/components/icons/document-icons'
import { PrimaryButton } from '@/app/workspace/[workspaceId]/knowledge/components/primary-button/primary-button'
import { SearchInput } from '@/app/workspace/[workspaceId]/knowledge/components/search-input/search-input'
import { useKnowledgeBase, useKnowledgeBaseDocuments } from '@/hooks/use-knowledge'
import { type DocumentData, useKnowledgeStore } from '@/stores/knowledge/store'
import { KnowledgeHeader } from '../components/knowledge-header/knowledge-header'
import { KnowledgeBaseLoading } from './components/knowledge-base-loading/knowledge-base-loading'
import { UploadModal } from './components/upload-modal/upload-modal'

const logger = createLogger('KnowledgeBase')

// Constants
const DOCUMENTS_PER_PAGE = 50

interface KnowledgeBaseProps {
  id: string
  knowledgeBaseName?: string
}

function getFileIcon(mimeType: string, filename: string) {
  const IconComponent = getDocumentIcon(mimeType, filename)
  return <IconComponent className='h-6 w-5 flex-shrink-0' />
}

function formatFileSize(bytes: number): string {
  if (bytes === 0) return '0 Bytes'
  const k = 1024
  const sizes = ['Bytes', 'KB', 'MB', 'GB']
  const i = Math.floor(Math.log(bytes) / Math.log(k))
  return `${Number.parseFloat((bytes / k ** i).toFixed(2))} ${sizes[i]}`
}

const getStatusDisplay = (doc: DocumentData) => {
  // Consolidated status: show processing status when not completed, otherwise show enabled/disabled
  switch (doc.processingStatus) {
    case 'pending':
      return {
        text: 'Pending',
        className:
          'inline-flex items-center rounded-md bg-gray-100 px-2 py-1 text-xs font-medium text-gray-700 dark:bg-gray-800 dark:text-gray-300',
      }
    case 'processing':
      return {
        text: (
          <>
            <Loader2 className='mr-1.5 h-3 w-3 animate-spin' />
            Processing
          </>
        ),
        className:
          'inline-flex items-center rounded-md bg-[#701FFC]/10 px-2 py-1 text-xs font-medium text-[#701FFC] dark:bg-[#701FFC]/20 dark:text-[#8B5FFF]',
      }
    case 'failed':
      return {
        text: (
          <>
            Failed
            {doc.processingError && <AlertCircle className='ml-1.5 h-3 w-3' />}
          </>
        ),
        className:
          'inline-flex items-center rounded-md bg-red-100 px-2 py-1 text-xs font-medium text-red-700 dark:bg-red-900/30 dark:text-red-300',
      }
    case 'completed':
      return doc.enabled
        ? {
            text: 'Enabled',
            className:
              'inline-flex items-center rounded-md bg-green-100 px-2 py-1 text-xs font-medium text-green-700 dark:bg-green-900/30 dark:text-green-400',
          }
        : {
            text: 'Disabled',
            className:
              'inline-flex items-center rounded-md bg-gray-100 px-2 py-1 text-xs font-medium text-gray-700 dark:bg-gray-800 dark:text-gray-300',
          }
    default:
      return {
        text: 'Unknown',
        className:
          'inline-flex items-center rounded-md bg-gray-100 px-2 py-1 text-xs font-medium text-gray-700 dark:bg-gray-800 dark:text-gray-300',
      }
  }
}

export function KnowledgeBase({
  id,
  knowledgeBaseName: passedKnowledgeBaseName,
}: KnowledgeBaseProps) {
  const { removeKnowledgeBase } = useKnowledgeStore()
  const params = useParams()
  const workspaceId = params.workspaceId as string

  const [searchQuery, setSearchQuery] = useState('')

  // Memoize the search query setter to prevent unnecessary re-renders
  const handleSearchChange = useCallback((newQuery: string) => {
    setSearchQuery(newQuery)
    setCurrentPage(1) // Reset to page 1 when searching
  }, [])

  const [selectedDocuments, setSelectedDocuments] = useState<Set<string>>(new Set())
  const [showDeleteDialog, setShowDeleteDialog] = useState(false)
  const [showUploadModal, setShowUploadModal] = useState(false)
  const [isDeleting, setIsDeleting] = useState(false)
  const [isBulkOperating, setIsBulkOperating] = useState(false)
  const [currentPage, setCurrentPage] = useState(1)

  const {
    knowledgeBase,
    isLoading: isLoadingKnowledgeBase,
    error: knowledgeBaseError,
  } = useKnowledgeBase(id)
  const {
    documents,
    pagination,
    isLoading: isLoadingDocuments,
    error: documentsError,
    updateDocument,
    refreshDocuments,
  } = useKnowledgeBaseDocuments(id, {
    search: searchQuery || undefined,
    limit: DOCUMENTS_PER_PAGE,
    offset: (currentPage - 1) * DOCUMENTS_PER_PAGE,
  })

<<<<<<< HEAD
  const [searchQuery, setSearchQuery] = useState('')
  const [selectedDocuments, setSelectedDocuments] = useState<Set<string>>(new Set())
  const [showDeleteDialog, setShowDeleteDialog] = useState(false)
  const [showUploadModal, setShowUploadModal] = useState(false)
  const [isDeleting, setIsDeleting] = useState(false)
  const [isBulkOperating, setIsBulkOperating] = useState(false)
=======
  const isSidebarCollapsed =
    mode === 'expanded' ? !isExpanded : mode === 'collapsed' || mode === 'hover'
>>>>>>> 0c5e70fc

  const router = useRouter()

  const knowledgeBaseName = knowledgeBase?.name || passedKnowledgeBaseName || 'Knowledge Base'
  const error = knowledgeBaseError || documentsError

  // Pagination calculations
  const totalPages = Math.ceil(pagination.total / pagination.limit)
  const hasNextPage = currentPage < totalPages
  const hasPrevPage = currentPage > 1

  // Navigation functions
  const goToPage = useCallback(
    (page: number) => {
      if (page >= 1 && page <= totalPages) {
        setCurrentPage(page)
      }
    },
    [totalPages]
  )

  const nextPage = useCallback(() => {
    if (hasNextPage) {
      setCurrentPage((prev) => prev + 1)
    }
  }, [hasNextPage])

  const prevPage = useCallback(() => {
    if (hasPrevPage) {
      setCurrentPage((prev) => prev - 1)
    }
  }, [hasPrevPage])

  // Auto-refresh documents when there are processing documents
  useEffect(() => {
    const hasProcessingDocuments = documents.some(
      (doc) => doc.processingStatus === 'pending' || doc.processingStatus === 'processing'
    )

    if (!hasProcessingDocuments) return

    const refreshInterval = setInterval(async () => {
      try {
        // Only refresh if we're not in the middle of other operations
        if (!isDeleting) {
          // Check for dead processes before refreshing
          await checkForDeadProcesses()
          await refreshDocuments()
        }
      } catch (error) {
        logger.error('Error refreshing documents:', error)
      }
    }, 3000) // Refresh every 3 seconds

    return () => clearInterval(refreshInterval)
  }, [documents, refreshDocuments, isDeleting])

  // Check for documents stuck in processing due to dead processes
  const checkForDeadProcesses = async () => {
    const now = new Date()
    const DEAD_PROCESS_THRESHOLD_MS = 150 * 1000 // 150 seconds (2.5 minutes)

    const staleDocuments = documents.filter((doc) => {
      if (doc.processingStatus !== 'processing' || !doc.processingStartedAt) {
        return false
      }

      const processingDuration = now.getTime() - new Date(doc.processingStartedAt).getTime()
      return processingDuration > DEAD_PROCESS_THRESHOLD_MS
    })

    if (staleDocuments.length === 0) return

    logger.warn(`Found ${staleDocuments.length} documents with dead processes`)

    // Mark stale documents as failed via API to sync with database
    const markFailedPromises = staleDocuments.map(async (doc) => {
      try {
        const response = await fetch(`/api/knowledge/${id}/documents/${doc.id}`, {
          method: 'PUT',
          headers: {
            'Content-Type': 'application/json',
          },
          body: JSON.stringify({
            markFailedDueToTimeout: true,
          }),
        })

        if (!response.ok) {
          // If API call fails, log but don't throw to avoid stopping other recoveries
          const errorData = await response.json().catch(() => ({ error: 'Unknown error' }))
          logger.error(`Failed to mark document ${doc.id} as failed: ${errorData.error}`)
          return
        }

        const result = await response.json()
        if (result.success) {
          logger.info(`Successfully marked dead process as failed for document: ${doc.filename}`)
        }
      } catch (error) {
        logger.error(`Error marking document ${doc.id} as failed:`, error)
      }
    })

    await Promise.allSettled(markFailedPromises)
  }

  // Calculate pagination info for display
  const totalItems = pagination?.total || 0

  const handleToggleEnabled = async (docId: string) => {
    const document = documents.find((doc) => doc.id === docId)
    if (!document) return

    try {
      const response = await fetch(`/api/knowledge/${id}/documents/${docId}`, {
        method: 'PUT',
        headers: {
          'Content-Type': 'application/json',
        },
        body: JSON.stringify({
          enabled: !document.enabled,
        }),
      })

      if (!response.ok) {
        throw new Error('Failed to update document')
      }

      const result = await response.json()

      if (result.success) {
        // Update the document in the store
        updateDocument(docId, { enabled: !document.enabled })
      }
    } catch (err) {
      logger.error('Error updating document:', err)
    }
  }

  const handleRetryDocument = async (docId: string) => {
    try {
      // Optimistically update the document status
      updateDocument(docId, {
        processingStatus: 'pending',
        processingError: null,
        processingStartedAt: null,
        processingCompletedAt: null,
      })

      const response = await fetch(`/api/knowledge/${id}/documents/${docId}`, {
        method: 'PUT',
        headers: {
          'Content-Type': 'application/json',
        },
        body: JSON.stringify({
          retryProcessing: true,
        }),
      })

      if (!response.ok) {
        throw new Error('Failed to retry document processing')
      }

      const result = await response.json()

      if (!result.success) {
        throw new Error(result.error || 'Failed to retry document processing')
      }

      // Immediately refresh to get the current DB state
      await refreshDocuments()

      // Set up a single interval-based refresh to catch the status transition from pending -> processing
      let refreshAttempts = 0
      const maxRefreshAttempts = 3
      const refreshInterval = setInterval(async () => {
        try {
          refreshAttempts++
          await refreshDocuments()
          if (refreshAttempts >= maxRefreshAttempts) {
            clearInterval(refreshInterval)
          }
        } catch (error) {
          logger.error('Error refreshing documents after retry:', error)
          clearInterval(refreshInterval)
        }
      }, 1000) // Check every second for 3 seconds

      // Clear interval after maximum time to prevent memory leaks
      setTimeout(() => {
        clearInterval(refreshInterval)
      }, 4000)

      logger.info(`Document retry initiated successfully for: ${docId}`)
    } catch (err) {
      logger.error('Error retrying document:', err)
      // Revert the status change on error - get the current document first to avoid overwriting other fields
      const currentDoc = documents.find((doc) => doc.id === docId)
      if (currentDoc) {
        updateDocument(docId, {
          processingStatus: 'failed',
          processingError:
            err instanceof Error ? err.message : 'Failed to retry document processing',
        })
      }
    }
  }

  const handleDeleteDocument = async (docId: string) => {
    try {
      const response = await fetch(`/api/knowledge/${id}/documents/${docId}`, {
        method: 'DELETE',
      })

      if (!response.ok) {
        throw new Error('Failed to delete document')
      }

      const result = await response.json()

      if (result.success) {
        // Invalidate and refresh documents to update the list
        refreshDocuments()

        // Clear selected documents
        setSelectedDocuments((prev) => {
          const newSet = new Set(prev)
          newSet.delete(docId)
          return newSet
        })
      }
    } catch (err) {
      logger.error('Error deleting document:', err)
    }
  }

  const handleSelectDocument = (docId: string, checked: boolean) => {
    setSelectedDocuments((prev) => {
      const newSet = new Set(prev)
      if (checked) {
        newSet.add(docId)
      } else {
        newSet.delete(docId)
      }
      return newSet
    })
  }

  const handleSelectAll = (checked: boolean) => {
    if (checked) {
      setSelectedDocuments(new Set(documents.map((doc) => doc.id)))
    } else {
      setSelectedDocuments(new Set())
    }
  }

  const isAllSelected = documents.length > 0 && selectedDocuments.size === documents.length

  const handleDocumentClick = (docId: string) => {
    // Find the document to get its filename
    const document = documents.find((doc) => doc.id === docId)
    const urlParams = new URLSearchParams({
      kbName: knowledgeBaseName, // Use the instantly available name
      docName: document?.filename || 'Document',
    })
    router.push(`/workspace/${workspaceId}/knowledge/${id}/${docId}?${urlParams.toString()}`)
  }

  const handleDeleteKnowledgeBase = async () => {
    if (!knowledgeBase) return

    try {
      setIsDeleting(true)

      const response = await fetch(`/api/knowledge/${id}`, {
        method: 'DELETE',
      })

      if (!response.ok) {
        throw new Error('Failed to delete knowledge base')
      }

      const result = await response.json()

      if (result.success) {
        // Remove from store and redirect to knowledge bases list
        removeKnowledgeBase(id)
        router.push(`/workspace/${workspaceId}/knowledge`)
      } else {
        throw new Error(result.error || 'Failed to delete knowledge base')
      }
    } catch (err) {
      logger.error('Error deleting knowledge base:', err)
      setIsDeleting(false)
    }
  }

  const handleAddDocuments = () => {
    setShowUploadModal(true)
  }

  const handleBulkEnable = async () => {
    const documentsToEnable = documents.filter(
      (doc) => selectedDocuments.has(doc.id) && !doc.enabled
    )

    if (documentsToEnable.length === 0) return

    try {
      setIsBulkOperating(true)

      const response = await fetch(`/api/knowledge/${id}/documents`, {
        method: 'PATCH',
        headers: {
          'Content-Type': 'application/json',
        },
        body: JSON.stringify({
          operation: 'enable',
          documentIds: documentsToEnable.map((doc) => doc.id),
        }),
      })

      if (!response.ok) {
        throw new Error('Failed to enable documents')
      }

      const result = await response.json()

      if (result.success) {
        // Update successful documents in the store
        result.data.updatedDocuments.forEach((updatedDoc: { id: string; enabled: boolean }) => {
          updateDocument(updatedDoc.id, { enabled: updatedDoc.enabled })
        })

        logger.info(`Successfully enabled ${result.data.successCount} documents`)
      }

      // Clear selection after successful operation
      setSelectedDocuments(new Set())
    } catch (err) {
      logger.error('Error enabling documents:', err)
    } finally {
      setIsBulkOperating(false)
    }
  }

  const handleBulkDisable = async () => {
    const documentsToDisable = documents.filter(
      (doc) => selectedDocuments.has(doc.id) && doc.enabled
    )

    if (documentsToDisable.length === 0) return

    try {
      setIsBulkOperating(true)

      const response = await fetch(`/api/knowledge/${id}/documents`, {
        method: 'PATCH',
        headers: {
          'Content-Type': 'application/json',
        },
        body: JSON.stringify({
          operation: 'disable',
          documentIds: documentsToDisable.map((doc) => doc.id),
        }),
      })

      if (!response.ok) {
        throw new Error('Failed to disable documents')
      }

      const result = await response.json()

      if (result.success) {
        // Update successful documents in the store
        result.data.updatedDocuments.forEach((updatedDoc: { id: string; enabled: boolean }) => {
          updateDocument(updatedDoc.id, { enabled: updatedDoc.enabled })
        })

        logger.info(`Successfully disabled ${result.data.successCount} documents`)
      }

      // Clear selection after successful operation
      setSelectedDocuments(new Set())
    } catch (err) {
      logger.error('Error disabling documents:', err)
    } finally {
      setIsBulkOperating(false)
    }
  }

  const handleBulkDelete = async () => {
    const documentsToDelete = documents.filter((doc) => selectedDocuments.has(doc.id))

    if (documentsToDelete.length === 0) return

    try {
      setIsBulkOperating(true)

      const response = await fetch(`/api/knowledge/${id}/documents`, {
        method: 'PATCH',
        headers: {
          'Content-Type': 'application/json',
        },
        body: JSON.stringify({
          operation: 'delete',
          documentIds: documentsToDelete.map((doc) => doc.id),
        }),
      })

      if (!response.ok) {
        throw new Error('Failed to delete documents')
      }

      const result = await response.json()

      if (result.success) {
        logger.info(`Successfully deleted ${result.data.successCount} documents`)
      }

      // Refresh documents list to reflect deletions
      await refreshDocuments()

      // Clear selection after successful operation
      setSelectedDocuments(new Set())
    } catch (err) {
      logger.error('Error deleting documents:', err)
    } finally {
      setIsBulkOperating(false)
    }
  }

  // Calculate bulk operation counts
  const selectedDocumentsList = documents.filter((doc) => selectedDocuments.has(doc.id))
  const enabledCount = selectedDocumentsList.filter((doc) => doc.enabled).length
  const disabledCount = selectedDocumentsList.filter((doc) => !doc.enabled).length

  // Breadcrumbs for the knowledge base page
  const breadcrumbs = [
    {
      id: 'knowledge-root',
      label: 'Knowledge',
      href: `/workspace/${workspaceId}/knowledge`,
    },
    {
      id: `knowledge-base-${id}`,
      label: knowledgeBaseName,
    },
  ]

  // Show loading component while data is being fetched initially
  if ((isLoadingKnowledgeBase || isLoadingDocuments) && !knowledgeBase && documents.length === 0) {
    return <KnowledgeBaseLoading knowledgeBaseName={knowledgeBaseName} />
  }

  // Show error state for knowledge base fetch
  if (error && !knowledgeBase) {
    const errorBreadcrumbs = [
      {
        id: 'knowledge-root',
        label: 'Knowledge',
        href: `/workspace/${workspaceId}/knowledge`,
      },
      {
        id: 'error',
        label: 'Error',
      },
    ]

    return (
      <div className='flex h-[100vh] flex-col pl-64'>
        <KnowledgeHeader breadcrumbs={errorBreadcrumbs} />
        <div className='flex flex-1 items-center justify-center'>
          <div className='text-center'>
            <p className='mb-2 text-red-600 text-sm'>Error: {error}</p>
            <button
              onClick={() => window.location.reload()}
              className='text-blue-600 text-sm underline hover:text-blue-800'
            >
              Try again
            </button>
          </div>
        </div>
      </div>
    )
  }

  return (
    <div className='flex h-[100vh] flex-col pl-64'>
      {/* Fixed Header with Breadcrumbs */}
      <KnowledgeHeader
        breadcrumbs={breadcrumbs}
        options={{ onDeleteKnowledgeBase: () => setShowDeleteDialog(true) }}
      />

      <div className='flex flex-1 overflow-hidden'>
        <div className='flex flex-1 flex-col overflow-hidden'>
          {/* Main Content */}
          <div className='flex-1 overflow-auto'>
            <div className='px-6 pb-6'>
              {/* Search and Filters Section */}
              <div className='mb-4 space-y-3 pt-1'>
                <div className='flex items-center justify-between'>
                  <SearchInput
                    value={searchQuery}
                    onChange={handleSearchChange}
                    placeholder='Search documents...'
                  />

                  <div className='flex items-center gap-3'>
                    {/* Clear Search Button */}
                    {searchQuery && (
                      <button
                        onClick={() => {
                          setSearchQuery('')
                          setCurrentPage(1)
                        }}
                        className='text-muted-foreground text-sm hover:text-foreground'
                      >
                        Clear search
                      </button>
                    )}

                    {/* Add Documents Button */}
                    <PrimaryButton onClick={handleAddDocuments}>
                      <Plus className='h-3.5 w-3.5' />
                      Add Documents
                    </PrimaryButton>
                  </div>
                </div>
              </div>

              {/* Error State for documents */}
              {error && !isLoadingKnowledgeBase && (
                <div className='mb-4 rounded-md border border-red-200 bg-red-50 p-4'>
                  <p className='text-red-800 text-sm'>Error loading documents: {error}</p>
                </div>
              )}

              {/* Table container */}
              <div className='flex flex-1 flex-col overflow-hidden'>
                {/* Table header - fixed */}
                <div className='sticky top-0 z-10 overflow-x-auto border-b bg-background'>
                  <table className='w-full min-w-[700px] table-fixed'>
                    <colgroup>
                      <col className='w-[4%]' />
                      <col className='w-[24%]' />
                      <col className='w-[8%]' />
                      <col className='w-[8%]' />
                      <col className='hidden w-[8%] lg:table-column' />
                      <col className='w-[16%]' />
                      <col className='w-[12%]' />
                      <col className='w-[14%]' />
                    </colgroup>
                    <thead>
                      <tr>
                        <th className='px-4 pt-2 pb-3 text-left font-medium'>
                          <Checkbox
                            checked={isAllSelected}
                            onCheckedChange={handleSelectAll}
                            aria-label='Select all documents'
                            className='h-3.5 w-3.5 border-gray-300 focus-visible:ring-[#701FFC]/20 data-[state=checked]:border-[#701FFC] data-[state=checked]:bg-[#701FFC] [&>*]:h-3 [&>*]:w-3'
                          />
                        </th>
                        <th className='px-4 pt-2 pb-3 text-left font-medium'>
                          <span className='text-muted-foreground text-xs leading-none'>Name</span>
                        </th>
                        <th className='px-4 pt-2 pb-3 text-left font-medium'>
                          <span className='text-muted-foreground text-xs leading-none'>Size</span>
                        </th>
                        <th className='px-4 pt-2 pb-3 text-left font-medium'>
                          <span className='text-muted-foreground text-xs leading-none'>Tokens</span>
                        </th>
                        <th className='hidden px-4 pt-2 pb-3 text-left font-medium lg:table-cell'>
                          <span className='text-muted-foreground text-xs leading-none'>Chunks</span>
                        </th>
                        <th className='px-4 pt-2 pb-3 text-left font-medium'>
                          <span className='text-muted-foreground text-xs leading-none'>
                            Uploaded
                          </span>
                        </th>
                        <th className='px-4 pt-2 pb-3 text-left font-medium'>
                          <span className='text-muted-foreground text-xs leading-none'>Status</span>
                        </th>
                        <th className='px-4 pt-2 pb-3 text-left font-medium'>
                          <span className='text-muted-foreground text-xs leading-none'>
                            Actions
                          </span>
                        </th>
                      </tr>
                    </thead>
                  </table>
                </div>

                {/* Table body - scrollable */}
                <div className='flex-1 overflow-auto'>
                  <table className='w-full min-w-[700px] table-fixed'>
                    <colgroup>
                      <col className='w-[4%]' />
                      <col className='w-[24%]' />
                      <col className='w-[8%]' />
                      <col className='w-[8%]' />
                      <col className='hidden w-[8%] lg:table-column' />
                      <col className='w-[16%]' />
                      <col className='w-[12%]' />
                      <col className='w-[14%]' />
                    </colgroup>
                    <tbody>
                      {documents.length === 0 && !isLoadingDocuments ? (
                        <tr className='border-b transition-colors hover:bg-accent/30'>
                          {/* Select column */}
                          <td className='px-4 py-3'>
                            <div className='h-3.5 w-3.5' />
                          </td>

                          {/* Name column */}
                          <td className='px-4 py-3'>
                            <div className='flex items-center gap-2'>
                              <FileText className='h-6 w-5 text-muted-foreground' />
                              <span className='text-muted-foreground text-sm italic'>
                                {totalItems === 0
                                  ? 'No documents yet'
                                  : 'No documents match your search'}
                              </span>
                            </div>
                          </td>

                          {/* Size column */}
                          <td className='px-4 py-3'>
                            <div className='text-muted-foreground text-xs'>—</div>
                          </td>

                          {/* Tokens column */}
                          <td className='px-4 py-3'>
                            <div className='text-muted-foreground text-xs'>—</div>
                          </td>

                          {/* Chunks column - hidden on small screens */}
                          <td className='hidden px-4 py-3 lg:table-cell'>
                            <div className='text-muted-foreground text-xs'>—</div>
                          </td>

                          {/* Upload Time column */}
                          <td className='px-4 py-3'>
                            <div className='text-muted-foreground text-xs'>—</div>
                          </td>

                          {/* Status column */}
                          <td className='px-4 py-3'>
                            <div className='text-muted-foreground text-xs'>—</div>
                          </td>

                          {/* Actions column */}
                          <td className='px-4 py-3'>
                            <div className='text-muted-foreground text-xs'>—</div>
                          </td>
                        </tr>
                      ) : isLoadingDocuments && documents.length === 0 ? (
                        Array.from({ length: 5 }).map((_, index) => (
                          <tr key={`loading-${index}`} className='border-b transition-colors'>
                            <td className='px-4 py-3'>
                              <div className='h-3.5 w-3.5 animate-pulse rounded bg-muted' />
                            </td>
                            <td className='px-4 py-3'>
                              <div className='h-4 w-32 animate-pulse rounded bg-muted' />
                            </td>
                            <td className='px-4 py-3'>
                              <div className='h-4 w-16 animate-pulse rounded bg-muted' />
                            </td>
                            <td className='px-4 py-3'>
                              <div className='h-4 w-12 animate-pulse rounded bg-muted' />
                            </td>
                            <td className='hidden px-4 py-3 lg:table-cell'>
                              <div className='h-4 w-12 animate-pulse rounded bg-muted' />
                            </td>
                            <td className='px-4 py-3'>
                              <div className='h-4 w-20 animate-pulse rounded bg-muted' />
                            </td>
                            <td className='px-4 py-3'>
                              <div className='h-4 w-16 animate-pulse rounded bg-muted' />
                            </td>
                            <td className='px-4 py-3'>
                              <div className='h-4 w-20 animate-pulse rounded bg-muted' />
                            </td>
                          </tr>
                        ))
                      ) : (
                        documents.map((doc) => {
                          const isSelected = selectedDocuments.has(doc.id)
                          const statusDisplay = getStatusDisplay(doc)
                          // const processingTime = getProcessingTime(doc)

                          return (
                            <tr
                              key={doc.id}
                              className={`border-b transition-colors hover:bg-accent/30 ${
                                isSelected ? 'bg-accent/30' : ''
                              } ${
                                doc.processingStatus === 'completed'
                                  ? 'cursor-pointer'
                                  : 'cursor-default'
                              }`}
                              onClick={() => {
                                if (doc.processingStatus === 'completed') {
                                  handleDocumentClick(doc.id)
                                }
                              }}
                            >
                              {/* Select column */}
                              <td className='px-4 py-3'>
                                <Checkbox
                                  checked={isSelected}
                                  onCheckedChange={(checked) =>
                                    handleSelectDocument(doc.id, checked as boolean)
                                  }
                                  onClick={(e) => e.stopPropagation()}
                                  aria-label={`Select ${doc.filename}`}
                                  className='h-3.5 w-3.5 border-gray-300 focus-visible:ring-[#701FFC]/20 data-[state=checked]:border-[#701FFC] data-[state=checked]:bg-[#701FFC] [&>*]:h-3 [&>*]:w-3'
                                />
                              </td>

                              {/* Name column */}
                              <td className='px-4 py-3'>
                                <div className='flex items-center gap-2'>
                                  {getFileIcon(doc.mimeType, doc.filename)}
                                  <Tooltip>
                                    <TooltipTrigger asChild>
                                      <span className='block truncate text-sm' title={doc.filename}>
                                        <SearchHighlight
                                          text={doc.filename}
                                          searchQuery={searchQuery}
                                        />
                                      </span>
                                    </TooltipTrigger>
                                    <TooltipContent side='top'>{doc.filename}</TooltipContent>
                                  </Tooltip>
                                </div>
                              </td>

                              {/* Size column */}
                              <td className='px-4 py-3'>
                                <div className='text-muted-foreground text-xs'>
                                  {formatFileSize(doc.fileSize)}
                                </div>
                              </td>

                              {/* Tokens column */}
                              <td className='px-4 py-3'>
                                <div className='text-xs'>
                                  {doc.processingStatus === 'completed' ? (
                                    doc.tokenCount > 1000 ? (
                                      `${(doc.tokenCount / 1000).toFixed(1)}k`
                                    ) : (
                                      doc.tokenCount.toLocaleString()
                                    )
                                  ) : (
                                    <div className='text-muted-foreground'>—</div>
                                  )}
                                </div>
                              </td>

                              {/* Chunks column - hidden on small screens */}
                              <td className='hidden px-4 py-3 lg:table-cell'>
                                <div className='text-muted-foreground text-xs'>
                                  {doc.processingStatus === 'completed'
                                    ? doc.chunkCount.toLocaleString()
                                    : '—'}
                                </div>
                              </td>

                              {/* Upload Time column */}
                              <td className='px-4 py-3'>
                                <div className='flex flex-col justify-center'>
                                  <div className='flex items-center font-medium text-xs'>
                                    <span>{format(new Date(doc.uploadedAt), 'h:mm a')}</span>
                                    <span className='mx-1.5 hidden text-muted-foreground xl:inline'>
                                      •
                                    </span>
                                    <span className='hidden text-muted-foreground xl:inline'>
                                      {format(new Date(doc.uploadedAt), 'MMM d, yyyy')}
                                    </span>
                                  </div>
                                  <div className='mt-0.5 text-muted-foreground text-xs lg:hidden'>
                                    {format(new Date(doc.uploadedAt), 'MMM d')}
                                  </div>
                                </div>
                              </td>

                              {/* Status column */}
                              <td className='px-4 py-3'>
                                {doc.processingStatus === 'failed' && doc.processingError ? (
                                  <Tooltip>
                                    <TooltipTrigger asChild>
                                      <div
                                        className={statusDisplay.className}
                                        style={{ cursor: 'help' }}
                                      >
                                        {statusDisplay.text}
                                      </div>
                                    </TooltipTrigger>
                                    <TooltipContent side='top' className='max-w-xs'>
                                      {doc.processingError}
                                    </TooltipContent>
                                  </Tooltip>
                                ) : (
                                  <div className={statusDisplay.className}>
                                    {statusDisplay.text}
                                  </div>
                                )}
                              </td>

                              {/* Actions column */}
                              <td className='px-4 py-3'>
                                <div className='flex items-center gap-1'>
                                  {doc.processingStatus === 'failed' && (
                                    <Tooltip>
                                      <TooltipTrigger asChild>
                                        <Button
                                          variant='ghost'
                                          size='sm'
                                          onClick={(e) => {
                                            e.stopPropagation()
                                            handleRetryDocument(doc.id)
                                          }}
                                          className='h-8 w-8 p-0 text-gray-500 hover:text-gray-700'
                                        >
                                          <RotateCcw className='h-4 w-4' />
                                        </Button>
                                      </TooltipTrigger>
                                      <TooltipContent side='top'>Retry processing</TooltipContent>
                                    </Tooltip>
                                  )}

                                  <Tooltip>
                                    <TooltipTrigger asChild>
                                      <Button
                                        variant='ghost'
                                        size='sm'
                                        onClick={(e) => {
                                          e.stopPropagation()
                                          handleToggleEnabled(doc.id)
                                        }}
                                        disabled={
                                          doc.processingStatus === 'processing' ||
                                          doc.processingStatus === 'pending'
                                        }
                                        className='h-8 w-8 p-0 text-gray-500 hover:text-gray-700 disabled:opacity-50'
                                      >
                                        {doc.enabled ? (
                                          <Circle className='h-4 w-4' />
                                        ) : (
                                          <CircleOff className='h-4 w-4' />
                                        )}
                                      </Button>
                                    </TooltipTrigger>
                                    <TooltipContent side='top'>
                                      {doc.processingStatus === 'processing' ||
                                      doc.processingStatus === 'pending'
                                        ? 'Cannot modify while processing'
                                        : doc.enabled
                                          ? 'Disable Document'
                                          : 'Enable Document'}
                                    </TooltipContent>
                                  </Tooltip>

                                  <Tooltip>
                                    <TooltipTrigger asChild>
                                      <Button
                                        variant='ghost'
                                        size='sm'
                                        onClick={(e) => {
                                          e.stopPropagation()
                                          handleDeleteDocument(doc.id)
                                        }}
                                        disabled={doc.processingStatus === 'processing'}
                                        className='h-8 w-8 p-0 text-gray-500 hover:text-red-600 disabled:opacity-50'
                                      >
                                        <Trash2 className='h-4 w-4' />
                                      </Button>
                                    </TooltipTrigger>
                                    <TooltipContent side='top'>
                                      {doc.processingStatus === 'processing'
                                        ? 'Cannot delete while processing'
                                        : 'Delete Document'}
                                    </TooltipContent>
                                  </Tooltip>
                                </div>
                              </td>
                            </tr>
                          )
                        })
                      )}
                    </tbody>
                  </table>
                </div>

                {/* Pagination Controls */}
                {totalPages > 1 && (
                  <div className='flex items-center justify-center border-t bg-background px-6 py-4'>
                    <div className='flex items-center gap-1'>
                      <Button
                        variant='ghost'
                        size='sm'
                        onClick={prevPage}
                        disabled={!hasPrevPage || isLoadingDocuments}
                        className='h-8 w-8 p-0'
                      >
                        <ChevronLeft className='h-4 w-4' />
                      </Button>

                      {/* Page numbers - show a few around current page */}
                      <div className='mx-4 flex items-center gap-6'>
                        {Array.from({ length: Math.min(totalPages, 5) }, (_, i) => {
                          let page: number
                          if (totalPages <= 5) {
                            page = i + 1
                          } else if (currentPage <= 3) {
                            page = i + 1
                          } else if (currentPage >= totalPages - 2) {
                            page = totalPages - 4 + i
                          } else {
                            page = currentPage - 2 + i
                          }

                          if (page < 1 || page > totalPages) return null

                          return (
                            <button
                              key={page}
                              onClick={() => goToPage(page)}
                              disabled={isLoadingDocuments}
                              className={`font-medium text-sm transition-colors hover:text-foreground disabled:cursor-not-allowed disabled:opacity-50 ${
                                page === currentPage ? 'text-foreground' : 'text-muted-foreground'
                              }`}
                            >
                              {page}
                            </button>
                          )
                        })}
                      </div>

                      <Button
                        variant='ghost'
                        size='sm'
                        onClick={nextPage}
                        disabled={!hasNextPage || isLoadingDocuments}
                        className='h-8 w-8 p-0'
                      >
                        <ChevronRight className='h-4 w-4' />
                      </Button>
                    </div>
                  </div>
                )}
              </div>
            </div>
          </div>
        </div>
      </div>

      {/* Delete Confirmation Dialog */}
      <AlertDialog open={showDeleteDialog} onOpenChange={setShowDeleteDialog}>
        <AlertDialogContent>
          <AlertDialogHeader>
            <AlertDialogTitle>Delete Knowledge Base</AlertDialogTitle>
            <AlertDialogDescription>
              Are you sure you want to delete "{knowledgeBaseName}"? This will permanently delete
              the knowledge base and all {totalItems} document
              {totalItems === 1 ? '' : 's'} within it. This action cannot be undone.
            </AlertDialogDescription>
          </AlertDialogHeader>
          <AlertDialogFooter>
            <AlertDialogCancel disabled={isDeleting}>Cancel</AlertDialogCancel>
            <AlertDialogAction
              onClick={handleDeleteKnowledgeBase}
              disabled={isDeleting}
              className='bg-destructive text-destructive-foreground hover:bg-destructive/90'
            >
              {isDeleting ? 'Deleting...' : 'Delete Knowledge Base'}
            </AlertDialogAction>
          </AlertDialogFooter>
        </AlertDialogContent>
      </AlertDialog>

      {/* Upload Modal */}
      <UploadModal
        open={showUploadModal}
        onOpenChange={setShowUploadModal}
        knowledgeBaseId={id}
        chunkingConfig={knowledgeBase?.chunkingConfig}
        onUploadComplete={refreshDocuments}
      />

      {/* Bulk Action Bar */}
      <ActionBar
        selectedCount={selectedDocuments.size}
        onEnable={disabledCount > 0 ? handleBulkEnable : undefined}
        onDisable={enabledCount > 0 ? handleBulkDisable : undefined}
        onDelete={handleBulkDelete}
        enabledCount={enabledCount}
        disabledCount={disabledCount}
        isLoading={isBulkOperating}
      />
    </div>
  )
}<|MERGE_RESOLUTION|>--- conflicted
+++ resolved
@@ -155,18 +155,6 @@
     limit: DOCUMENTS_PER_PAGE,
     offset: (currentPage - 1) * DOCUMENTS_PER_PAGE,
   })
-
-<<<<<<< HEAD
-  const [searchQuery, setSearchQuery] = useState('')
-  const [selectedDocuments, setSelectedDocuments] = useState<Set<string>>(new Set())
-  const [showDeleteDialog, setShowDeleteDialog] = useState(false)
-  const [showUploadModal, setShowUploadModal] = useState(false)
-  const [isDeleting, setIsDeleting] = useState(false)
-  const [isBulkOperating, setIsBulkOperating] = useState(false)
-=======
-  const isSidebarCollapsed =
-    mode === 'expanded' ? !isExpanded : mode === 'collapsed' || mode === 'hover'
->>>>>>> 0c5e70fc
 
   const router = useRouter()
 
