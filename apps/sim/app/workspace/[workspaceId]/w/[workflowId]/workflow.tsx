'use client'

import React, { useCallback, useEffect, useMemo, useRef, useState } from 'react'
import { useParams, useRouter } from 'next/navigation'
import ReactFlow, {
  ConnectionLineType,
  type Edge,
  type EdgeTypes,
  type NodeTypes,
  ReactFlowProvider,
  useReactFlow,
} from 'reactflow'
import 'reactflow/dist/style.css'
import { createLogger } from '@/lib/logs/console/logger'
import { TriggerUtils } from '@/lib/workflows/triggers'
import { useUserPermissionsContext } from '@/app/workspace/[workspaceId]/providers/workspace-permissions-provider'
import {
  CommandList,
  DiffControls,
  Notifications,
  Panel,
  SubflowNodeComponent,
  Terminal,
  TrainingControls,
} from '@/app/workspace/[workspaceId]/w/[workflowId]/components'
import { Chat } from '@/app/workspace/[workspaceId]/w/[workflowId]/components/chat/chat'
import { Cursors } from '@/app/workspace/[workspaceId]/w/[workflowId]/components/cursors/cursors'
import { ErrorBoundary } from '@/app/workspace/[workspaceId]/w/[workflowId]/components/error/index'
import { NoteBlock } from '@/app/workspace/[workspaceId]/w/[workflowId]/components/note-block/note-block'
import { WorkflowBlock } from '@/app/workspace/[workspaceId]/w/[workflowId]/components/workflow-block/workflow-block'
import { WorkflowEdge } from '@/app/workspace/[workspaceId]/w/[workflowId]/components/workflow-edge/workflow-edge'
import {
  useAutoLayout,
  useCurrentWorkflow,
  useNodeUtilities,
} from '@/app/workspace/[workspaceId]/w/[workflowId]/hooks'
import { getBlock } from '@/blocks'
import { useSocket } from '@/contexts/socket-context'
import { isAnnotationOnlyBlock } from '@/executor/consts'
import { useWorkspaceEnvironment } from '@/hooks/queries/environment'
import { useCollaborativeWorkflow } from '@/hooks/use-collaborative-workflow'
import { useStreamCleanup } from '@/hooks/use-stream-cleanup'
import { useWorkspacePermissions } from '@/hooks/use-workspace-permissions'
import { useExecutionStore } from '@/stores/execution/store'
import { useNotificationStore } from '@/stores/notifications/store'
import { useCopilotStore } from '@/stores/panel-new/copilot/store'
import { usePanelEditorStore } from '@/stores/panel-new/editor/store'
import { useGeneralStore } from '@/stores/settings/general/store'
import { useWorkflowDiffStore } from '@/stores/workflow-diff/store'
import { hasWorkflowsInitiallyLoaded, useWorkflowRegistry } from '@/stores/workflows/registry/store'
import { getUniqueBlockName } from '@/stores/workflows/utils'
import { useWorkflowStore } from '@/stores/workflows/workflow/store'

const logger = createLogger('Workflow')

// Define custom node and edge types - memoized outside component to prevent re-creation
const nodeTypes: NodeTypes = {
  workflowBlock: WorkflowBlock,
  noteBlock: NoteBlock,
  subflowNode: SubflowNodeComponent,
}
const edgeTypes: EdgeTypes = {
  default: WorkflowEdge,
  workflowEdge: WorkflowEdge, // Keep for backward compatibility
}

// Memoized ReactFlow props to prevent unnecessary re-renders
const defaultEdgeOptions = { type: 'custom' }
const snapGrid: [number, number] = [20, 20]

interface SelectedEdgeInfo {
  id: string
  parentLoopId?: string
  contextId?: string // Unique identifier combining edge ID and context
}

interface BlockData {
  id: string
  type: string
  position: { x: number; y: number }
  distance: number
}

const WorkflowContent = React.memo(() => {
  // State
  const [isWorkflowReady, setIsWorkflowReady] = useState(false)

  // State for tracking node dragging
  const [draggedNodeId, setDraggedNodeId] = useState<string | null>(null)
  const [potentialParentId, setPotentialParentId] = useState<string | null>(null)
  // Enhanced edge selection with parent context and unique identifier
  const [selectedEdgeInfo, setSelectedEdgeInfo] = useState<SelectedEdgeInfo | null>(null)

  // Track whether the active connection drag started from an error handle
  const [isErrorConnectionDrag, setIsErrorConnectionDrag] = useState(false)

  // Hooks
  const params = useParams()
  const router = useRouter()
  const { screenToFlowPosition, getNodes, fitView } = useReactFlow()
  const { emitCursorUpdate } = useSocket()

  // Get workspace ID from the params
  const workspaceId = params.workspaceId as string

<<<<<<< HEAD
=======
  // Notification store
  const addNotification = useNotificationStore((state) => state.addNotification)

>>>>>>> e0aade85
  const { workflows, activeWorkflowId, isLoading, setActiveWorkflow } = useWorkflowRegistry()

  // Use the clean abstraction for current workflow state
  const currentWorkflow = useCurrentWorkflow()

  const {
    updateNodeDimensions,
    updateBlockPosition: storeUpdateBlockPosition,
    setDragStartPosition,
    getDragStartPosition,
  } = useWorkflowStore()

  // (moved) resizeLoopNodesWrapper defined after hooks that provide resizeLoopNodes

  // Get copilot cleanup function
  const copilotCleanup = useCopilotStore((state) => state.cleanup)

  // Handle copilot stream cleanup on page unload and component unmount
  useStreamCleanup(copilotCleanup)

  // Extract workflow data from the abstraction
  const { blocks, edges, isDiffMode, lastSaved } = currentWorkflow

  // Node utilities hook for position/hierarchy calculations (requires blocks)
  const {
    getNodeDepth,
    getNodeHierarchy,
    getNodeAbsolutePosition,
    isPointInLoopNode,
    resizeLoopNodes,
    updateNodeParent: updateNodeParentUtil,
    getNodeAnchorPosition,
  } = useNodeUtilities(blocks)

  /**
   * Wrapper to call resizeLoopNodes with immediate execution.
   * No delays for responsive subflow resizing.
   */
  const resizeLoopNodesWrapper = useCallback(() => {
    return resizeLoopNodes(updateNodeDimensions)
  }, [resizeLoopNodes, updateNodeDimensions])

  // Auto-layout hook
  const { applyAutoLayoutAndUpdateStore } = useAutoLayout(activeWorkflowId || null)

  // Check if workflow is empty (no blocks)
  const isWorkflowEmpty = useMemo(() => {
    return Object.keys(blocks).length === 0
  }, [blocks])

  // Get diff analysis for edge reconstruction
  const { diffAnalysis, isShowingDiff, isDiffReady } = useWorkflowDiffStore()

  // Reconstruct deleted edges when viewing original workflow and filter out invalid edges
  const edgesForDisplay = useMemo(() => {
    let edgesToFilter = edges

    // If we're not in diff mode and we have diff analysis with deleted edges,
    // we need to reconstruct those deleted edges and add them to the display
    // Only do this if diff is ready to prevent race conditions
    if (!isShowingDiff && isDiffReady && diffAnalysis?.edge_diff?.deleted_edges) {
      const reconstructedEdges: Edge[] = []

      // Parse deleted edge identifiers to reconstruct edges
      diffAnalysis.edge_diff.deleted_edges.forEach((edgeIdentifier) => {
        // Edge identifier format: "sourceId-sourceHandle-targetId-targetHandle"
        // Split by '-' and extract components
        const parts = edgeIdentifier.split('-')
        if (parts.length >= 4) {
          // Find the index where targetId starts (after the source handle)
          // We need to handle cases where IDs contain hyphens
          let sourceEndIndex = -1
          let targetStartIndex = -1

          // Look for valid handle names to identify boundaries
          const validHandles = ['source', 'target', 'success', 'error', 'default', 'condition']

          for (let i = 1; i < parts.length - 1; i++) {
            if (validHandles.includes(parts[i])) {
              sourceEndIndex = i
              // Find the next part that could be the start of targetId
              for (let j = i + 1; j < parts.length - 1; j++) {
                // Check if this could be a valid target ID start
                if (parts[j].length > 0) {
                  targetStartIndex = j
                  break
                }
              }
              break
            }
          }

          if (sourceEndIndex > 0 && targetStartIndex > 0) {
            const sourceId = parts.slice(0, sourceEndIndex).join('-')
            const sourceHandle = parts[sourceEndIndex]
            const targetHandle = parts[parts.length - 1]
            const targetId = parts.slice(targetStartIndex, parts.length - 1).join('-')

            // Only reconstruct if both blocks still exist
            if (blocks[sourceId] && blocks[targetId]) {
              // Generate a unique edge ID
              const edgeId = `deleted-${sourceId}-${sourceHandle}-${targetId}-${targetHandle}`

              reconstructedEdges.push({
                id: edgeId,
                source: sourceId,
                target: targetId,
                sourceHandle,
                targetHandle,
                type: 'workflowEdge',
                data: { isDeleted: true }, // Mark as deleted for styling
              })
            }
          }
        }
      })

      // Combine existing edges with reconstructed deleted edges
      edgesToFilter = [...edges, ...reconstructedEdges]
    }

    // Filter out edges that connect to/from annotation-only blocks (note blocks)
    // These blocks don't have handles and shouldn't have connections
    return edgesToFilter.filter((edge) => {
      const sourceBlock = blocks[edge.source]
      const targetBlock = blocks[edge.target]

      // Remove edge if either source or target is an annotation-only block
      if (!sourceBlock || !targetBlock) return false
      if (isAnnotationOnlyBlock(sourceBlock.type) || isAnnotationOnlyBlock(targetBlock.type)) {
        return false
      }

      return true
    })
  }, [edges, isShowingDiff, isDiffReady, diffAnalysis, blocks])

  // User permissions - get current user's specific permissions from context
  const userPermissions = useUserPermissionsContext()

  // Create diff-aware permissions that disable editing when in diff mode
  const effectivePermissions = useMemo(() => {
    if (isDiffMode) {
      // In diff mode, disable all editing regardless of user permissions
      return {
        ...userPermissions,
        canEdit: false,
        canAdmin: false,
        // Keep canRead true so users can still view content
        canRead: userPermissions.canRead,
      }
    }
    return userPermissions
  }, [userPermissions, isDiffMode])

  // Workspace permissions - get all users and their permissions for this workspace
  const { permissions: workspacePermissions, error: permissionsError } = useWorkspacePermissions(
    workspaceId || null
  )

  // Store access
  const {
    collaborativeAddBlock: addBlock,
    collaborativeAddEdge: addEdge,
    collaborativeRemoveEdge: removeEdge,
    collaborativeUpdateBlockPosition,
    collaborativeUpdateParentId: updateParentId,
    collaborativeSetSubblockValue,
    undo,
    redo,
  } = useCollaborativeWorkflow()

  // Execution and debug mode state
  const { activeBlockIds, pendingBlocks, isDebugging } = useExecutionStore()
  const [dragStartParentId, setDragStartParentId] = useState<string | null>(null)

  /**
   * Dynamic connection line style that changes color based on the source handle
   * Error handles render red connection lines to match error edges
   */
  const connectionLineStyle = useMemo(() => {
    return {
      stroke: isErrorConnectionDrag ? '#EF4444' : '#434343',
      strokeWidth: 2,
    }
  }, [isErrorConnectionDrag])

  // Log permissions when they load
  useEffect(() => {
    if (workspacePermissions) {
      logger.info('Workspace permissions loaded in workflow', {
        workspaceId,
        userCount: workspacePermissions.total,
        permissions: workspacePermissions.users.map((u) => ({
          email: u.email,
          permissions: u.permissionType,
        })),
      })
    }
  }, [workspacePermissions, workspaceId])

  // Log permissions errors
  useEffect(() => {
    if (permissionsError) {
      logger.error('Failed to load workspace permissions', {
        workspaceId,
        error: permissionsError,
      })
    }
  }, [permissionsError, workspaceId])

  const updateNodeParent = useCallback(
    (nodeId: string, newParentId: string | null, affectedEdges: any[] = []) => {
      const node = getNodes().find((n: any) => n.id === nodeId)
      if (!node) return

      const currentBlock = blocks[nodeId]
      if (!currentBlock) return

      const oldParentId = node.parentId || currentBlock.data?.parentId
      const oldPosition = { ...node.position }

      // affectedEdges are edges that are either being removed (when leaving a subflow)
      // or being added (when entering a subflow)
      if (!affectedEdges.length && !newParentId && oldParentId) {
        affectedEdges = edgesForDisplay.filter((e) => e.source === nodeId || e.target === nodeId)
      }

      let newPosition = oldPosition
      if (newParentId) {
        const nodeAbsPos = getNodeAbsolutePosition(nodeId)
        const parentAbsPos = getNodeAbsolutePosition(newParentId)
        // Account for header (50px), left padding (16px), and top padding (16px)
        const headerHeight = 50
        const leftPadding = 16
        const topPadding = 16
        newPosition = {
          x: nodeAbsPos.x - parentAbsPos.x - leftPadding,
          y: nodeAbsPos.y - parentAbsPos.y - headerHeight - topPadding,
        }
      } else if (oldParentId) {
        newPosition = getNodeAbsolutePosition(nodeId)
      }

      const result = updateNodeParentUtil(
        nodeId,
        newParentId,
        collaborativeUpdateBlockPosition,
        updateParentId,
        () => resizeLoopNodesWrapper()
      )

      if (oldParentId !== newParentId) {
        window.dispatchEvent(
          new CustomEvent('workflow-record-parent-update', {
            detail: {
              blockId: nodeId,
              oldParentId: oldParentId || undefined,
              newParentId: newParentId || undefined,
              oldPosition,
              newPosition,
              affectedEdges: affectedEdges.map((e) => ({ ...e })),
            },
          })
        )
      }

      return result
    },
    [
      getNodes,
      collaborativeUpdateBlockPosition,
      updateParentId,
      updateNodeDimensions,
      blocks,
      edgesForDisplay,
      getNodeAbsolutePosition,
      updateNodeParentUtil,
      resizeLoopNodesWrapper,
    ]
  )

  // Auto-layout handler - uses the hook for immediate frontend updates
  const handleAutoLayout = useCallback(async () => {
    if (Object.keys(blocks).length === 0) return

    try {
      const result = await applyAutoLayoutAndUpdateStore()

      if (result.success) {
        logger.info('Auto layout completed successfully')
      } else {
        logger.error('Auto layout failed:', result.error)
      }
    } catch (error) {
      logger.error('Auto layout error:', error)
    }
  }, [blocks, applyAutoLayoutAndUpdateStore])

  const debouncedAutoLayout = useCallback(() => {
    const debounceTimer = setTimeout(() => {
      handleAutoLayout()
    }, 250)

    return () => clearTimeout(debounceTimer)
  }, [handleAutoLayout])

  useEffect(() => {
    let cleanup: (() => void) | null = null

    const handleKeyDown = (event: KeyboardEvent) => {
      const activeElement = document.activeElement
      const isEditableElement =
        activeElement instanceof HTMLInputElement ||
        activeElement instanceof HTMLTextAreaElement ||
        activeElement?.hasAttribute('contenteditable')

      if (isEditableElement) {
        event.stopPropagation()
        return
      }

      if (event.shiftKey && event.key === 'L' && !event.ctrlKey && !event.metaKey) {
        event.preventDefault()
        if (cleanup) cleanup()
        cleanup = debouncedAutoLayout()
      } else if ((event.ctrlKey || event.metaKey) && event.key === 'z' && !event.shiftKey) {
        event.preventDefault()
        undo()
      } else if (
        (event.ctrlKey || event.metaKey) &&
        (event.key === 'Z' || (event.key === 'z' && event.shiftKey))
      ) {
        event.preventDefault()
        redo()
      }
    }

    window.addEventListener('keydown', handleKeyDown)

    return () => {
      window.removeEventListener('keydown', handleKeyDown)
      if (cleanup) cleanup()
    }
  }, [debouncedAutoLayout, undo, redo])

  // Listen for explicit remove-from-subflow actions from ActionBar
  useEffect(() => {
    const handleRemoveFromSubflow = (event: Event) => {
      const customEvent = event as CustomEvent<{ blockId: string }>
      const { blockId } = customEvent.detail || ({} as any)
      if (!blockId) return

      try {
        const currentBlock = blocks[blockId]
        const parentId = currentBlock?.data?.parentId

        if (!parentId) return

        // Find ALL edges connected to this block
        const edgesToRemove = edgesForDisplay.filter(
          (e) => e.source === blockId || e.target === blockId
        )

        // Set flag to skip individual edge recording for undo/redo
        window.dispatchEvent(new CustomEvent('skip-edge-recording', { detail: { skip: true } }))

        // Remove edges first
        edgesToRemove.forEach((edge) => {
          removeEdge(edge.id)
        })

        // Then update parent relationship
        updateNodeParent(blockId, null, edgesToRemove)

        window.dispatchEvent(new CustomEvent('skip-edge-recording', { detail: { skip: false } }))
      } catch (err) {
        logger.error('Failed to remove from subflow', { err })
      }
    }

    window.addEventListener('remove-from-subflow', handleRemoveFromSubflow as EventListener)
    return () =>
      window.removeEventListener('remove-from-subflow', handleRemoveFromSubflow as EventListener)
  }, [getNodes, updateNodeParent, removeEdge, edgesForDisplay])

  // Handle drops
  const findClosestOutput = useCallback(
    (newNodePosition: { x: number; y: number }): BlockData | null => {
      // Determine if drop is inside a container; if not, exclude child nodes from candidates
      const containerAtPoint = isPointInLoopNode(newNodePosition)
      const nodeIndex = new Map(getNodes().map((n) => [n.id, n]))

      const candidates = Object.entries(blocks)
        .filter(([id, block]) => {
          if (!block.enabled) return false
          const node = nodeIndex.get(id)
          if (!node) return false

          // If dropping outside containers, ignore blocks that are inside a container
          if (!containerAtPoint && blocks[id]?.data?.parentId) return false
          return true
        })
        .map(([id, block]) => {
          const anchor = getNodeAnchorPosition(id)
          const distance = Math.sqrt(
            (anchor.x - newNodePosition.x) ** 2 + (anchor.y - newNodePosition.y) ** 2
          )
          return {
            id,
            type: block.type,
            position: anchor,
            distance,
          }
        })
        .sort((a, b) => a.distance - b.distance)

      return candidates[0] || null
    },
    [blocks, getNodes, getNodeAnchorPosition, isPointInLoopNode]
  )

  // Determine the appropriate source handle based on block type
  const determineSourceHandle = useCallback((block: { id: string; type: string }) => {
    // Default source handle
    let sourceHandle = 'source'

    // For condition blocks, use the first condition handle
    if (block.type === 'condition') {
      // Get just the first condition handle from the DOM
      const conditionHandles = document.querySelectorAll(
        `[data-nodeid^="${block.id}"][data-handleid^="condition-"]`
      )
      if (conditionHandles.length > 0) {
        // Extract the full handle ID from the first condition handle
        const handleId = conditionHandles[0].getAttribute('data-handleid')
        if (handleId) {
          sourceHandle = handleId
        }
      }
    }
    // For loop and parallel nodes, use their end source handle
    else if (block.type === 'loop') {
      sourceHandle = 'loop-end-source'
    } else if (block.type === 'parallel') {
      sourceHandle = 'parallel-end-source'
    }

    return sourceHandle
  }, [])

  /**
   * Shared handler for drops of toolbar items onto the workflow canvas.
   *
   * This encapsulates the full drop behavior (container handling, auto-connect,
   * trigger constraints, etc.) so it can be reused both for direct ReactFlow
   * drops and for drops forwarded from the empty-workflow command list overlay.
   *
   * @param data - Drag data from the toolbar (type + optional trigger mode).
   * @param position - Drop position in ReactFlow coordinates.
   */
  const handleToolbarDrop = useCallback(
    (data: { type: string; enableTriggerMode?: boolean }, position: { x: number; y: number }) => {
      if (!data.type || data.type === 'connectionBlock') return

      try {
        // Check if dropping inside a container node (loop or parallel)
        const containerInfo = isPointInLoopNode(position)

        // Clear any drag-over styling
        document
          .querySelectorAll('.loop-node-drag-over, .parallel-node-drag-over')
          .forEach((el) => {
            el.classList.remove('loop-node-drag-over', 'parallel-node-drag-over')
          })
        document.body.style.cursor = ''
        // Ensure any toolbar drag flags are cleared on drop
        document.body.classList.remove('sim-drag-subflow')

        // Special handling for container nodes (loop or parallel) dragged from toolbar
        if (data.type === 'loop' || data.type === 'parallel') {
          // Create a unique ID and name for the container
          const id = crypto.randomUUID()
          const baseName = data.type === 'loop' ? 'Loop' : 'Parallel'
          const name = getUniqueBlockName(baseName, blocks)

          // Subflows cannot be dropped inside other subflows - always add to main canvas
          const isAutoConnectEnabled = useGeneralStore.getState().isAutoConnectEnabled
          let autoConnectEdge
          if (isAutoConnectEnabled) {
            const closestBlock = findClosestOutput(position)
            if (closestBlock) {
              const sourceHandle = determineSourceHandle(closestBlock)
              autoConnectEdge = {
                id: crypto.randomUUID(),
                source: closestBlock.id,
                target: id,
                sourceHandle,
                targetHandle: 'target',
                type: 'workflowEdge',
              }
            }
          }

          // Add the container node with default dimensions and auto-connect edge
          addBlock(
            id,
            data.type,
            name,
            position,
            {
              width: 500,
              height: 300,
              type: 'subflowNode',
            },
            undefined,
            undefined,
            autoConnectEdge
          )

          return
        }

        // Validate block config for regular blocks
        const blockConfig = getBlock(data.type)
        if (!blockConfig) {
          logger.error('Invalid block type:', { data })
          return
        }

        // Generate id and name here so they're available in all code paths
        const id = crypto.randomUUID()
        // Prefer semantic default names for triggers; then ensure unique numbering centrally
        const defaultTriggerNameDrop = TriggerUtils.getDefaultTriggerName(data.type)
        const baseName =
          data.type === 'loop'
            ? 'Loop'
            : data.type === 'parallel'
              ? 'Parallel'
              : defaultTriggerNameDrop || blockConfig!.name
        const name = getUniqueBlockName(baseName, blocks)

        if (containerInfo) {
          // Check if this is a trigger block or has trigger mode enabled
          const isTriggerBlock =
            blockConfig.category === 'triggers' ||
            blockConfig.triggers?.enabled ||
            data.enableTriggerMode === true

          if (isTriggerBlock) {
            const triggerName = TriggerUtils.getDefaultTriggerName(data.type) || 'trigger'
            addNotification({
              level: 'error',
              message: 'Triggers cannot be placed inside loop or parallel subflows.',
              workflowId: activeWorkflowId || undefined,
            })
            return
          }

          // Calculate position relative to the container's content area
          // Account for header (50px), left padding (16px), and top padding (16px)
          const headerHeight = 50
          const leftPadding = 16
          const topPadding = 16

          const relativePosition = {
            x: position.x - containerInfo.loopPosition.x - leftPadding,
            y: position.y - containerInfo.loopPosition.y - headerHeight - topPadding,
          }

          // Capture existing child blocks before adding the new one
          const existingChildBlocks = Object.values(blocks).filter(
            (b) => b.data?.parentId === containerInfo.loopId
          )

          // Auto-connect logic for blocks inside containers
          const isAutoConnectEnabled = useGeneralStore.getState().isAutoConnectEnabled
          let autoConnectEdge
          if (
            isAutoConnectEnabled &&
            data.type !== 'starter' &&
            !isAnnotationOnlyBlock(data.type)
          ) {
            if (existingChildBlocks.length > 0) {
              // Connect to the nearest existing child block within the container
              const closestBlock = existingChildBlocks
                .map((b) => ({
                  block: b,
                  distance: Math.sqrt(
                    (b.position.x - relativePosition.x) ** 2 +
                      (b.position.y - relativePosition.y) ** 2
                  ),
                }))
                .sort((a, b) => a.distance - b.distance)[0]?.block

              if (closestBlock) {
                // Don't create edges into trigger blocks or annotation blocks
                const targetBlockConfig = getBlock(data.type)
                const isTargetTrigger =
                  data.enableTriggerMode === true || targetBlockConfig?.category === 'triggers'

                if (!isTargetTrigger) {
                  const sourceHandle = determineSourceHandle({
                    id: closestBlock.id,
                    type: closestBlock.type,
                  })
                  autoConnectEdge = {
                    id: crypto.randomUUID(),
                    source: closestBlock.id,
                    target: id,
                    sourceHandle,
                    targetHandle: 'target',
                    type: 'workflowEdge',
                  }
                }
              }
            } else {
              // No existing children: connect from the container's start handle to the moved node
              const containerNode = getNodes().find((n) => n.id === containerInfo.loopId)
              const startSourceHandle =
                (containerNode?.data as any)?.kind === 'loop'
                  ? 'loop-start-source'
                  : 'parallel-start-source'

              autoConnectEdge = {
                id: crypto.randomUUID(),
                source: containerInfo.loopId,
                target: id,
                sourceHandle: startSourceHandle,
                targetHandle: 'target',
                type: 'workflowEdge',
              }
            }
          }

          // Add block with parent info AND autoConnectEdge (atomic operation)
          addBlock(
            id,
            data.type,
            name,
            relativePosition,
            {
              parentId: containerInfo.loopId,
              extent: 'parent',
            },
            containerInfo.loopId,
            'parent',
            autoConnectEdge
          )

          // Resize the container node to fit the new block
          // Immediate resize without delay
          resizeLoopNodesWrapper()
        } else {
          // Centralized trigger constraints
          const dropIssue = TriggerUtils.getTriggerAdditionIssue(blocks, data.type)
          if (dropIssue) {
            const message =
              dropIssue.issue === 'legacy'
                ? 'Cannot add new trigger blocks when a legacy Start block exists. Available in newer workflows.'
                : `A workflow can only have one ${dropIssue.triggerName} trigger block. Please remove the existing one before adding a new one.`
            addNotification({
              level: 'error',
              message,
              workflowId: activeWorkflowId || undefined,
            })
            return
          }

          // Regular auto-connect logic
          const isAutoConnectEnabled = useGeneralStore.getState().isAutoConnectEnabled
          let autoConnectEdge
          if (
            isAutoConnectEnabled &&
            data.type !== 'starter' &&
            !isAnnotationOnlyBlock(data.type)
          ) {
            const closestBlock = findClosestOutput(position)
            if (closestBlock) {
              // Don't create edges into trigger blocks or annotation blocks
              const targetBlockConfig = getBlock(data.type)
              const isTargetTrigger =
                data.enableTriggerMode === true || targetBlockConfig?.category === 'triggers'

              if (!isTargetTrigger) {
                const sourceHandle = determineSourceHandle(closestBlock)

                autoConnectEdge = {
                  id: crypto.randomUUID(),
                  source: closestBlock.id,
                  target: id,
                  sourceHandle,
                  targetHandle: 'target',
                  type: 'workflowEdge',
                }
              }
            }
          }

          // Regular canvas drop with auto-connect edge
          // Use enableTriggerMode from drag data if present (when dragging from Triggers tab)
          const enableTriggerMode = data.enableTriggerMode || false
          addBlock(
            id,
            data.type,
            name,
            position,
            undefined,
            undefined,
            undefined,
            autoConnectEdge,
            enableTriggerMode
          )
        }
      } catch (err) {
        logger.error('Error handling toolbar drop on workflow canvas', { err })
      }
    },
    [
      blocks,
      getNodes,
      findClosestOutput,
      determineSourceHandle,
      isPointInLoopNode,
      resizeLoopNodesWrapper,
      addBlock,
<<<<<<< HEAD
      setTriggerWarning,
=======
      addNotification,
      activeWorkflowId,
>>>>>>> e0aade85
    ]
  )

  // Listen for toolbar block click events
  useEffect(() => {
    const handleAddBlockFromToolbar = (event: CustomEvent) => {
      // Check if user has permission to interact with blocks
      if (!effectivePermissions.canEdit) {
        return
      }

      const { type, enableTriggerMode } = event.detail

      if (!type) return
      if (type === 'connectionBlock') return

      // Special handling for container nodes (loop or parallel)
      if (type === 'loop' || type === 'parallel') {
        const id = crypto.randomUUID()
        const baseName = type === 'loop' ? 'Loop' : 'Parallel'
        const name = getUniqueBlockName(baseName, blocks)

        const centerPosition = screenToFlowPosition({
          x: window.innerWidth / 2,
          y: window.innerHeight / 2,
        })

        // Auto-connect logic for container nodes
        const isAutoConnectEnabled = useGeneralStore.getState().isAutoConnectEnabled
        let autoConnectEdge
        if (isAutoConnectEnabled) {
          const closestBlock = findClosestOutput(centerPosition)
          if (closestBlock) {
            const sourceHandle = determineSourceHandle(closestBlock)
            autoConnectEdge = {
              id: crypto.randomUUID(),
              source: closestBlock.id,
              target: id,
              sourceHandle,
              targetHandle: 'target',
              type: 'workflowEdge',
            }
          }
        }

        // Add the container node with default dimensions and auto-connect edge
        addBlock(
          id,
          type,
          name,
          centerPosition,
          {
            width: 500,
            height: 300,
            type: 'subflowNode',
          },
          undefined,
          undefined,
          autoConnectEdge
        )

        return
      }

      const blockConfig = getBlock(type)
      if (!blockConfig) {
        logger.error('Invalid block type:', { type })
        return
      }

      // Calculate the center position of the viewport
      const centerPosition = screenToFlowPosition({
        x: window.innerWidth / 2,
        y: window.innerHeight / 2,
      })

      // Create a new block with a unique ID
      const id = crypto.randomUUID()
      // Prefer semantic default names for triggers; then ensure unique numbering centrally
      const defaultTriggerName = TriggerUtils.getDefaultTriggerName(type)
      const baseName = defaultTriggerName || blockConfig.name
      const name = getUniqueBlockName(baseName, blocks)

      // Auto-connect logic
      const isAutoConnectEnabled = useGeneralStore.getState().isAutoConnectEnabled
      let autoConnectEdge
      if (isAutoConnectEnabled && type !== 'starter' && !isAnnotationOnlyBlock(type)) {
        const closestBlock = findClosestOutput(centerPosition)
        logger.info('Closest block found:', closestBlock)
        if (closestBlock) {
          // Don't create edges into trigger blocks or annotation blocks
          const targetBlockConfig = blockConfig
          const isTargetTrigger = enableTriggerMode || targetBlockConfig?.category === 'triggers'

          if (!isTargetTrigger) {
            const sourceHandle = determineSourceHandle(closestBlock)

            autoConnectEdge = {
              id: crypto.randomUUID(),
              source: closestBlock.id,
              target: id,
              sourceHandle,
              targetHandle: 'target',
              type: 'workflowEdge',
            }
            logger.info('Auto-connect edge created:', autoConnectEdge)
          } else {
            logger.info('Skipping auto-connect into trigger block', {
              target: type,
            })
          }
        }
      }

      // Centralized trigger constraints
      const additionIssue = TriggerUtils.getTriggerAdditionIssue(blocks, type)
      if (additionIssue) {
<<<<<<< HEAD
        if (additionIssue.issue === 'legacy') {
          setTriggerWarning({
            open: true,
            triggerName: additionIssue.triggerName,
            type: TriggerWarningType.LEGACY_INCOMPATIBILITY,
          })
        } else {
          setTriggerWarning({
            open: true,
            triggerName: additionIssue.triggerName,
            type: TriggerWarningType.DUPLICATE_TRIGGER,
          })
        }
=======
        const message =
          additionIssue.issue === 'legacy'
            ? 'Cannot add new trigger blocks when a legacy Start block exists. Available in newer workflows.'
            : `A workflow can only have one ${additionIssue.triggerName} trigger block. Please remove the existing one before adding a new one.`
        addNotification({
          level: 'error',
          message,
          workflowId: activeWorkflowId || undefined,
        })
>>>>>>> e0aade85
        return
      }

      // Add the block to the workflow with auto-connect edge
      // Enable trigger mode if this is a trigger-capable block from the triggers tab
      addBlock(
        id,
        type,
        name,
        centerPosition,
        undefined,
        undefined,
        undefined,
        autoConnectEdge,
        enableTriggerMode
      )
    }

    window.addEventListener('add-block-from-toolbar', handleAddBlockFromToolbar as EventListener)

    return () => {
      window.removeEventListener(
        'add-block-from-toolbar',
        handleAddBlockFromToolbar as EventListener
      )
    }
  }, [
    screenToFlowPosition,
    blocks,
    addBlock,
    addEdge,
    findClosestOutput,
    determineSourceHandle,
    effectivePermissions.canEdit,
<<<<<<< HEAD
    setTriggerWarning,
=======
    addNotification,
    activeWorkflowId,
>>>>>>> e0aade85
  ])

  /**
   * Listen for toolbar drops that occur on the empty-workflow overlay (command list).
   *
   * The overlay forwards drop events with the cursor position; this handler
   * computes the corresponding ReactFlow coordinates and delegates to
   * `handleToolbarDrop` so the behavior matches native canvas drops.
   */
  useEffect(() => {
    const handleOverlayToolbarDrop = (event: Event) => {
      const customEvent = event as CustomEvent<{
        type: string
        enableTriggerMode?: boolean
        clientX: number
        clientY: number
      }>

      const detail = customEvent.detail
      if (!detail?.type) return

      try {
        const canvasElement = document.querySelector('.workflow-container') as HTMLElement | null
        if (!canvasElement) {
          logger.warn('Workflow canvas element not found for overlay toolbar drop')
          return
        }

        const bounds = canvasElement.getBoundingClientRect()
        const position = screenToFlowPosition({
          x: detail.clientX - bounds.left,
          y: detail.clientY - bounds.top,
        })

        handleToolbarDrop(
          {
            type: detail.type,
            enableTriggerMode: detail.enableTriggerMode ?? false,
          },
          position
        )
      } catch (err) {
        logger.error('Error handling toolbar drop from empty-workflow overlay', { err })
      }
    }

    window.addEventListener(
      'toolbar-drop-on-empty-workflow-overlay',
      handleOverlayToolbarDrop as EventListener
    )

    return () =>
      window.removeEventListener(
        'toolbar-drop-on-empty-workflow-overlay',
        handleOverlayToolbarDrop as EventListener
      )
  }, [screenToFlowPosition, handleToolbarDrop])

  /**
   * Recenter canvas when diff appears
   * Tracks when diff becomes ready to automatically fit the view with smooth animation
   */
  const prevDiffReadyRef = useRef(false)
  useEffect(() => {
    // Only recenter when diff transitions from not ready to ready
    if (isDiffReady && !prevDiffReadyRef.current && diffAnalysis) {
      logger.info('Diff ready - recentering canvas to show changes')
      // Use a small delay to ensure the diff has fully rendered
      setTimeout(() => {
        fitView({ padding: 0.3, duration: 600 })
      }, 100)
    }
    prevDiffReadyRef.current = isDiffReady
  }, [isDiffReady, diffAnalysis, fitView])

  // Listen for trigger warning events
  useEffect(() => {
    const handleShowTriggerWarning = (event: CustomEvent) => {
      const { type, triggerName } = event.detail
<<<<<<< HEAD
      setTriggerWarning({
        open: true,
        triggerName: triggerName || 'trigger',
        type: type === 'trigger_in_subflow' ? TriggerWarningType.TRIGGER_IN_SUBFLOW : type,
=======
      const message =
        type === 'trigger_in_subflow'
          ? 'Triggers cannot be placed inside loop or parallel subflows.'
          : type === 'legacy_incompatibility'
            ? 'Cannot add new trigger blocks when a legacy Start block exists. Available in newer workflows.'
            : `A workflow can only have one ${triggerName || 'trigger'} trigger block. Please remove the existing one before adding a new one.`
      addNotification({
        level: 'error',
        message,
        workflowId: activeWorkflowId || undefined,
>>>>>>> e0aade85
      })
    }

    window.addEventListener('show-trigger-warning', handleShowTriggerWarning as EventListener)

    return () => {
      window.removeEventListener('show-trigger-warning', handleShowTriggerWarning as EventListener)
    }
<<<<<<< HEAD
  }, [setTriggerWarning])
=======
  }, [addNotification, activeWorkflowId])
>>>>>>> e0aade85

  // Update the onDrop handler to delegate to the shared toolbar-drop handler
  const onDrop = useCallback(
    (event: React.DragEvent) => {
      event.preventDefault()

      try {
        const raw = event.dataTransfer.getData('application/json')
        if (!raw) return
        const data = JSON.parse(raw)
        if (!data?.type) return

        const reactFlowBounds = event.currentTarget.getBoundingClientRect()
        const position = screenToFlowPosition({
          x: event.clientX - reactFlowBounds.left,
          y: event.clientY - reactFlowBounds.top,
        })

        handleToolbarDrop(
          {
            type: data.type,
            enableTriggerMode: data.enableTriggerMode ?? false,
          },
          position
        )
      } catch (err) {
        logger.error('Error dropping block on ReactFlow canvas:', { err })
      }
    },
    [screenToFlowPosition, handleToolbarDrop]
  )

  const handleCanvasPointerMove = useCallback(
    (event: React.PointerEvent<Element>) => {
      const target = event.currentTarget as HTMLElement
      const bounds = target.getBoundingClientRect()

      const position = screenToFlowPosition({
        x: event.clientX - bounds.left,
        y: event.clientY - bounds.top,
      })

      emitCursorUpdate(position)
    },
    [screenToFlowPosition, emitCursorUpdate]
  )

  const handleCanvasPointerLeave = useCallback(() => {
    emitCursorUpdate(null)
  }, [emitCursorUpdate])

  useEffect(() => {
    return () => {
      emitCursorUpdate(null)
    }
  }, [emitCursorUpdate])

  // Handle drag over for ReactFlow canvas
  const onDragOver = useCallback(
    (event: React.DragEvent) => {
      event.preventDefault()

      // Only handle toolbar items
      if (!event.dataTransfer?.types.includes('application/json')) return

      try {
        const reactFlowBounds = event.currentTarget.getBoundingClientRect()
        const position = screenToFlowPosition({
          x: event.clientX - reactFlowBounds.left,
          y: event.clientY - reactFlowBounds.top,
        })

        // Check if hovering over a container node
        const containerInfo = isPointInLoopNode(position)

        // Clear any previous highlighting
        document
          .querySelectorAll('.loop-node-drag-over, .parallel-node-drag-over')
          .forEach((el) => {
            el.classList.remove('loop-node-drag-over', 'parallel-node-drag-over')
          })

        // Highlight container if hovering over it and not dragging a subflow
        // Subflow drag is marked by body class flag set by toolbar
        const isSubflowDrag = document.body.classList.contains('sim-drag-subflow')

        if (containerInfo && !isSubflowDrag) {
          const containerElement = document.querySelector(`[data-id="${containerInfo.loopId}"]`)
          if (containerElement) {
            // Determine the type of container node for appropriate styling
            const containerNode = getNodes().find((n) => n.id === containerInfo.loopId)
            if (
              containerNode?.type === 'subflowNode' &&
              (containerNode.data as any)?.kind === 'loop'
            ) {
              containerElement.classList.add('loop-node-drag-over')
            } else if (
              containerNode?.type === 'subflowNode' &&
              (containerNode.data as any)?.kind === 'parallel'
            ) {
              containerElement.classList.add('parallel-node-drag-over')
            }
            document.body.style.cursor = 'copy'
          }
        } else {
          document.body.style.cursor = ''
        }
      } catch (err) {
        logger.error('Error in onDragOver', { err })
      }
    },
    [screenToFlowPosition, isPointInLoopNode, getNodes]
  )

  // Initialize workflow when it exists in registry and isn't active
  useEffect(() => {
    let cancelled = false
    const currentId = params.workflowId as string

    // Wait for registry to be ready to prevent race conditions
    // Don't proceed if: no workflowId, registry is loading, or workflow not in registry
    if (!currentId || isLoading || !workflows[currentId]) return

    if (activeWorkflowId !== currentId) {
      // Clear diff and set as active
      const { clearDiff } = useWorkflowDiffStore.getState()
      clearDiff()

      setActiveWorkflow(currentId).catch((error) => {
        if (!cancelled) {
          logger.error(`Failed to set active workflow ${currentId}:`, error)
        }
      })
<<<<<<< HEAD
    }

    return () => {
      cancelled = true
    }
=======
    }

    return () => {
      cancelled = true
    }
>>>>>>> e0aade85
  }, [params.workflowId, workflows, activeWorkflowId, setActiveWorkflow, isLoading])

  // Track when workflow is ready for rendering
  useEffect(() => {
    const currentId = params.workflowId as string

    // Workflow is ready when:
    // 1. We have an active workflow that matches the URL
    // 2. The workflow exists in the registry
    // 3. Workflows are not currently loading
    // 4. The workflow store has been initialized (lastSaved exists means state was loaded)
    const shouldBeReady =
      activeWorkflowId === currentId &&
      Boolean(workflows[currentId]) &&
      !isLoading &&
      lastSaved !== undefined

    setIsWorkflowReady(shouldBeReady)
  }, [activeWorkflowId, params.workflowId, workflows, isLoading, lastSaved])

  // Preload workspace environment - React Query handles caching automatically
  useWorkspaceEnvironment(workspaceId)

  // Handle navigation and validation
  useEffect(() => {
    const validateAndNavigate = async () => {
      const workflowIds = Object.keys(workflows)
      const currentId = params.workflowId as string

      // Wait for initial load to complete before making navigation decisions
      if (!hasWorkflowsInitiallyLoaded() || isLoading) {
        return
      }

      // If no workflows exist after loading, redirect to workspace root
      if (workflowIds.length === 0) {
        logger.info('No workflows found, redirecting to workspace root')
        router.replace(`/workspace/${workspaceId}/w`)
        return
      }

      // Navigate to existing workflow or first available
      if (!workflows[currentId]) {
        logger.info(`Workflow ${currentId} not found, redirecting to first available workflow`)

        // Validate that workflows belong to the current workspace before redirecting
        const workspaceWorkflows = workflowIds.filter((id) => {
          const workflow = workflows[id]
          return workflow.workspaceId === workspaceId
        })

        if (workspaceWorkflows.length > 0) {
          router.replace(`/workspace/${workspaceId}/w/${workspaceWorkflows[0]}`)
        } else {
          // No valid workflows for this workspace, redirect to workspace root
          router.replace(`/workspace/${workspaceId}/w`)
        }
        return
      }

      // Validate that the current workflow belongs to the current workspace
      const currentWorkflow = workflows[currentId]
      if (currentWorkflow && currentWorkflow.workspaceId !== workspaceId) {
        logger.warn(
          `Workflow ${currentId} belongs to workspace ${currentWorkflow.workspaceId}, not ${workspaceId}`
        )
        // Redirect to the correct workspace for this workflow
        router.replace(`/workspace/${currentWorkflow.workspaceId}/w/${currentId}`)
        return
      }
    }

    validateAndNavigate()
  }, [params.workflowId, workflows, isLoading, workspaceId, router])

  // Cache block configs to prevent unnecessary re-fetches
  const blockConfigCache = useRef<Map<string, any>>(new Map())
  const getBlockConfig = useCallback((type: string) => {
    if (!blockConfigCache.current.has(type)) {
      blockConfigCache.current.set(type, getBlock(type))
    }
    return blockConfigCache.current.get(type)
  }, [])

  // Track previous blocks hash to prevent unnecessary recalculations
  const prevBlocksHashRef = useRef<string>('')
  const prevBlocksRef = useRef(blocks)

  // Create a stable hash of block properties that affect node rendering
  // This prevents nodes from recreating when only subblock values change
  const blocksHash = useMemo(() => {
    // Only recalculate hash if blocks reference actually changed
    if (prevBlocksRef.current === blocks) {
      return prevBlocksHashRef.current
    }

    prevBlocksRef.current = blocks
    const hash = Object.values(blocks)
      .map((b) => {
        const width = typeof b.data?.width === 'number' ? b.data.width : ''
        const height = typeof b.data?.height === 'number' ? b.data.height : ''
        return `${b.id}:${b.type}:${b.name}:${b.position.x.toFixed(0)}:${b.position.y.toFixed(0)}:${b.height}:${b.data?.parentId || ''}:${width}:${height}`
      })
      .join('|')

    prevBlocksHashRef.current = hash
    return hash
  }, [blocks])

  // Transform blocks and loops into ReactFlow nodes
  const nodes = useMemo(() => {
    const nodeArray: any[] = []

    // Add block nodes
    Object.entries(blocks).forEach(([blockId, block]) => {
      if (!block || !block.type || !block.name) {
        return
      }

      // Handle container nodes differently
      if (block.type === 'loop' || block.type === 'parallel') {
        nodeArray.push({
          id: block.id,
          type: 'subflowNode',
          position: block.position,
          parentId: block.data?.parentId,
          extent: block.data?.extent || undefined,
          dragHandle: '.workflow-drag-handle',
          data: {
            ...block.data,
            name: block.name,
            width: block.data?.width || 500,
            height: block.data?.height || 300,
            kind: block.type === 'loop' ? 'loop' : 'parallel',
          },
        })
        return
      }

      const blockConfig = getBlockConfig(block.type)
      if (!blockConfig) {
        logger.error(`No configuration found for block type: ${block.type}`, {
          block,
        })
        return
      }

      const position = block.position

      const isActive = activeBlockIds.has(block.id)
      const isPending = isDebugging && pendingBlocks.includes(block.id)

      // Both note blocks and workflow blocks use deterministic dimensions
      const nodeType = block.type === 'note' ? 'noteBlock' : 'workflowBlock'
      const dragHandle = block.type === 'note' ? '.note-drag-handle' : '.workflow-drag-handle'

      // Create stable node object - React Flow will handle shallow comparison
      nodeArray.push({
        id: block.id,
        type: nodeType,
        position,
        parentId: block.data?.parentId,
        dragHandle,
        extent: (() => {
          // Clamp children to subflow body (exclude header)
          const parentId = block.data?.parentId as string | undefined
          if (!parentId) return block.data?.extent || undefined

          // Constrain ONLY the top by header height (42px) and keep a small left padding.
          // Do not clamp right/bottom so blocks can move freely within the body.
          const headerHeight = 42
          const leftPadding = 16
          const minX = leftPadding
          const minY = headerHeight
          const maxX = Number.POSITIVE_INFINITY
          const maxY = Number.POSITIVE_INFINITY

          return [
            [minX, minY],
            [maxX, maxY],
          ] as [[number, number], [number, number]]
        })(),
        data: {
          type: block.type,
          config: blockConfig, // Cached config reference
          name: block.name,
          isActive,
          isPending,
        },
        // Include dynamic dimensions for container resizing calculations (must match rendered size)
        // Both note and workflow blocks calculate dimensions deterministically via useBlockDimensions
        width: 250, // Standard width for both block types
        height: Math.max(block.height || 100, 100), // Use calculated height with minimum
      })
    })

    return nodeArray
  }, [blocksHash, blocks, activeBlockIds, pendingBlocks, isDebugging, getBlockConfig])

  // Update nodes - use store version to avoid collaborative feedback loops
  const onNodesChange = useCallback(
    (changes: any) => {
      changes.forEach((change: any) => {
        if (change.type === 'position' && change.position) {
          const node = nodes.find((n) => n.id === change.id)
          if (!node) return
          // Use store version to avoid collaborative feedback loop
          // React Flow position changes can be triggered by collaborative updates
          storeUpdateBlockPosition(change.id, change.position)
        }
      })
    },
    [nodes, storeUpdateBlockPosition]
  )

  /**
   * Effect to resize loops when nodes change (add/remove/position change).
   * Runs on every node change for immediate responsiveness.
   */
  useEffect(() => {
    // Skip during initial render when nodes aren't loaded yet
    if (nodes.length === 0) return

    // Resize all loops to fit their children
    resizeLoopNodesWrapper()

    // No need for cleanup with direct function
    return () => {}
  }, [nodes, resizeLoopNodesWrapper])

  // Special effect to handle cleanup after node deletion
  useEffect(() => {
    // Create a mapping of node IDs to check for missing parent references
    const nodeIds = new Set(Object.keys(blocks))

    // Check for nodes with invalid parent references
    Object.entries(blocks).forEach(([id, block]) => {
      const parentId = block.data?.parentId

      // If block has a parent reference but parent no longer exists
      if (parentId && !nodeIds.has(parentId)) {
        logger.warn('Found orphaned node with invalid parent reference', {
          nodeId: id,
          missingParentId: parentId,
        })

        // Fix the node by removing its parent reference and calculating absolute position
        const absolutePosition = getNodeAbsolutePosition(id)

        // Update the node to remove parent reference and use absolute position
        collaborativeUpdateBlockPosition(id, absolutePosition)
        updateParentId(id, '', 'parent')
      }
    })
  }, [blocks, collaborativeUpdateBlockPosition, updateParentId, getNodeAbsolutePosition])

  // Update edges
  const onEdgesChange = useCallback(
    (changes: any) => {
      changes.forEach((change: any) => {
        if (change.type === 'remove') {
          removeEdge(change.id)
        }
      })
    },
    [removeEdge]
  )

  /**
   * Captures the source handle when a connection drag starts
   */
  const onConnectStart = useCallback((_event: any, params: any) => {
    const handleId: string | undefined = params?.handleId
    // Treat explicit error handle (id === 'error') as error connection
    setIsErrorConnectionDrag(handleId === 'error')
  }, [])

  /**
   * Resets the source handle when connection drag ends
   */
  const onConnectEnd = useCallback(() => {
    setIsErrorConnectionDrag(false)
  }, [])

  // Handle connections with improved parent tracking
  const onConnect = useCallback(
    (connection: any) => {
      if (connection.source && connection.target) {
        // Prevent self-connections
        if (connection.source === connection.target) {
          return
        }

        // Check if connecting nodes across container boundaries
        const sourceNode = getNodes().find((n) => n.id === connection.source)
        const targetNode = getNodes().find((n) => n.id === connection.target)

        if (!sourceNode || !targetNode) return

        // Prevent connections to/from annotation-only blocks (non-executable)
        if (
          isAnnotationOnlyBlock(sourceNode.data?.type) ||
          isAnnotationOnlyBlock(targetNode.data?.type)
        ) {
          return
        }

        // Prevent incoming connections to trigger blocks (webhook, schedule, etc.)
        if (targetNode.data?.config?.category === 'triggers') {
          return
        }

        // Prevent incoming connections to starter blocks (still keep separate for backward compatibility)
        if (targetNode.data?.type === 'starter') {
          return
        }

        // Get parent information (handle container start node case)
        const sourceParentId =
          blocks[sourceNode.id]?.data?.parentId ||
          (connection.sourceHandle === 'loop-start-source' ||
          connection.sourceHandle === 'parallel-start-source'
            ? connection.source
            : undefined)
        const targetParentId = blocks[targetNode.id]?.data?.parentId

        // Generate a unique edge ID
        const edgeId = crypto.randomUUID()

        // Special case for container start source: Always allow connections to nodes within the same container
        if (
          (connection.sourceHandle === 'loop-start-source' ||
            connection.sourceHandle === 'parallel-start-source') &&
          blocks[targetNode.id]?.data?.parentId === sourceNode.id
        ) {
          // This is a connection from container start to a node inside the container - always allow

          addEdge({
            ...connection,
            id: edgeId,
            type: 'workflowEdge',
            // Add metadata about the container context
            data: {
              parentId: sourceNode.id,
              isInsideContainer: true,
            },
          })
          return
        }

        // Prevent connections across container boundaries
        if (
          (sourceParentId && !targetParentId) ||
          (!sourceParentId && targetParentId) ||
          (sourceParentId && targetParentId && sourceParentId !== targetParentId)
        ) {
          return
        }

        // Track if this connection is inside a container
        const isInsideContainer = Boolean(sourceParentId) || Boolean(targetParentId)
        const parentId = sourceParentId || targetParentId

        // Add appropriate metadata for container context
        addEdge({
          ...connection,
          id: edgeId,
          type: 'workflowEdge',
          data: isInsideContainer
            ? {
                parentId,
                isInsideContainer,
              }
            : undefined,
        })
      }
    },
    [addEdge, getNodes]
  )

  // Handle node drag to detect intersections with container nodes
  const onNodeDrag = useCallback(
    (_event: React.MouseEvent, node: any) => {
      // Store currently dragged node ID
      setDraggedNodeId(node.id)

      // Note: We don't emit position updates during drag to avoid flooding socket events.
      // The final position is sent in onNodeDragStop for collaborative updates.

      // Get the current parent ID of the node being dragged
      const currentParentId = blocks[node.id]?.data?.parentId || null

      // Check if this is a starter block - starter blocks should never be in containers
      const isStarterBlock = node.data?.type === 'starter'
      if (isStarterBlock) {
        // If it's a starter block, remove any highlighting and don't allow it to be dragged into containers
        if (potentialParentId) {
          const prevElement = document.querySelector(`[data-id="${potentialParentId}"]`)
          if (prevElement) {
            prevElement.classList.remove('loop-node-drag-over', 'parallel-node-drag-over')
          }
          setPotentialParentId(null)
          document.body.style.cursor = ''
        }
        return // Exit early - don't process any container intersections for starter blocks
      }

      // Get the node's absolute position to properly calculate intersections
      const nodeAbsolutePos = getNodeAbsolutePosition(node.id)

      // Prevent subflows from being dragged into other subflows
      if (node.type === 'subflowNode') {
        // Clear any highlighting for subflow nodes
        if (potentialParentId) {
          const prevElement = document.querySelector(`[data-id="${potentialParentId}"]`)
          if (prevElement) {
            prevElement.classList.remove('loop-node-drag-over', 'parallel-node-drag-over')
          }
          setPotentialParentId(null)
          document.body.style.cursor = ''
        }
        return // Exit early - subflows cannot be placed inside other subflows
      }

      // Find intersections with container nodes using absolute coordinates
      const intersectingNodes = getNodes()
        .filter((n) => {
          // Only consider container nodes that aren't the dragged node
          if (n.type !== 'subflowNode' || n.id === node.id) return false

          // Skip if this container is already the parent of the node being dragged
          if (n.id === currentParentId) return false

          // Get the container's absolute position
          const containerAbsolutePos = getNodeAbsolutePosition(n.id)

          // Get dimensions based on node type (must match actual rendered dimensions)
          const nodeWidth = node.type === 'subflowNode' ? node.data?.width || 500 : 250 // All workflow blocks use w-[250px] in workflow-block.tsx

          const nodeHeight =
            node.type === 'subflowNode'
              ? node.data?.height || 300
              : Math.max(node.height || 100, 100) // Use actual node height with minimum 100

          // Check intersection using absolute coordinates
          const nodeRect = {
            left: nodeAbsolutePos.x,
            right: nodeAbsolutePos.x + nodeWidth,
            top: nodeAbsolutePos.y,
            bottom: nodeAbsolutePos.y + nodeHeight,
          }

          const containerRect = {
            left: containerAbsolutePos.x,
            right: containerAbsolutePos.x + (n.data?.width || 500),
            top: containerAbsolutePos.y,
            bottom: containerAbsolutePos.y + (n.data?.height || 300),
          }

          // Check intersection with absolute coordinates for accurate detection
          return (
            nodeRect.left < containerRect.right &&
            nodeRect.right > containerRect.left &&
            nodeRect.top < containerRect.bottom &&
            nodeRect.bottom > containerRect.top
          )
        })
        // Add more information for sorting
        .map((n) => ({
          container: n,
          depth: getNodeDepth(n.id),
          // Calculate size for secondary sorting
          size: (n.data?.width || 500) * (n.data?.height || 300),
        }))

      // Update potential parent if there's at least one intersecting container node
      if (intersectingNodes.length > 0) {
        // Sort by depth first (deepest/most nested containers first), then by size if same depth
        const sortedContainers = intersectingNodes.sort((a, b) => {
          // First try to compare by hierarchy depth
          if (a.depth !== b.depth) {
            return b.depth - a.depth // Higher depth (more nested) comes first
          }
          // If same depth, use size as secondary criterion
          return a.size - b.size // Smaller container takes precedence
        })

        // Use the most appropriate container (deepest or smallest at same depth)
        const bestContainerMatch = sortedContainers[0]

        setPotentialParentId(bestContainerMatch.container.id)

        // Add highlight class and change cursor
        const containerElement = document.querySelector(
          `[data-id="${bestContainerMatch.container.id}"]`
        )
        if (containerElement) {
          // Apply appropriate class based on container type
          if (
            bestContainerMatch.container.type === 'subflowNode' &&
            (bestContainerMatch.container.data as any)?.kind === 'loop'
          ) {
            containerElement.classList.add('loop-node-drag-over')
          } else if (
            bestContainerMatch.container.type === 'subflowNode' &&
            (bestContainerMatch.container.data as any)?.kind === 'parallel'
          ) {
            containerElement.classList.add('parallel-node-drag-over')
          }
          document.body.style.cursor = 'copy'
        }
      } else {
        // Remove highlighting if no longer over a container
        if (potentialParentId) {
          const prevElement = document.querySelector(`[data-id="${potentialParentId}"]`)
          if (prevElement) {
            prevElement.classList.remove('loop-node-drag-over', 'parallel-node-drag-over')
          }
          setPotentialParentId(null)
          document.body.style.cursor = ''
        }
      }
    },
    [getNodes, potentialParentId, blocks, getNodeAbsolutePosition, getNodeDepth]
  )

  // Add in a nodeDrag start event to set the dragStartParentId
  const onNodeDragStart = useCallback(
    (_event: React.MouseEvent, node: any) => {
      // Store the original parent ID when starting to drag
      const currentParentId = blocks[node.id]?.data?.parentId || null
      setDragStartParentId(currentParentId)
      // Store starting position for undo/redo move entry
      setDragStartPosition({
        id: node.id,
        x: node.position.x,
        y: node.position.y,
        parentId: currentParentId,
      })
    },
    [blocks, setDragStartPosition]
  )

  // Handle node drag stop to establish parent-child relationships
  const onNodeDragStop = useCallback(
    (_event: React.MouseEvent, node: any) => {
      // Clear UI effects
      document.querySelectorAll('.loop-node-drag-over, .parallel-node-drag-over').forEach((el) => {
        el.classList.remove('loop-node-drag-over', 'parallel-node-drag-over')
      })
      document.body.style.cursor = ''

      // Emit collaborative position update for the final position
      // This ensures other users see the smooth final position
      collaborativeUpdateBlockPosition(node.id, node.position, true)

      // Record single move entry on drag end to avoid micro-moves
      try {
        const start = getDragStartPosition()
        if (start && start.id === node.id) {
          const before = { x: start.x, y: start.y, parentId: start.parentId }
          const after = {
            x: node.position.x,
            y: node.position.y,
            parentId: node.parentId || blocks[node.id]?.data?.parentId,
          }
          const moved =
            before.x !== after.x || before.y !== after.y || before.parentId !== after.parentId
          if (moved) {
            window.dispatchEvent(
              new CustomEvent('workflow-record-move', {
                detail: { blockId: node.id, before, after },
              })
            )
          }
          setDragStartPosition(null)
        }
      } catch {}

      // Don't process parent changes if the node hasn't actually changed parent or is being moved within same parent
      if (potentialParentId === dragStartParentId) return

      // Check if this is a starter block - starter blocks should never be in containers
      const isStarterBlock = node.data?.type === 'starter'
      if (isStarterBlock) {
        logger.warn('Prevented starter block from being placed inside a container', {
          blockId: node.id,
          attemptedParentId: potentialParentId,
        })
        // Reset state without updating parent
        setDraggedNodeId(null)
        setPotentialParentId(null)
        return // Exit early - don't allow starter blocks to have parents
      }

      // Subflow nodes cannot be placed inside other subflows
      // This check is redundant with onNodeDrag but serves as a safety guard
      if (node.type === 'subflowNode' && potentialParentId) {
        logger.warn('Prevented subflow node from being placed inside a container', {
          blockId: node.id,
          attemptedParentId: potentialParentId,
        })
        // Reset state without updating parent
        setDraggedNodeId(null)
        setPotentialParentId(null)
        return
      }

      // Trigger blocks cannot be placed inside loop or parallel subflows
      if (potentialParentId) {
        const block = blocks[node.id]
        if (block && TriggerUtils.isTriggerBlock(block)) {
          addNotification({
            level: 'error',
            message: 'Triggers cannot be placed inside loop or parallel subflows.',
            workflowId: activeWorkflowId || undefined,
          })
          logger.warn('Prevented trigger block from being placed inside a container', {
            blockId: node.id,
            blockType: block.type,
            attemptedParentId: potentialParentId,
          })
          // Reset state without updating parent
          setDraggedNodeId(null)
          setPotentialParentId(null)
          return
        }
      }

      // Update the node's parent relationship
      if (potentialParentId) {
        // Compute relative position BEFORE updating parent to avoid stale state
        // Account for header (50px), left padding (16px), and top padding (16px)
        const containerAbsPosBefore = getNodeAbsolutePosition(potentialParentId)
        const nodeAbsPosBefore = getNodeAbsolutePosition(node.id)
        const headerHeight = 50
        const leftPadding = 16
        const topPadding = 16

        const relativePositionBefore = {
          x: nodeAbsPosBefore.x - containerAbsPosBefore.x - leftPadding,
          y: nodeAbsPosBefore.y - containerAbsPosBefore.y - headerHeight - topPadding,
        }

        // Prepare edges that will be added when moving into the container
        const edgesToAdd: any[] = []

        // Auto-connect when moving an existing block into a container
        const isAutoConnectEnabled = useGeneralStore.getState().isAutoConnectEnabled
        // Don't auto-connect annotation blocks (like note blocks)
        if (isAutoConnectEnabled && !isAnnotationOnlyBlock(node.data?.type)) {
          // Existing children in the target container (excluding the moved node)
          const existingChildBlocks = Object.values(blocks).filter(
            (b) => b.data?.parentId === potentialParentId && b.id !== node.id
          )

          if (existingChildBlocks.length > 0) {
            // Connect from nearest existing child inside the container
            const closestBlock = existingChildBlocks
              .map((b) => ({
                block: b,
                distance: Math.sqrt(
                  (b.position.x - relativePositionBefore.x) ** 2 +
                    (b.position.y - relativePositionBefore.y) ** 2
                ),
              }))
              .sort((a, b) => a.distance - b.distance)[0]?.block

            if (closestBlock) {
              const sourceHandle = determineSourceHandle({
                id: closestBlock.id,
                type: closestBlock.type,
              })
              edgesToAdd.push({
                id: crypto.randomUUID(),
                source: closestBlock.id,
                target: node.id,
                sourceHandle,
                targetHandle: 'target',
                type: 'workflowEdge',
              })
            }
          } else {
            // No children: connect from the container's start handle to the moved node
            const containerNode = getNodes().find((n) => n.id === potentialParentId)
            const startSourceHandle =
              (containerNode?.data as any)?.kind === 'loop'
                ? 'loop-start-source'
                : 'parallel-start-source'

            edgesToAdd.push({
              id: crypto.randomUUID(),
              source: potentialParentId,
              target: node.id,
              sourceHandle: startSourceHandle,
              targetHandle: 'target',
              type: 'workflowEdge',
            })
          }
        }

        // Skip recording these edges separately since they're part of the parent update
        window.dispatchEvent(new CustomEvent('skip-edge-recording', { detail: { skip: true } }))

        // Moving to a new parent container - pass the edges that will be added
        updateNodeParent(node.id, potentialParentId, edgesToAdd)

        // Now add the edges after parent update
        edgesToAdd.forEach((edge) => addEdge(edge))

        window.dispatchEvent(new CustomEvent('skip-edge-recording', { detail: { skip: false } }))
      }

      // Reset state
      setDraggedNodeId(null)
      setPotentialParentId(null)
    },
    [
      getNodes,
      dragStartParentId,
      potentialParentId,
      updateNodeParent,
      collaborativeUpdateBlockPosition,
      addEdge,
      determineSourceHandle,
      blocks,
      getNodeAbsolutePosition,
      getDragStartPosition,
      setDragStartPosition,
      addNotification,
      activeWorkflowId,
    ]
  )

  // Update onPaneClick to only handle edge selection
  const onPaneClick = useCallback(() => {
    setSelectedEdgeInfo(null)
    try {
      // Clear current design selection when clicking on empty canvas
      usePanelEditorStore.getState().clearCurrentBlock()
    } catch {}
  }, [])

  // Edge selection
  const onEdgeClick = useCallback(
    (event: React.MouseEvent, edge: any) => {
      event.stopPropagation() // Prevent bubbling

      // Determine if edge is inside a loop by checking its source/target nodes
      const sourceNode = getNodes().find((n) => n.id === edge.source)
      const targetNode = getNodes().find((n) => n.id === edge.target)

      // An edge is inside a loop if either source or target has a parent
      // If source and target have different parents, prioritize source's parent
      const parentLoopId = sourceNode?.parentId || targetNode?.parentId

      // Create a unique identifier that combines edge ID and parent context
      const contextId = `${edge.id}${parentLoopId ? `-${parentLoopId}` : ''}`

      setSelectedEdgeInfo({
        id: edge.id,
        parentLoopId,
        contextId,
      })
    },
    [getNodes]
  )

  // Transform edges to include improved selection state
  const edgesWithSelection = edgesForDisplay.map((edge) => {
    // Check if this edge connects nodes inside a loop
    const sourceNode = getNodes().find((n) => n.id === edge.source)
    const targetNode = getNodes().find((n) => n.id === edge.target)
    const parentLoopId = sourceNode?.parentId || targetNode?.parentId
    const isInsideLoop = Boolean(parentLoopId)

    // Create a unique context ID for this edge
    const edgeContextId = `${edge.id}${parentLoopId ? `-${parentLoopId}` : ''}`

    // Determine if this edge is selected using context-aware matching
    const isSelected = selectedEdgeInfo?.contextId === edgeContextId

    return {
      ...edge,
      data: {
        // Preserve original edge data
        ...edge.data,
        // Send only necessary data to the edge component
        isSelected,
        isInsideLoop,
        parentLoopId,
        sourceHandle: edge.sourceHandle,
        onDelete: (edgeId: string) => {
          // Log deletion for debugging

          // Only delete this specific edge
          removeEdge(edgeId)

          // Only clear selection if this was the selected edge
          if (selectedEdgeInfo?.id === edgeId) {
            setSelectedEdgeInfo(null)
          }
        },
      },
    }
  })

  // Handle keyboard shortcuts with better edge tracking
  useEffect(() => {
    const handleKeyDown = (event: KeyboardEvent) => {
      if ((event.key === 'Delete' || event.key === 'Backspace') && selectedEdgeInfo) {
        // Only delete the specific selected edge
        removeEdge(selectedEdgeInfo.id)
        setSelectedEdgeInfo(null)
      }
    }

    window.addEventListener('keydown', handleKeyDown)
    return () => window.removeEventListener('keydown', handleKeyDown)
  }, [selectedEdgeInfo, removeEdge])

  // Handle sub-block value updates from custom events
  useEffect(() => {
    const handleSubBlockValueUpdate = (event: CustomEvent) => {
      const { blockId, subBlockId, value } = event.detail
      if (blockId && subBlockId) {
        // Use collaborative function to go through queue system
        // This ensures 5-second timeout and error detection work
        collaborativeSetSubblockValue(blockId, subBlockId, value)
      }
    }

    window.addEventListener('update-subblock-value', handleSubBlockValueUpdate as EventListener)

    return () => {
      window.removeEventListener(
        'update-subblock-value',
        handleSubBlockValueUpdate as EventListener
      )
    }
  }, [collaborativeSetSubblockValue])

  // Show skeleton UI while loading until the workflow store is hydrated
  const showSkeletonUI = !isWorkflowReady

  if (showSkeletonUI) {
    return (
      <div className='flex h-screen w-full flex-col overflow-hidden'>
        <div className='relative h-full w-full flex-1 transition-all duration-200'>
          <div className='workflow-container h-full' />
        </div>
        <Panel />
        <Terminal />
      </div>
    )
  }

  return (
    <div className='flex h-screen w-full flex-col overflow-hidden'>
      <div className='relative h-full w-full flex-1 transition-all duration-200'>
        {/* Training Controls - for recording workflow edits */}
        <TrainingControls />

        <ReactFlow
          nodes={nodes}
          edges={edgesWithSelection}
          onNodesChange={onNodesChange}
          onEdgesChange={onEdgesChange}
          onConnect={effectivePermissions.canEdit ? onConnect : undefined}
          onConnectStart={effectivePermissions.canEdit ? onConnectStart : undefined}
          onConnectEnd={effectivePermissions.canEdit ? onConnectEnd : undefined}
          nodeTypes={nodeTypes}
          edgeTypes={edgeTypes}
          onDrop={effectivePermissions.canEdit ? onDrop : undefined}
          onDragOver={effectivePermissions.canEdit ? onDragOver : undefined}
          fitView
          fitViewOptions={{ padding: 0.6 }}
          onInit={(instance) => {
            requestAnimationFrame(() => {
              requestAnimationFrame(() => {
                instance.fitView({ padding: 0.3 })
              })
            })
          }}
          minZoom={0.1}
          maxZoom={1.3}
          panOnScroll
          defaultEdgeOptions={defaultEdgeOptions}
          proOptions={{ hideAttribution: true }}
          connectionLineStyle={connectionLineStyle}
          connectionLineType={ConnectionLineType.SmoothStep}
          onNodeClick={(e, _node) => {
            e.stopPropagation()
          }}
          onPaneClick={onPaneClick}
          onEdgeClick={onEdgeClick}
          onPointerMove={handleCanvasPointerMove}
          onPointerLeave={handleCanvasPointerLeave}
          elementsSelectable={true}
          selectNodesOnDrag={false}
          nodesConnectable={effectivePermissions.canEdit}
          nodesDraggable={effectivePermissions.canEdit}
          draggable={false}
          noWheelClassName='allow-scroll'
          edgesFocusable={true}
          edgesUpdatable={effectivePermissions.canEdit}
          className='workflow-container h-full'
          onNodeDrag={effectivePermissions.canEdit ? onNodeDrag : undefined}
          onNodeDragStop={effectivePermissions.canEdit ? onNodeDragStop : undefined}
          onNodeDragStart={effectivePermissions.canEdit ? onNodeDragStart : undefined}
          snapToGrid={false}
          snapGrid={snapGrid}
          elevateEdgesOnSelect={true}
          // Performance optimizations
          onlyRenderVisibleElements={true}
          deleteKeyCode={null}
          elevateNodesOnSelect={true}
          autoPanOnConnect={effectivePermissions.canEdit}
          autoPanOnNodeDrag={effectivePermissions.canEdit}
        />

        <Cursors />

        {/* Floating chat modal */}
        <Chat />

        {/* Show DiffControls if diff is available (regardless of current view mode) */}
        <DiffControls />

        {/* Notifications display */}
        <Notifications />

        {/* Trigger list for empty workflows - only show after workflow has loaded and hydrated */}
        {isWorkflowReady && isWorkflowEmpty && effectivePermissions.canEdit && <CommandList />}

        <Panel />
      </div>

      <Terminal />
    </div>
  )
})

WorkflowContent.displayName = 'WorkflowContent'

// Workflow wrapper
const Workflow = React.memo(() => {
  return (
    <ReactFlowProvider>
      <ErrorBoundary>
        <WorkflowContent />
      </ErrorBoundary>
    </ReactFlowProvider>
  )
})

Workflow.displayName = 'Workflow'

export default Workflow<|MERGE_RESOLUTION|>--- conflicted
+++ resolved
@@ -103,12 +103,9 @@
   // Get workspace ID from the params
   const workspaceId = params.workspaceId as string
 
-<<<<<<< HEAD
-=======
   // Notification store
   const addNotification = useNotificationStore((state) => state.addNotification)
 
->>>>>>> e0aade85
   const { workflows, activeWorkflowId, isLoading, setActiveWorkflow } = useWorkflowRegistry()
 
   // Use the clean abstraction for current workflow state
@@ -835,12 +832,8 @@
       isPointInLoopNode,
       resizeLoopNodesWrapper,
       addBlock,
-<<<<<<< HEAD
-      setTriggerWarning,
-=======
       addNotification,
       activeWorkflowId,
->>>>>>> e0aade85
     ]
   )
 
@@ -958,21 +951,6 @@
       // Centralized trigger constraints
       const additionIssue = TriggerUtils.getTriggerAdditionIssue(blocks, type)
       if (additionIssue) {
-<<<<<<< HEAD
-        if (additionIssue.issue === 'legacy') {
-          setTriggerWarning({
-            open: true,
-            triggerName: additionIssue.triggerName,
-            type: TriggerWarningType.LEGACY_INCOMPATIBILITY,
-          })
-        } else {
-          setTriggerWarning({
-            open: true,
-            triggerName: additionIssue.triggerName,
-            type: TriggerWarningType.DUPLICATE_TRIGGER,
-          })
-        }
-=======
         const message =
           additionIssue.issue === 'legacy'
             ? 'Cannot add new trigger blocks when a legacy Start block exists. Available in newer workflows.'
@@ -982,7 +960,6 @@
           message,
           workflowId: activeWorkflowId || undefined,
         })
->>>>>>> e0aade85
         return
       }
 
@@ -1017,12 +994,8 @@
     findClosestOutput,
     determineSourceHandle,
     effectivePermissions.canEdit,
-<<<<<<< HEAD
-    setTriggerWarning,
-=======
     addNotification,
     activeWorkflowId,
->>>>>>> e0aade85
   ])
 
   /**
@@ -1102,12 +1075,6 @@
   useEffect(() => {
     const handleShowTriggerWarning = (event: CustomEvent) => {
       const { type, triggerName } = event.detail
-<<<<<<< HEAD
-      setTriggerWarning({
-        open: true,
-        triggerName: triggerName || 'trigger',
-        type: type === 'trigger_in_subflow' ? TriggerWarningType.TRIGGER_IN_SUBFLOW : type,
-=======
       const message =
         type === 'trigger_in_subflow'
           ? 'Triggers cannot be placed inside loop or parallel subflows.'
@@ -1118,7 +1085,6 @@
         level: 'error',
         message,
         workflowId: activeWorkflowId || undefined,
->>>>>>> e0aade85
       })
     }
 
@@ -1127,11 +1093,7 @@
     return () => {
       window.removeEventListener('show-trigger-warning', handleShowTriggerWarning as EventListener)
     }
-<<<<<<< HEAD
-  }, [setTriggerWarning])
-=======
   }, [addNotification, activeWorkflowId])
->>>>>>> e0aade85
 
   // Update the onDrop handler to delegate to the shared toolbar-drop handler
   const onDrop = useCallback(
@@ -1265,19 +1227,11 @@
           logger.error(`Failed to set active workflow ${currentId}:`, error)
         }
       })
-<<<<<<< HEAD
     }
 
     return () => {
       cancelled = true
     }
-=======
-    }
-
-    return () => {
-      cancelled = true
-    }
->>>>>>> e0aade85
   }, [params.workflowId, workflows, activeWorkflowId, setActiveWorkflow, isLoading])
 
   // Track when workflow is ready for rendering
