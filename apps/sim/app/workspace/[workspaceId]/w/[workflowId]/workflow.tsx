--- conflicted
+++ resolved
@@ -11,11 +11,8 @@
   useReactFlow,
 } from 'reactflow'
 import 'reactflow/dist/style.css'
-<<<<<<< HEAD
 import { Loader2 } from 'lucide-react'
-=======
 import type { OAuthConnectEventDetail } from '@/lib/copilot/tools/client/other/oauth-request-access'
->>>>>>> 58251e28
 import { createLogger } from '@/lib/logs/console/logger'
 import type { OAuthProvider } from '@/lib/oauth'
 import { TriggerUtils } from '@/lib/workflows/triggers/triggers'
