import { useEffect, useMemo, useRef, useState } from 'react'
import { formatDisplayText } from '@/components/ui/formatted-text'
import { Input } from '@/components/ui/input'
import { Label } from '@/components/ui/label'
import { checkTagTrigger, TagDropdown } from '@/components/ui/tag-dropdown'
import { cn } from '@/lib/utils'
import { useSubBlockValue } from '@/app/workspace/[workspaceId]/w/[workflowId]/components/workflow-block/components/sub-block/hooks/use-sub-block-value'
import { useAccessibleReferencePrefixes } from '@/app/workspace/[workspaceId]/w/[workflowId]/hooks/use-accessible-reference-prefixes'

interface InputFormatField {
  name: string
  type?: string
}

interface InputTriggerBlock {
  type: 'input_trigger' | 'start_trigger'
  subBlocks?: {
    inputFormat?: { value?: InputFormatField[] }
  }
}

interface StarterBlockLegacy {
  type: 'starter'
  subBlocks?: {
    inputFormat?: { value?: InputFormatField[] }
  }
  config?: {
    params?: {
      inputFormat?: InputFormatField[]
    }
  }
}

function isInputTriggerBlock(value: unknown): value is InputTriggerBlock {
  const type = (value as { type?: unknown }).type
  return (
    !!value && typeof value === 'object' && (type === 'input_trigger' || type === 'start_trigger')
  )
}

function isStarterBlock(value: unknown): value is StarterBlockLegacy {
  return !!value && typeof value === 'object' && (value as { type?: unknown }).type === 'starter'
}

function isInputFormatField(value: unknown): value is InputFormatField {
  if (typeof value !== 'object' || value === null) return false
  if (!('name' in value)) return false
  const { name, type } = value as { name: unknown; type?: unknown }
  if (typeof name !== 'string' || name.trim() === '') return false
  if (type !== undefined && typeof type !== 'string') return false
  return true
}

interface InputMappingProps {
  blockId: string
  subBlockId: string
  isPreview?: boolean
  previewValue?: any
  disabled?: boolean
  isConnecting?: boolean
}

export function InputMapping({
  blockId,
  subBlockId,
  isPreview = false,
  previewValue,
  disabled = false,
  isConnecting = false,
}: InputMappingProps) {
  const [mapping, setMapping] = useSubBlockValue(blockId, subBlockId)
  const [selectedWorkflowId] = useSubBlockValue(blockId, 'workflowId')

<<<<<<< HEAD
  const { workflows } = useWorkflowRegistry.getState()

  // Fetch child workflow state via registry API endpoint, using cached metadata when possible
  // Here we rely on live store; the serializer/executor will resolve at runtime too.
  // We only need the inputFormat from a Start or Input Trigger in the selected child workflow state.
=======
>>>>>>> c4727e05
  const [childInputFields, setChildInputFields] = useState<Array<{ name: string; type?: string }>>(
    []
  )

  useEffect(() => {
    let isMounted = true
    const controller = new AbortController()
    async function fetchChildSchema() {
      try {
        if (!selectedWorkflowId) {
          if (isMounted) setChildInputFields([])
          return
        }
        const res = await fetch(`/api/workflows/${selectedWorkflowId}`, {
          signal: controller.signal,
        })
        if (!res.ok) {
          if (isMounted) setChildInputFields([])
          return
        }
        const { data } = await res.json()
        const blocks = (data?.state?.blocks as Record<string, unknown>) || {}
<<<<<<< HEAD
        // Prefer start_trigger or input_trigger
=======
>>>>>>> c4727e05
        const triggerEntry = Object.entries(blocks).find(([, b]) => isInputTriggerBlock(b))
        if (triggerEntry && isInputTriggerBlock(triggerEntry[1])) {
          const inputFormat = triggerEntry[1].subBlocks?.inputFormat?.value
          if (Array.isArray(inputFormat)) {
            const fields = (inputFormat as unknown[])
              .filter(isInputFormatField)
              .map((f) => ({ name: f.name, type: f.type }))
            if (isMounted) setChildInputFields(fields)
            return
          }
        }

        const starterEntry = Object.entries(blocks).find(([, b]) => isStarterBlock(b))
        if (starterEntry && isStarterBlock(starterEntry[1])) {
          const starter = starterEntry[1]
          const subBlockFormat = starter.subBlocks?.inputFormat?.value
          const legacyParamsFormat = starter.config?.params?.inputFormat
          const chosen = Array.isArray(subBlockFormat) ? subBlockFormat : legacyParamsFormat
          if (Array.isArray(chosen)) {
            const fields = (chosen as unknown[])
              .filter(isInputFormatField)
              .map((f) => ({ name: f.name, type: f.type }))
            if (isMounted) setChildInputFields(fields)
            return
          }
        }

        if (isMounted) setChildInputFields([])
      } catch {
        if (isMounted) setChildInputFields([])
      }
    }
    fetchChildSchema()
    return () => {
      isMounted = false
      controller.abort()
    }
  }, [selectedWorkflowId])

  const valueObj: Record<string, any> = useMemo(() => {
    if (isPreview && previewValue && typeof previewValue === 'object') return previewValue
    if (mapping && typeof mapping === 'object') return mapping as Record<string, any>
    try {
      if (typeof mapping === 'string') return JSON.parse(mapping)
    } catch {}
    return {}
  }, [mapping, isPreview, previewValue])

  const update = (field: string, value: string) => {
    if (disabled) return
    const updated = { ...valueObj, [field]: value }
    setMapping(updated)
  }

  const accessiblePrefixes = useAccessibleReferencePrefixes(blockId)

  if (!selectedWorkflowId) {
    return (
      <div className='flex flex-col items-center justify-center rounded-lg border border-border/50 bg-muted/30 p-8 text-center'>
        <svg
          className='mb-3 h-10 w-10 text-muted-foreground/60'
          fill='none'
          viewBox='0 0 24 24'
          stroke='currentColor'
        >
          <path
            strokeLinecap='round'
            strokeLinejoin='round'
            strokeWidth={1.5}
            d='M13 10V3L4 14h7v7l9-11h-7z'
          />
        </svg>
        <p className='font-medium text-muted-foreground text-sm'>No workflow selected</p>
        <p className='mt-1 text-muted-foreground/80 text-xs'>
          Select a workflow above to configure inputs
        </p>
      </div>
    )
  }

  if (!childInputFields || childInputFields.length === 0) {
    return (
      <div className='flex flex-col items-center justify-center rounded-lg border border-border/50 bg-muted/30 p-8 text-center'>
        <svg
          className='mb-3 h-10 w-10 text-muted-foreground/60'
          fill='none'
          viewBox='0 0 24 24'
          stroke='currentColor'
        >
          <path
            strokeLinecap='round'
            strokeLinejoin='round'
            strokeWidth={1.5}
            d='M9 12h6m-6 4h6m2 5H7a2 2 0 01-2-2V5a2 2 0 012-2h5.586a1 1 0 01.707.293l5.414 5.414a1 1 0 01.293.707V19a2 2 0 01-2 2z'
          />
        </svg>
        <p className='font-medium text-muted-foreground text-sm'>No input fields defined</p>
        <p className='mt-1 max-w-[200px] text-muted-foreground/80 text-xs'>
          The selected workflow needs an Input Trigger with defined fields
        </p>
      </div>
    )
  }

  return (
    <div className='space-y-4'>
      {childInputFields.map((field) => {
        return (
          <InputMappingField
            key={field.name}
            fieldName={field.name}
            fieldType={field.type}
            value={valueObj[field.name] || ''}
            onChange={(value) => update(field.name, value)}
            blockId={blockId}
            subBlockId={subBlockId}
            disabled={isPreview || disabled}
            accessiblePrefixes={accessiblePrefixes}
            isConnecting={isConnecting}
          />
        )
      })}
    </div>
  )
}

function InputMappingField({
  fieldName,
  fieldType,
  value,
  onChange,
  blockId,
  subBlockId,
  disabled,
  accessiblePrefixes,
  isConnecting,
}: {
  fieldName: string
  fieldType?: string
  value: string
  onChange: (value: string) => void
  blockId: string
  subBlockId: string
  disabled: boolean
  accessiblePrefixes: Set<string> | undefined
  isConnecting?: boolean
}) {
  const [showTags, setShowTags] = useState(false)
  const [cursorPosition, setCursorPosition] = useState(0)
  const [activeSourceBlockId, setActiveSourceBlockId] = useState<string | null>(null)
  const [dragHighlight, setDragHighlight] = useState(false)
  const inputRef = useRef<HTMLInputElement>(null)
  const overlayRef = useRef<HTMLDivElement>(null)

  const handleChange = (e: React.ChangeEvent<HTMLInputElement>) => {
    if (disabled) {
      e.preventDefault()
      return
    }

    const newValue = e.target.value
    const newCursorPosition = e.target.selectionStart ?? 0

    onChange(newValue)
    setCursorPosition(newCursorPosition)

    const tagTrigger = checkTagTrigger(newValue, newCursorPosition)
    setShowTags(tagTrigger.show)
  }

  const handleScroll = (e: React.UIEvent<HTMLInputElement>) => {
    if (overlayRef.current) {
      overlayRef.current.scrollLeft = e.currentTarget.scrollLeft
    }
  }

  const handleKeyDown = (e: React.KeyboardEvent<HTMLInputElement>) => {
    if (e.key === 'Escape') {
      setShowTags(false)
    }
  }

  const handleTagSelect = (newValue: string) => {
    onChange(newValue)
    setShowTags(false)
  }

  const handleDrop = (e: React.DragEvent) => {
    e.preventDefault()
    setDragHighlight(false)
    const input = inputRef.current
    input?.focus()

    if (input) {
      const dropPosition = input.selectionStart ?? value.length
      const newValue = `${value.slice(0, dropPosition)}<${value.slice(dropPosition)}`
      onChange(newValue)
      setCursorPosition(dropPosition + 1)
      setShowTags(true)

      try {
        const data = JSON.parse(e.dataTransfer.getData('application/json'))
        if (data?.connectionData?.sourceBlockId) {
          setActiveSourceBlockId(data.connectionData.sourceBlockId)
        }
      } catch {}

      setTimeout(() => {
        if (input && typeof input.selectionStart === 'number') {
          input.selectionStart = dropPosition + 1
          input.selectionEnd = dropPosition + 1
        }
      }, 0)
    }
  }

  const handleDragOver = (e: React.DragEvent) => {
    e.preventDefault()
    e.dataTransfer.dropEffect = 'copy'
    setDragHighlight(true)
  }

  const handleDragLeave = (e: React.DragEvent) => {
    e.preventDefault()
    setDragHighlight(false)
  }

  return (
    <div className='group relative rounded-lg border border-border/50 bg-background/50 p-3 transition-all hover:border-border hover:bg-background'>
      <div className='mb-2 flex items-center justify-between'>
        <Label className='font-medium text-foreground text-xs'>{fieldName}</Label>
        {fieldType && (
          <span className='rounded-md bg-muted px-1.5 py-0.5 font-mono text-[10px] text-muted-foreground'>
            {fieldType}
          </span>
        )}
      </div>
      <div className='relative w-full'>
        <Input
          ref={inputRef}
          className={cn(
            'allow-scroll h-9 w-full overflow-auto text-transparent caret-foreground placeholder:text-muted-foreground/50',
            'border border-input bg-white transition-colors duration-200 dark:border-input/60 dark:bg-background',
            dragHighlight && 'ring-2 ring-blue-500 ring-offset-2',
            isConnecting && 'ring-2 ring-blue-500 ring-offset-2'
          )}
          type='text'
          value={value}
          onChange={handleChange}
          onFocus={() => {
            setShowTags(false)
          }}
          onBlur={() => {
            setShowTags(false)
          }}
          onScroll={handleScroll}
          onKeyDown={handleKeyDown}
          onDrop={handleDrop}
          onDragOver={handleDragOver}
          onDragLeave={handleDragLeave}
          autoComplete='off'
          style={{ overflowX: 'auto' }}
          disabled={disabled}
        />
        <div
          ref={overlayRef}
          className='pointer-events-none absolute inset-0 flex items-center overflow-x-auto bg-transparent px-3 text-sm'
          style={{ overflowX: 'auto' }}
        >
          <div
            className='w-full whitespace-pre'
            style={{ scrollbarWidth: 'none', minWidth: 'fit-content' }}
          >
            {formatDisplayText(value, {
              accessiblePrefixes,
              highlightAll: !accessiblePrefixes,
            })}
          </div>
        </div>

        <TagDropdown
          visible={showTags}
          onSelect={handleTagSelect}
          blockId={blockId}
          activeSourceBlockId={activeSourceBlockId}
          inputValue={value}
          cursorPosition={cursorPosition}
          onClose={() => {
            setShowTags(false)
            setActiveSourceBlockId(null)
          }}
        />
      </div>
    </div>
  )
}<|MERGE_RESOLUTION|>--- conflicted
+++ resolved
@@ -71,14 +71,6 @@
   const [mapping, setMapping] = useSubBlockValue(blockId, subBlockId)
   const [selectedWorkflowId] = useSubBlockValue(blockId, 'workflowId')
 
-<<<<<<< HEAD
-  const { workflows } = useWorkflowRegistry.getState()
-
-  // Fetch child workflow state via registry API endpoint, using cached metadata when possible
-  // Here we rely on live store; the serializer/executor will resolve at runtime too.
-  // We only need the inputFormat from a Start or Input Trigger in the selected child workflow state.
-=======
->>>>>>> c4727e05
   const [childInputFields, setChildInputFields] = useState<Array<{ name: string; type?: string }>>(
     []
   )
@@ -101,10 +93,6 @@
         }
         const { data } = await res.json()
         const blocks = (data?.state?.blocks as Record<string, unknown>) || {}
-<<<<<<< HEAD
-        // Prefer start_trigger or input_trigger
-=======
->>>>>>> c4727e05
         const triggerEntry = Object.entries(blocks).find(([, b]) => isInputTriggerBlock(b))
         if (triggerEntry && isInputTriggerBlock(triggerEntry[1])) {
           const inputFormat = triggerEntry[1].subBlocks?.inputFormat?.value
