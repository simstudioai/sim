--- conflicted
+++ resolved
@@ -2,13 +2,13 @@
 import { BookOpen, Code, Info, RectangleHorizontal, RectangleVertical } from 'lucide-react'
 import { useParams } from 'next/navigation'
 import { Handle, type NodeProps, Position, useUpdateNodeInternals } from 'reactflow'
-import { Badge, Button, Card, Tooltip, TooltipContent, TooltipTrigger } from '@/components/ui'
+import { Badge } from '@/components/ui/badge'
+import { Button } from '@/components/ui/button'
+import { Card } from '@/components/ui/card'
+import { Tooltip, TooltipContent, TooltipTrigger } from '@/components/ui/tooltip'
 import { parseCronToHumanReadable } from '@/lib/schedules/utils'
 import { cn, validateName } from '@/lib/utils'
 import { useUserPermissionsContext } from '@/app/workspace/[workspaceId]/components/providers/workspace-permissions-provider'
-import { ActionBar } from '@/app/workspace/[workspaceId]/w/[workflowId]/components/workflow-block/components/action-bar/action-bar'
-import { ConnectionBlocks } from '@/app/workspace/[workspaceId]/w/[workflowId]/components/workflow-block/components/connection-blocks/connection-blocks'
-import { SubBlock } from '@/app/workspace/[workspaceId]/w/[workflowId]/components/workflow-block/components/sub-block/sub-block'
 import type { BlockConfig, SubBlockConfig } from '@/blocks/types'
 import { useCollaborativeWorkflow } from '@/hooks/use-collaborative-workflow'
 import { useExecutionStore } from '@/stores/execution/store'
@@ -17,13 +17,10 @@
 import { useSubBlockStore } from '@/stores/workflows/subblock/store'
 import { mergeSubblockState } from '@/stores/workflows/utils'
 import { useWorkflowStore } from '@/stores/workflows/workflow/store'
-<<<<<<< HEAD
 import { useCurrentWorkflow } from '../../hooks'
 import { ActionBar } from './components/action-bar/action-bar'
 import { ConnectionBlocks } from './components/connection-blocks/connection-blocks'
 import { SubBlock } from './components/sub-block/sub-block'
-=======
->>>>>>> c2593900
 
 interface WorkflowBlockProps {
   type: string
@@ -81,7 +78,7 @@
 
   // Get field-level diff information
   const fieldDiff =
-    currentWorkflow.isDiffMode && currentBlock ? (currentBlock as any).field_diff : undefined
+    currentWorkflow.isDiffMode && currentBlock ? (currentBlock as any).field_diffs : undefined
 
   // Debug: Log diff status for this block
   useEffect(() => {
