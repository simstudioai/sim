'use client'

import { useMemo, useState } from 'react'
import { Plus, Trash2 } from 'lucide-react'
import { Button } from '@/components/ui/button'
import { Input } from '@/components/ui/input'
import {
  Select,
  SelectContent,
  SelectItem,
  SelectTrigger,
  SelectValue,
} from '@/components/ui/select'
<<<<<<< HEAD
import { checkTagTrigger, TagDropdown } from '@/components/ui/tag-dropdown'
=======
>>>>>>> 03607bbc
import { MAX_TAG_SLOTS } from '@/lib/constants/knowledge'
import { cn } from '@/lib/utils'
import type { SubBlockConfig } from '@/blocks/types'
import { useKnowledgeBaseTagDefinitions } from '@/hooks/use-knowledge-base-tag-definitions'
import { useSubBlockValue } from '../../hooks/use-sub-block-value'

interface DocumentTagRow {
  id: string
  cells: {
    tagName: string
    type: string
    value: string
  }
}

interface DocumentTagEntryProps {
  blockId: string
  subBlock: SubBlockConfig
  disabled?: boolean
  isPreview?: boolean
  previewValue?: any
  isConnecting?: boolean
}

export function DocumentTagEntry({
  blockId,
  subBlock,
  disabled = false,
  isPreview = false,
  previewValue,
  isConnecting = false,
}: DocumentTagEntryProps) {
  const [storeValue, setStoreValue] = useSubBlockValue<string>(blockId, subBlock.id)

  // Get the knowledge base ID from other sub-blocks
  const [knowledgeBaseIdValue] = useSubBlockValue(blockId, 'knowledgeBaseId')
  const knowledgeBaseId = knowledgeBaseIdValue || null

  // Use KB tag definitions hook to get available tags
  const { tagDefinitions, isLoading } = useKnowledgeBaseTagDefinitions(knowledgeBaseId)

  // State for dropdown visibility - one for each row
  const [dropdownStates, setDropdownStates] = useState<Record<number, boolean>>({})

<<<<<<< HEAD
  // State for managing tag dropdown
  const [activeTagDropdown, setActiveTagDropdown] = useState<{
    rowIndex: number
    showTags: boolean
    cursorPosition: number
    activeSourceBlockId: string | null
    element?: HTMLElement | null
  } | null>(null)

=======
>>>>>>> 03607bbc
  // Use preview value when in preview mode, otherwise use store value
  const currentValue = isPreview ? previewValue : storeValue

  // Transform stored JSON string to table format for display
  const rows = useMemo(() => {
    // If we have stored data, use it
    if (currentValue) {
      try {
        const tagData = JSON.parse(currentValue)
        if (Array.isArray(tagData) && tagData.length > 0) {
          return tagData.map((tag: any, index: number) => ({
            id: `tag-${index}`,
            cells: {
              tagName: tag.tagName || '',
              type: tag.fieldType || 'text',
              value: tag.value || '',
            },
          }))
        }
      } catch {
        // If parsing fails, fall through to default
      }
    }

    // Default: just one empty row
    return [
      {
        id: 'empty-row',
        cells: { tagName: '', type: 'text', value: '' },
      },
    ]
  }, [currentValue])

  // Get available tag names and check for case-insensitive duplicates
  const usedTagNames = new Set(
    rows.map((row) => row.cells.tagName?.toLowerCase()).filter((name) => name?.trim())
  )

  const availableTagDefinitions = tagDefinitions.filter(
    (def) => !usedTagNames.has(def.displayName.toLowerCase())
  )

  // Check if we can add more tags based on MAX_TAG_SLOTS
  const newTagsBeingCreated = rows.filter(
    (row) =>
      row.cells.tagName?.trim() &&
      !tagDefinitions.some(
        (def) => def.displayName.toLowerCase() === row.cells.tagName.toLowerCase()
      )
  ).length
  const canAddMoreTags = tagDefinitions.length + newTagsBeingCreated < MAX_TAG_SLOTS

  // Function to pre-fill existing tags
  const handlePreFillTags = () => {
    if (isPreview || disabled) return

    const existingTagRows = tagDefinitions.map((tagDef) => ({
      tagName: tagDef.displayName,
      fieldType: tagDef.fieldType,
      value: '',
    }))

    const jsonString = existingTagRows.length > 0 ? JSON.stringify(existingTagRows) : ''
    setStoreValue(jsonString)
  }

  const handleCellChange = (rowIndex: number, column: string, value: string) => {
    if (isPreview || disabled) return

    // Check if this is a new tag name that would exceed the limit
    if (column === 'tagName' && value.trim()) {
      const isExistingTag = tagDefinitions.some(
        (def) => def.displayName.toLowerCase() === value.toLowerCase()
      )
<<<<<<< HEAD

      if (!isExistingTag) {
        // Count current new tags being created (excluding the current row)
        const currentNewTags = rows.filter(
          (row, idx) =>
            idx !== rowIndex &&
            row.cells.tagName?.trim() &&
            !tagDefinitions.some(
              (def) => def.displayName.toLowerCase() === row.cells.tagName.toLowerCase()
            )
        ).length

=======

      if (!isExistingTag) {
        // Count current new tags being created (excluding the current row)
        const currentNewTags = rows.filter(
          (row, idx) =>
            idx !== rowIndex &&
            row.cells.tagName?.trim() &&
            !tagDefinitions.some(
              (def) => def.displayName.toLowerCase() === row.cells.tagName.toLowerCase()
            )
        ).length

>>>>>>> 03607bbc
        if (tagDefinitions.length + currentNewTags >= MAX_TAG_SLOTS) {
          // Don't allow creating new tags if we've reached the limit
          return
        }
      }
    }

    const updatedRows = [...rows].map((row, idx) => {
      if (idx === rowIndex) {
        const newCells = { ...row.cells, [column]: value }

        // Auto-select type when existing tag is selected
        if (column === 'tagName' && value) {
          const tagDef = tagDefinitions.find(
            (def) => def.displayName.toLowerCase() === value.toLowerCase()
          )
          if (tagDef) {
            newCells.type = tagDef.fieldType
          }
        }

        return {
          ...row,
          cells: newCells,
        }
      }
      return row
    })

    // No auto-add rows - user will manually add them with plus button

    // Store all rows including empty ones - don't auto-remove
    const dataToStore = updatedRows.map((row) => ({
      tagName: row.cells.tagName || '',
      fieldType: row.cells.type || 'text',
      value: row.cells.value || '',
    }))

    const jsonString = dataToStore.length > 0 ? JSON.stringify(dataToStore) : ''
    setStoreValue(jsonString)
  }

  const handleAddRow = () => {
    if (isPreview || disabled) return

    // Get current data and add a new empty row
    const currentData = currentValue ? JSON.parse(currentValue) : []
    const newData = [...currentData, { tagName: '', fieldType: 'text', value: '' }]
    setStoreValue(JSON.stringify(newData))
  }

  const handleDeleteRow = (rowIndex: number) => {
    if (isPreview || disabled || rows.length <= 1) return
    const updatedRows = rows.filter((_, idx) => idx !== rowIndex)

    // Store all remaining rows including empty ones - don't auto-remove
    const tableDataForStorage = updatedRows.map((row) => ({
      tagName: row.cells.tagName || '',
      fieldType: row.cells.type || 'text',
      value: row.cells.value || '',
    }))

    const jsonString = tableDataForStorage.length > 0 ? JSON.stringify(tableDataForStorage) : ''
    setStoreValue(jsonString)
  }

  // Check for duplicate tag names (case-insensitive)
  const getDuplicateStatus = (rowIndex: number, tagName: string) => {
    if (!tagName.trim()) return false
    const lowerTagName = tagName.toLowerCase()
    return rows.some(
      (row, idx) =>
        idx !== rowIndex &&
        row.cells.tagName?.toLowerCase() === lowerTagName &&
        row.cells.tagName.trim()
    )
  }

  if (isLoading) {
    return <div className='p-4 text-muted-foreground text-sm'>Loading tag definitions...</div>
  }

  const renderHeader = () => (
    <thead>
      <tr className='border-b'>
        <th className='border-r px-4 py-2 text-center font-medium text-sm'>Tag Name</th>
        <th className='border-r px-4 py-2 text-center font-medium text-sm'>Type</th>
        <th className='px-4 py-2 text-center font-medium text-sm'>Value</th>
      </tr>
    </thead>
  )

  const renderTagNameCell = (row: DocumentTagRow, rowIndex: number) => {
    const cellValue = row.cells.tagName || ''
    const isDuplicate = getDuplicateStatus(rowIndex, cellValue)
    const showDropdown = dropdownStates[rowIndex] || false

    const setShowDropdown = (show: boolean) => {
      setDropdownStates((prev) => ({ ...prev, [rowIndex]: show }))
    }

    return (
      <td className='relative border-r p-1'>
        <div className='relative w-full'>
          <Input
            value={cellValue}
            onChange={(e) => handleCellChange(rowIndex, 'tagName', e.target.value)}
            onFocus={() => setShowDropdown(true)}
            onBlur={() => setTimeout(() => setShowDropdown(false), 200)}
            disabled={disabled || isConnecting}
            className={cn(isDuplicate && 'border-red-500 bg-red-50')}
          />
          {showDropdown && availableTagDefinitions.length > 0 && (
            <div className='absolute z-50 mt-1 max-h-60 w-full overflow-auto rounded-md border border-border bg-popover shadow-md'>
              {availableTagDefinitions
                .filter((tagDef) =>
                  tagDef.displayName.toLowerCase().includes(cellValue.toLowerCase())
                )
                .map((tagDef) => (
                  <div
                    key={tagDef.id}
                    className='cursor-pointer px-3 py-2 text-sm hover:bg-accent hover:text-accent-foreground'
                    onMouseDown={() => {
                      handleCellChange(rowIndex, 'tagName', tagDef.displayName)
                      setShowDropdown(false)
                    }}
                  >
                    {tagDef.displayName}
                  </div>
                ))}
            </div>
          )}
        </div>
      </td>
    )
  }
<<<<<<< HEAD

  const renderTypeCell = (row: DocumentTagRow, rowIndex: number) => {
    const cellValue = row.cells.type || 'text'
    const tagName = row.cells.tagName || ''

    // Check if this is an existing tag (should be read-only)
    const existingTag = tagDefinitions.find(
      (def) => def.displayName.toLowerCase() === tagName.toLowerCase()
    )
    const isReadOnly = !!existingTag

    return (
      <td className='border-r p-1'>
        <Select
          value={cellValue}
          onValueChange={(value) => handleCellChange(rowIndex, 'type', value)}
          disabled={disabled || isConnecting || isReadOnly}
        >
          <SelectTrigger
            className={cn(
              isReadOnly && 'bg-gray-50 dark:bg-gray-800',
              'text-foreground' // Ensure proper text color in dark mode
            )}
          >
            <SelectValue />
          </SelectTrigger>
          <SelectContent>
            <SelectItem value='text'>Text</SelectItem>
          </SelectContent>
        </Select>
      </td>
    )
  }

  const renderValueCell = (row: DocumentTagRow, rowIndex: number) => {
    const cellValue = row.cells.value || ''

    return (
      <td className='p-1'>
        <div className='relative w-full'>
          <Input
            value={cellValue}
            onChange={(e) => {
              const newValue = e.target.value
              const cursorPosition = e.target.selectionStart ?? 0

              handleCellChange(rowIndex, 'value', newValue)

              // Check for tag trigger
              const tagTrigger = checkTagTrigger(newValue, cursorPosition)

              setActiveTagDropdown({
                rowIndex,
                showTags: tagTrigger.show,
                cursorPosition,
                activeSourceBlockId: null,
                element: e.target,
              })
            }}
            onFocus={(e) => {
              if (!disabled && !isConnecting) {
                setActiveTagDropdown({
                  rowIndex,
                  showTags: false,
                  cursorPosition: 0,
                  activeSourceBlockId: null,
                  element: e.target,
                })
              }
            }}
            onBlur={() => {
              setTimeout(() => setActiveTagDropdown(null), 200)
            }}
            onKeyDown={(e) => {
              if (e.key === 'Escape') {
                setActiveTagDropdown(null)
              }
            }}
            disabled={disabled || isConnecting}
          />
        </div>
      </td>
    )
  }

  const renderDeleteButton = (rowIndex: number) => {
    // Allow deletion of any row
    const canDelete = !isPreview && !disabled

    return canDelete ? (
      <td className='w-0 p-0'>
        <Button
          variant='ghost'
          size='icon'
          className='-translate-y-1/2 absolute top-1/2 right-2 h-8 w-8 opacity-0 group-hover:opacity-100'
          onClick={() => handleDeleteRow(rowIndex)}
        >
          <Trash2 className='h-4 w-4 text-muted-foreground' />
        </Button>
      </td>
    ) : null
  }

  // Show pre-fill button if there are available tags and only empty rows
  const showPreFillButton =
    tagDefinitions.length > 0 &&
    rows.length === 1 &&
    !rows[0].cells.tagName &&
    !rows[0].cells.value &&
    !isPreview &&
    !disabled

  return (
    <div className='relative'>
      {showPreFillButton && (
        <div className='mb-2'>
          <Button variant='outline' size='sm' onClick={handlePreFillTags}>
            Prefill Existing Tags
          </Button>
        </div>
      )}
      <div className='overflow-visible rounded-md border'>
        <table className='w-full'>
          {renderHeader()}
          <tbody>
            {rows.map((row, rowIndex) => (
              <tr key={row.id} className='group relative border-t'>
                {renderTagNameCell(row, rowIndex)}
                {renderTypeCell(row, rowIndex)}
                {renderValueCell(row, rowIndex)}
                {renderDeleteButton(rowIndex)}
              </tr>
            ))}
          </tbody>
        </table>
      </div>

      {/* Tag Dropdown */}
      {activeTagDropdown?.element && (
        <TagDropdown
          visible={activeTagDropdown.showTags}
          onSelect={(newValue) => {
            handleCellChange(activeTagDropdown.rowIndex, 'value', newValue)
            setActiveTagDropdown(null)
          }}
          blockId={blockId}
          activeSourceBlockId={activeTagDropdown.activeSourceBlockId}
          inputValue={rows[activeTagDropdown.rowIndex]?.cells.value || ''}
          cursorPosition={activeTagDropdown.cursorPosition}
          onClose={() => {
            setActiveTagDropdown((prev) => (prev ? { ...prev, showTags: false } : null))
          }}
          className='absolute z-[9999] mt-0'
        />
      )}

      {/* Add Row Button and Tag slots usage indicator */}
      {!isPreview && !disabled && (
        <div className='mt-3 flex items-center justify-between'>
          <Button variant='outline' size='sm' onClick={handleAddRow} disabled={!canAddMoreTags}>
            <Plus className='mr-1 h-3 w-3' />
            Add Tag
          </Button>

          {/* Tag slots usage indicator */}
          <div className='text-muted-foreground text-xs'>
            {tagDefinitions.length + newTagsBeingCreated} of {MAX_TAG_SLOTS} tag slots used
          </div>
        </div>
=======

  const renderTypeCell = (row: DocumentTagRow, rowIndex: number) => {
    const cellValue = row.cells.type || 'text'
    const tagName = row.cells.tagName || ''

    // Check if this is an existing tag (should be read-only)
    const existingTag = tagDefinitions.find(
      (def) => def.displayName.toLowerCase() === tagName.toLowerCase()
    )
    const isReadOnly = !!existingTag

    return (
      <td className='border-r p-1'>
        <Select
          value={cellValue}
          onValueChange={(value) => handleCellChange(rowIndex, 'type', value)}
          disabled={disabled || isConnecting || isReadOnly}
        >
          <SelectTrigger
            className={cn(
              isReadOnly && 'bg-gray-50 dark:bg-gray-800',
              'text-foreground' // Ensure proper text color in dark mode
            )}
          >
            <SelectValue />
          </SelectTrigger>
          <SelectContent>
            <SelectItem value='text'>Text</SelectItem>
            <SelectItem value='number'>Number</SelectItem>
            <SelectItem value='date'>Date</SelectItem>
          </SelectContent>
        </Select>
      </td>
    )
  }

  const renderValueCell = (row: DocumentTagRow, rowIndex: number) => {
    const cellValue = row.cells.value || ''

    return (
      <td className='p-1'>
        <Input
          value={cellValue}
          onChange={(e) => handleCellChange(rowIndex, 'value', e.target.value)}
          disabled={disabled || isConnecting}
        />
      </td>
    )
  }

  const renderDeleteButton = (rowIndex: number) => {
    // Allow deletion of any row
    const canDelete = !isPreview && !disabled

    return canDelete ? (
      <td className='w-0 p-0'>
        <Button
          variant='ghost'
          size='icon'
          className='-translate-y-1/2 absolute top-1/2 right-2 h-8 w-8 opacity-0 group-hover:opacity-100'
          onClick={() => handleDeleteRow(rowIndex)}
        >
          <Trash2 className='h-4 w-4 text-muted-foreground' />
        </Button>
      </td>
    ) : null
  }

  // Show pre-fill button if there are available tags and only empty rows
  const showPreFillButton =
    tagDefinitions.length > 0 &&
    rows.length === 1 &&
    !rows[0].cells.tagName &&
    !rows[0].cells.value &&
    !isPreview &&
    !disabled

  return (
    <div className='relative'>
      {showPreFillButton && (
        <div className='mb-2'>
          <Button variant='outline' size='sm' onClick={handlePreFillTags}>
            Prefill Existing Tags
          </Button>
        </div>
      )}
      <div className='overflow-visible rounded-md border'>
        <table className='w-full'>
          {renderHeader()}
          <tbody>
            {rows.map((row, rowIndex) => (
              <tr key={row.id} className='group relative border-t'>
                {renderTagNameCell(row, rowIndex)}
                {renderTypeCell(row, rowIndex)}
                {renderValueCell(row, rowIndex)}
                {renderDeleteButton(rowIndex)}
              </tr>
            ))}
          </tbody>
        </table>
      </div>

      {/* Add Row Button */}
      {!isPreview && !disabled && (
        <div className='mt-3 flex flex-col items-center gap-2'>
          <Button variant='outline' size='sm' onClick={handleAddRow} disabled={!canAddMoreTags}>
            <Plus className='mr-1 h-3 w-3' />
            Add Tag
          </Button>

          {/* Tag slots usage indicator */}
          <div className='text-center text-muted-foreground text-xs'>
            {tagDefinitions.length + newTagsBeingCreated} of {MAX_TAG_SLOTS} tag slots used
          </div>
        </div>
>>>>>>> 03607bbc
      )}
    </div>
  )
}<|MERGE_RESOLUTION|>--- conflicted
+++ resolved
@@ -1,9 +1,16 @@
 'use client'
 
-import { useMemo, useState } from 'react'
-import { Plus, Trash2 } from 'lucide-react'
+import { useEffect, useRef, useState } from 'react'
+import { ChevronDown, Plus, X } from 'lucide-react'
 import { Button } from '@/components/ui/button'
+import {
+  DropdownMenu,
+  DropdownMenuContent,
+  DropdownMenuItem,
+  DropdownMenuTrigger,
+} from '@/components/ui/dropdown-menu'
 import { Input } from '@/components/ui/input'
+import { Label } from '@/components/ui/label'
 import {
   Select,
   SelectContent,
@@ -11,591 +18,438 @@
   SelectTrigger,
   SelectValue,
 } from '@/components/ui/select'
-<<<<<<< HEAD
-import { checkTagTrigger, TagDropdown } from '@/components/ui/tag-dropdown'
-=======
->>>>>>> 03607bbc
-import { MAX_TAG_SLOTS } from '@/lib/constants/knowledge'
-import { cn } from '@/lib/utils'
-import type { SubBlockConfig } from '@/blocks/types'
+import { MAX_TAG_SLOTS, TAG_SLOTS, type TagSlot } from '@/lib/constants/knowledge'
 import { useKnowledgeBaseTagDefinitions } from '@/hooks/use-knowledge-base-tag-definitions'
-import { useSubBlockValue } from '../../hooks/use-sub-block-value'
-
-interface DocumentTagRow {
-  id: string
-  cells: {
+import { type TagDefinitionInput, useTagDefinitions } from '@/hooks/use-tag-definitions'
+
+export interface DocumentTag {
+  slot: TagSlot
+  displayName: string
+  fieldType: string
+  value: string
+}
+
+interface DocumentTagEntryProps {
+  tags: DocumentTag[]
+  onTagsChange: (tags: DocumentTag[]) => void
+  disabled?: boolean
+  knowledgeBaseId?: string | null
+  documentId?: string | null
+  onSave?: (tags: DocumentTag[]) => Promise<void>
+}
+
+// TAG_SLOTS is now imported from constants
+
+export function DocumentTagEntry({
+  tags,
+  onTagsChange,
+  disabled = false,
+  knowledgeBaseId = null,
+  documentId = null,
+  onSave,
+}: DocumentTagEntryProps) {
+  const { saveTagDefinitions } = useTagDefinitions(knowledgeBaseId, documentId)
+  const { tagDefinitions: kbTagDefinitions, fetchTagDefinitions: refreshTagDefinitions } =
+    useKnowledgeBaseTagDefinitions(knowledgeBaseId)
+
+  const [editingTag, setEditingTag] = useState<{
+    index: number
+    value: string
     tagName: string
-    type: string
-    value: string
-  }
-}
-
-interface DocumentTagEntryProps {
-  blockId: string
-  subBlock: SubBlockConfig
-  disabled?: boolean
-  isPreview?: boolean
-  previewValue?: any
-  isConnecting?: boolean
-}
-
-export function DocumentTagEntry({
-  blockId,
-  subBlock,
-  disabled = false,
-  isPreview = false,
-  previewValue,
-  isConnecting = false,
-}: DocumentTagEntryProps) {
-  const [storeValue, setStoreValue] = useSubBlockValue<string>(blockId, subBlock.id)
-
-  // Get the knowledge base ID from other sub-blocks
-  const [knowledgeBaseIdValue] = useSubBlockValue(blockId, 'knowledgeBaseId')
-  const knowledgeBaseId = knowledgeBaseIdValue || null
-
-  // Use KB tag definitions hook to get available tags
-  const { tagDefinitions, isLoading } = useKnowledgeBaseTagDefinitions(knowledgeBaseId)
-
-  // State for dropdown visibility - one for each row
-  const [dropdownStates, setDropdownStates] = useState<Record<number, boolean>>({})
-
-<<<<<<< HEAD
-  // State for managing tag dropdown
-  const [activeTagDropdown, setActiveTagDropdown] = useState<{
-    rowIndex: number
-    showTags: boolean
-    cursorPosition: number
-    activeSourceBlockId: string | null
-    element?: HTMLElement | null
+    isNew: boolean
   } | null>(null)
 
-=======
->>>>>>> 03607bbc
-  // Use preview value when in preview mode, otherwise use store value
-  const currentValue = isPreview ? previewValue : storeValue
-
-  // Transform stored JSON string to table format for display
-  const rows = useMemo(() => {
-    // If we have stored data, use it
-    if (currentValue) {
-      try {
-        const tagData = JSON.parse(currentValue)
-        if (Array.isArray(tagData) && tagData.length > 0) {
-          return tagData.map((tag: any, index: number) => ({
-            id: `tag-${index}`,
-            cells: {
-              tagName: tag.tagName || '',
-              type: tag.fieldType || 'text',
-              value: tag.value || '',
-            },
-          }))
+  const getNextAvailableSlot = (): DocumentTag['slot'] => {
+    const usedSlots = new Set(tags.map((tag) => tag.slot))
+    for (const slot of TAG_SLOTS) {
+      if (!usedSlots.has(slot)) {
+        return slot
+      }
+    }
+    return 'tag1' // fallback
+  }
+
+  const handleSaveDefinitions = async (tagsToSave?: DocumentTag[]) => {
+    if (!knowledgeBaseId || !documentId) return
+
+    const currentTags = tagsToSave || tags
+
+    // Create definitions for tags that have display names
+    const definitions: TagDefinitionInput[] = currentTags
+      .filter((tag) => tag?.displayName?.trim())
+      .map((tag) => ({
+        tagSlot: tag.slot as TagSlot,
+        displayName: tag.displayName.trim(),
+        fieldType: tag.fieldType || 'text',
+      }))
+
+    // Only save if we have valid definitions
+    if (definitions.length > 0) {
+      await saveTagDefinitions(definitions)
+    }
+  }
+
+  const handleCleanupUnusedTags = async () => {
+    if (!knowledgeBaseId || !documentId) return
+
+    try {
+      const response = await fetch(
+        `/api/knowledge/${knowledgeBaseId}/documents/${documentId}/tag-definitions?action=cleanup`,
+        {
+          method: 'DELETE',
         }
-      } catch {
-        // If parsing fails, fall through to default
+      )
+
+      if (!response.ok) {
+        throw new Error(`Cleanup failed: ${response.statusText}`)
       }
-    }
-
-    // Default: just one empty row
-    return [
-      {
-        id: 'empty-row',
-        cells: { tagName: '', type: 'text', value: '' },
-      },
-    ]
-  }, [currentValue])
-
-  // Get available tag names and check for case-insensitive duplicates
-  const usedTagNames = new Set(
-    rows.map((row) => row.cells.tagName?.toLowerCase()).filter((name) => name?.trim())
-  )
-
-  const availableTagDefinitions = tagDefinitions.filter(
-    (def) => !usedTagNames.has(def.displayName.toLowerCase())
-  )
-
-  // Check if we can add more tags based on MAX_TAG_SLOTS
-  const newTagsBeingCreated = rows.filter(
-    (row) =>
-      row.cells.tagName?.trim() &&
-      !tagDefinitions.some(
-        (def) => def.displayName.toLowerCase() === row.cells.tagName.toLowerCase()
-      )
-  ).length
-  const canAddMoreTags = tagDefinitions.length + newTagsBeingCreated < MAX_TAG_SLOTS
-
-  // Function to pre-fill existing tags
-  const handlePreFillTags = () => {
-    if (isPreview || disabled) return
-
-    const existingTagRows = tagDefinitions.map((tagDef) => ({
-      tagName: tagDef.displayName,
-      fieldType: tagDef.fieldType,
-      value: '',
-    }))
-
-    const jsonString = existingTagRows.length > 0 ? JSON.stringify(existingTagRows) : ''
-    setStoreValue(jsonString)
-  }
-
-  const handleCellChange = (rowIndex: number, column: string, value: string) => {
-    if (isPreview || disabled) return
-
-    // Check if this is a new tag name that would exceed the limit
-    if (column === 'tagName' && value.trim()) {
-      const isExistingTag = tagDefinitions.some(
-        (def) => def.displayName.toLowerCase() === value.toLowerCase()
-      )
-<<<<<<< HEAD
-
-      if (!isExistingTag) {
-        // Count current new tags being created (excluding the current row)
-        const currentNewTags = rows.filter(
-          (row, idx) =>
-            idx !== rowIndex &&
-            row.cells.tagName?.trim() &&
-            !tagDefinitions.some(
-              (def) => def.displayName.toLowerCase() === row.cells.tagName.toLowerCase()
-            )
-        ).length
-
-=======
-
-      if (!isExistingTag) {
-        // Count current new tags being created (excluding the current row)
-        const currentNewTags = rows.filter(
-          (row, idx) =>
-            idx !== rowIndex &&
-            row.cells.tagName?.trim() &&
-            !tagDefinitions.some(
-              (def) => def.displayName.toLowerCase() === row.cells.tagName.toLowerCase()
-            )
-        ).length
-
->>>>>>> 03607bbc
-        if (tagDefinitions.length + currentNewTags >= MAX_TAG_SLOTS) {
-          // Don't allow creating new tags if we've reached the limit
-          return
-        }
+
+      const result = await response.json()
+      console.log('Cleanup result:', result)
+    } catch (error) {
+      console.error('Failed to cleanup unused tags:', error)
+    }
+  }
+
+  // Get available tag names that aren't already used in this document
+  const availableTagNames = kbTagDefinitions
+    .map((tag) => tag.displayName)
+    .filter((tagName) => !tags.some((tag) => tag.displayName === tagName))
+
+  // Check if we can add more tags (KB has less than MAX_TAG_SLOTS tag definitions)
+  const canAddMoreTags = kbTagDefinitions.length < MAX_TAG_SLOTS
+
+  const handleSuggestionClick = (tagName: string) => {
+    setEditingTag({ index: -1, value: '', tagName, isNew: false })
+  }
+
+  const handleCreateNewTag = async (tagName: string, value: string, fieldType = 'text') => {
+    if (!tagName.trim() || !value.trim()) return
+
+    // Check if tag name already exists in current document
+    const tagNameLower = tagName.trim().toLowerCase()
+    const existingTag = tags.find((tag) => tag.displayName.toLowerCase() === tagNameLower)
+    if (existingTag) {
+      alert(`Tag "${tagName}" already exists. Please choose a different name.`)
+      return
+    }
+
+    const newTag: DocumentTag = {
+      slot: getNextAvailableSlot(),
+      displayName: tagName.trim(),
+      fieldType: fieldType,
+      value: value.trim(),
+    }
+
+    const updatedTags = [...tags, newTag]
+
+    // SIMPLE ATOMIC OPERATION - NO CLEANUP
+    try {
+      // 1. Save tag definition first
+      await handleSaveDefinitions(updatedTags)
+
+      // 2. Save document values
+      if (onSave) {
+        await onSave(updatedTags)
       }
-    }
-
-    const updatedRows = [...rows].map((row, idx) => {
-      if (idx === rowIndex) {
-        const newCells = { ...row.cells, [column]: value }
-
-        // Auto-select type when existing tag is selected
-        if (column === 'tagName' && value) {
-          const tagDef = tagDefinitions.find(
-            (def) => def.displayName.toLowerCase() === value.toLowerCase()
-          )
-          if (tagDef) {
-            newCells.type = tagDef.fieldType
-          }
-        }
-
-        return {
-          ...row,
-          cells: newCells,
-        }
+
+      // 3. Update UI
+      onTagsChange(updatedTags)
+    } catch (error) {
+      console.error('Failed to save tag:', error)
+      alert(`Failed to save tag "${tagName}". Please try again.`)
+    }
+  }
+
+  const handleUpdateTag = async (index: number, newValue: string) => {
+    if (!newValue.trim()) return
+
+    const updatedTags = tags.map((tag, i) =>
+      i === index ? { ...tag, value: newValue.trim() } : tag
+    )
+
+    // SIMPLE ATOMIC OPERATION - NO CLEANUP
+    try {
+      // 1. Save document values
+      if (onSave) {
+        await onSave(updatedTags)
       }
-      return row
-    })
-
-    // No auto-add rows - user will manually add them with plus button
-
-    // Store all rows including empty ones - don't auto-remove
-    const dataToStore = updatedRows.map((row) => ({
-      tagName: row.cells.tagName || '',
-      fieldType: row.cells.type || 'text',
-      value: row.cells.value || '',
-    }))
-
-    const jsonString = dataToStore.length > 0 ? JSON.stringify(dataToStore) : ''
-    setStoreValue(jsonString)
-  }
-
-  const handleAddRow = () => {
-    if (isPreview || disabled) return
-
-    // Get current data and add a new empty row
-    const currentData = currentValue ? JSON.parse(currentValue) : []
-    const newData = [...currentData, { tagName: '', fieldType: 'text', value: '' }]
-    setStoreValue(JSON.stringify(newData))
-  }
-
-  const handleDeleteRow = (rowIndex: number) => {
-    if (isPreview || disabled || rows.length <= 1) return
-    const updatedRows = rows.filter((_, idx) => idx !== rowIndex)
-
-    // Store all remaining rows including empty ones - don't auto-remove
-    const tableDataForStorage = updatedRows.map((row) => ({
-      tagName: row.cells.tagName || '',
-      fieldType: row.cells.type || 'text',
-      value: row.cells.value || '',
-    }))
-
-    const jsonString = tableDataForStorage.length > 0 ? JSON.stringify(tableDataForStorage) : ''
-    setStoreValue(jsonString)
-  }
-
-  // Check for duplicate tag names (case-insensitive)
-  const getDuplicateStatus = (rowIndex: number, tagName: string) => {
-    if (!tagName.trim()) return false
-    const lowerTagName = tagName.toLowerCase()
-    return rows.some(
-      (row, idx) =>
-        idx !== rowIndex &&
-        row.cells.tagName?.toLowerCase() === lowerTagName &&
-        row.cells.tagName.trim()
-    )
-  }
-
-  if (isLoading) {
-    return <div className='p-4 text-muted-foreground text-sm'>Loading tag definitions...</div>
-  }
-
-  const renderHeader = () => (
-    <thead>
-      <tr className='border-b'>
-        <th className='border-r px-4 py-2 text-center font-medium text-sm'>Tag Name</th>
-        <th className='border-r px-4 py-2 text-center font-medium text-sm'>Type</th>
-        <th className='px-4 py-2 text-center font-medium text-sm'>Value</th>
-      </tr>
-    </thead>
-  )
-
-  const renderTagNameCell = (row: DocumentTagRow, rowIndex: number) => {
-    const cellValue = row.cells.tagName || ''
-    const isDuplicate = getDuplicateStatus(rowIndex, cellValue)
-    const showDropdown = dropdownStates[rowIndex] || false
-
-    const setShowDropdown = (show: boolean) => {
-      setDropdownStates((prev) => ({ ...prev, [rowIndex]: show }))
-    }
-
-    return (
-      <td className='relative border-r p-1'>
-        <div className='relative w-full'>
-          <Input
-            value={cellValue}
-            onChange={(e) => handleCellChange(rowIndex, 'tagName', e.target.value)}
-            onFocus={() => setShowDropdown(true)}
-            onBlur={() => setTimeout(() => setShowDropdown(false), 200)}
-            disabled={disabled || isConnecting}
-            className={cn(isDuplicate && 'border-red-500 bg-red-50')}
-          />
-          {showDropdown && availableTagDefinitions.length > 0 && (
-            <div className='absolute z-50 mt-1 max-h-60 w-full overflow-auto rounded-md border border-border bg-popover shadow-md'>
-              {availableTagDefinitions
-                .filter((tagDef) =>
-                  tagDef.displayName.toLowerCase().includes(cellValue.toLowerCase())
+      // 2. Save tag definitions
+      await handleSaveDefinitions(updatedTags)
+      // 3. Update UI
+      onTagsChange(updatedTags)
+    } catch (error) {
+      console.error('Failed to update tag:', error)
+    }
+  }
+
+  const handleRemoveTag = async (index: number) => {
+    const updatedTags = tags.filter((_, i) => i !== index)
+
+    console.log('Removing tag, updated tags:', updatedTags)
+
+    // FULLY SYNCHRONOUS - DO NOT UPDATE UI UNTIL ALL OPERATIONS COMPLETE
+    try {
+      // 1. Save the document tag values
+      console.log('Saving document values after tag removal...')
+      if (onSave) {
+        await onSave(updatedTags)
+      }
+
+      // 2. Save the tag definitions
+      console.log('Saving tag definitions after tag removal...')
+      await handleSaveDefinitions(updatedTags)
+
+      // 3. Run cleanup to remove unused tag definitions
+      console.log('Running cleanup to remove unused tag definitions...')
+      await handleCleanupUnusedTags()
+
+      // 4. ONLY NOW update the UI
+      onTagsChange(updatedTags)
+
+      // 5. Refresh tag definitions for dropdown
+      await refreshTagDefinitions()
+    } catch (error) {
+      console.error('Failed to remove tag:', error)
+    }
+  }
+
+  return (
+    <div className='space-y-3'>
+      {/* Existing Tags as Chips */}
+      <div className='flex flex-wrap gap-2'>
+        {tags.map((tag, index) => (
+          <div
+            key={`${tag.slot}-${index}`}
+            className='inline-flex cursor-pointer items-center gap-1 rounded-full bg-gray-100 px-3 py-1 text-sm transition-colors hover:bg-gray-200'
+            onClick={() =>
+              setEditingTag({ index, value: tag.value, tagName: tag.displayName, isNew: false })
+            }
+          >
+            <span className='font-medium'>{tag.displayName}:</span>
+            <span className='text-muted-foreground'>{tag.value}</span>
+            <Button
+              type='button'
+              variant='ghost'
+              size='sm'
+              onClick={(e) => {
+                e.stopPropagation()
+                handleRemoveTag(index)
+              }}
+              disabled={disabled}
+              className='ml-1 h-4 w-4 p-0 text-muted-foreground hover:text-red-600'
+            >
+              <X className='h-3 w-3' />
+            </Button>
+          </div>
+        ))}
+      </div>
+
+      {/* Add Tag Dropdown Selector */}
+      <DropdownMenu>
+        <DropdownMenuTrigger asChild>
+          <Button
+            type='button'
+            variant='outline'
+            size='sm'
+            disabled={disabled || (!canAddMoreTags && availableTagNames.length === 0)}
+            className='gap-1 text-muted-foreground hover:text-foreground'
+          >
+            <Plus className='h-4 w-4' />
+            <span>Add Tag</span>
+            <ChevronDown className='h-3 w-3' />
+          </Button>
+        </DropdownMenuTrigger>
+        <DropdownMenuContent align='start' className='w-48'>
+          {/* Existing tag names */}
+          {availableTagNames.length > 0 && (
+            <>
+              {availableTagNames.map((tagName) => {
+                const tagDefinition = kbTagDefinitions.find((def) => def.displayName === tagName)
+                return (
+                  <DropdownMenuItem
+                    key={tagName}
+                    onClick={() => handleSuggestionClick(tagName)}
+                    className='flex items-center justify-between'
+                  >
+                    <span>{tagName}</span>
+                    <span className='text-muted-foreground text-xs'>
+                      {tagDefinition?.fieldType || 'text'}
+                    </span>
+                  </DropdownMenuItem>
                 )
-                .map((tagDef) => (
-                  <div
-                    key={tagDef.id}
-                    className='cursor-pointer px-3 py-2 text-sm hover:bg-accent hover:text-accent-foreground'
-                    onMouseDown={() => {
-                      handleCellChange(rowIndex, 'tagName', tagDef.displayName)
-                      setShowDropdown(false)
-                    }}
-                  >
-                    {tagDef.displayName}
-                  </div>
-                ))}
+              })}
+              <div className='my-1 h-px bg-border' />
+            </>
+          )}
+
+          {/* Create new tag option or disabled message */}
+          {canAddMoreTags ? (
+            <DropdownMenuItem
+              onClick={() => {
+                setEditingTag({ index: -1, value: '', tagName: '', isNew: true })
+              }}
+              className='flex items-center gap-2 text-blue-600'
+            >
+              <Plus className='h-4 w-4' />
+              <span>Create new tag</span>
+            </DropdownMenuItem>
+          ) : (
+            <div className='px-2 py-1.5 text-muted-foreground text-sm'>
+              All {MAX_TAG_SLOTS} tag slots used in this knowledge base
             </div>
           )}
-        </div>
-      </td>
-    )
-  }
-<<<<<<< HEAD
-
-  const renderTypeCell = (row: DocumentTagRow, rowIndex: number) => {
-    const cellValue = row.cells.type || 'text'
-    const tagName = row.cells.tagName || ''
-
-    // Check if this is an existing tag (should be read-only)
-    const existingTag = tagDefinitions.find(
-      (def) => def.displayName.toLowerCase() === tagName.toLowerCase()
-    )
-    const isReadOnly = !!existingTag
-
-    return (
-      <td className='border-r p-1'>
-        <Select
-          value={cellValue}
-          onValueChange={(value) => handleCellChange(rowIndex, 'type', value)}
-          disabled={disabled || isConnecting || isReadOnly}
-        >
-          <SelectTrigger
-            className={cn(
-              isReadOnly && 'bg-gray-50 dark:bg-gray-800',
-              'text-foreground' // Ensure proper text color in dark mode
-            )}
-          >
-            <SelectValue />
-          </SelectTrigger>
-          <SelectContent>
-            <SelectItem value='text'>Text</SelectItem>
-          </SelectContent>
-        </Select>
-      </td>
-    )
-  }
-
-  const renderValueCell = (row: DocumentTagRow, rowIndex: number) => {
-    const cellValue = row.cells.value || ''
-
-    return (
-      <td className='p-1'>
-        <div className='relative w-full'>
-          <Input
-            value={cellValue}
-            onChange={(e) => {
-              const newValue = e.target.value
-              const cursorPosition = e.target.selectionStart ?? 0
-
-              handleCellChange(rowIndex, 'value', newValue)
-
-              // Check for tag trigger
-              const tagTrigger = checkTagTrigger(newValue, cursorPosition)
-
-              setActiveTagDropdown({
-                rowIndex,
-                showTags: tagTrigger.show,
-                cursorPosition,
-                activeSourceBlockId: null,
-                element: e.target,
-              })
-            }}
-            onFocus={(e) => {
-              if (!disabled && !isConnecting) {
-                setActiveTagDropdown({
-                  rowIndex,
-                  showTags: false,
-                  cursorPosition: 0,
-                  activeSourceBlockId: null,
-                  element: e.target,
-                })
-              }
-            }}
-            onBlur={() => {
-              setTimeout(() => setActiveTagDropdown(null), 200)
-            }}
-            onKeyDown={(e) => {
-              if (e.key === 'Escape') {
-                setActiveTagDropdown(null)
-              }
-            }}
-            disabled={disabled || isConnecting}
-          />
-        </div>
-      </td>
-    )
-  }
-
-  const renderDeleteButton = (rowIndex: number) => {
-    // Allow deletion of any row
-    const canDelete = !isPreview && !disabled
-
-    return canDelete ? (
-      <td className='w-0 p-0'>
-        <Button
-          variant='ghost'
-          size='icon'
-          className='-translate-y-1/2 absolute top-1/2 right-2 h-8 w-8 opacity-0 group-hover:opacity-100'
-          onClick={() => handleDeleteRow(rowIndex)}
-        >
-          <Trash2 className='h-4 w-4 text-muted-foreground' />
-        </Button>
-      </td>
-    ) : null
-  }
-
-  // Show pre-fill button if there are available tags and only empty rows
-  const showPreFillButton =
-    tagDefinitions.length > 0 &&
-    rows.length === 1 &&
-    !rows[0].cells.tagName &&
-    !rows[0].cells.value &&
-    !isPreview &&
-    !disabled
-
-  return (
-    <div className='relative'>
-      {showPreFillButton && (
-        <div className='mb-2'>
-          <Button variant='outline' size='sm' onClick={handlePreFillTags}>
-            Prefill Existing Tags
-          </Button>
-        </div>
-      )}
-      <div className='overflow-visible rounded-md border'>
-        <table className='w-full'>
-          {renderHeader()}
-          <tbody>
-            {rows.map((row, rowIndex) => (
-              <tr key={row.id} className='group relative border-t'>
-                {renderTagNameCell(row, rowIndex)}
-                {renderTypeCell(row, rowIndex)}
-                {renderValueCell(row, rowIndex)}
-                {renderDeleteButton(rowIndex)}
-              </tr>
-            ))}
-          </tbody>
-        </table>
-      </div>
-
-      {/* Tag Dropdown */}
-      {activeTagDropdown?.element && (
-        <TagDropdown
-          visible={activeTagDropdown.showTags}
-          onSelect={(newValue) => {
-            handleCellChange(activeTagDropdown.rowIndex, 'value', newValue)
-            setActiveTagDropdown(null)
+        </DropdownMenuContent>
+      </DropdownMenu>
+
+      {/* Edit Tag Value Modal */}
+      {editingTag !== null && (
+        <EditTagModal
+          tagName={editingTag.tagName}
+          initialValue={editingTag.value}
+          isNew={editingTag.isNew}
+          existingType={
+            editingTag.isNew
+              ? undefined
+              : kbTagDefinitions.find((t) => t.displayName === editingTag.tagName)?.fieldType
+          }
+          onSave={(value, type, newTagName) => {
+            if (editingTag.index === -1) {
+              // Creating new tag - use newTagName if provided, otherwise fall back to editingTag.tagName
+              const tagName = newTagName || editingTag.tagName
+              handleCreateNewTag(tagName, value, type)
+            } else {
+              // Updating existing tag
+              handleUpdateTag(editingTag.index, value)
+            }
+            setEditingTag(null)
           }}
-          blockId={blockId}
-          activeSourceBlockId={activeTagDropdown.activeSourceBlockId}
-          inputValue={rows[activeTagDropdown.rowIndex]?.cells.value || ''}
-          cursorPosition={activeTagDropdown.cursorPosition}
-          onClose={() => {
-            setActiveTagDropdown((prev) => (prev ? { ...prev, showTags: false } : null))
+          onCancel={() => {
+            setEditingTag(null)
           }}
-          className='absolute z-[9999] mt-0'
         />
       )}
 
-      {/* Add Row Button and Tag slots usage indicator */}
-      {!isPreview && !disabled && (
-        <div className='mt-3 flex items-center justify-between'>
-          <Button variant='outline' size='sm' onClick={handleAddRow} disabled={!canAddMoreTags}>
-            <Plus className='mr-1 h-3 w-3' />
-            Add Tag
-          </Button>
-
-          {/* Tag slots usage indicator */}
-          <div className='text-muted-foreground text-xs'>
-            {tagDefinitions.length + newTagsBeingCreated} of {MAX_TAG_SLOTS} tag slots used
-          </div>
+      {/* Tag count display */}
+      {kbTagDefinitions.length > 0 && (
+        <div className='text-muted-foreground text-xs'>
+          {kbTagDefinitions.length} of {MAX_TAG_SLOTS} tag slots used in this knowledge base
         </div>
-=======
-
-  const renderTypeCell = (row: DocumentTagRow, rowIndex: number) => {
-    const cellValue = row.cells.type || 'text'
-    const tagName = row.cells.tagName || ''
-
-    // Check if this is an existing tag (should be read-only)
-    const existingTag = tagDefinitions.find(
-      (def) => def.displayName.toLowerCase() === tagName.toLowerCase()
-    )
-    const isReadOnly = !!existingTag
-
-    return (
-      <td className='border-r p-1'>
-        <Select
-          value={cellValue}
-          onValueChange={(value) => handleCellChange(rowIndex, 'type', value)}
-          disabled={disabled || isConnecting || isReadOnly}
-        >
-          <SelectTrigger
-            className={cn(
-              isReadOnly && 'bg-gray-50 dark:bg-gray-800',
-              'text-foreground' // Ensure proper text color in dark mode
-            )}
-          >
-            <SelectValue />
-          </SelectTrigger>
-          <SelectContent>
-            <SelectItem value='text'>Text</SelectItem>
-            <SelectItem value='number'>Number</SelectItem>
-            <SelectItem value='date'>Date</SelectItem>
-          </SelectContent>
-        </Select>
-      </td>
-    )
-  }
-
-  const renderValueCell = (row: DocumentTagRow, rowIndex: number) => {
-    const cellValue = row.cells.value || ''
-
-    return (
-      <td className='p-1'>
-        <Input
-          value={cellValue}
-          onChange={(e) => handleCellChange(rowIndex, 'value', e.target.value)}
-          disabled={disabled || isConnecting}
-        />
-      </td>
-    )
-  }
-
-  const renderDeleteButton = (rowIndex: number) => {
-    // Allow deletion of any row
-    const canDelete = !isPreview && !disabled
-
-    return canDelete ? (
-      <td className='w-0 p-0'>
-        <Button
-          variant='ghost'
-          size='icon'
-          className='-translate-y-1/2 absolute top-1/2 right-2 h-8 w-8 opacity-0 group-hover:opacity-100'
-          onClick={() => handleDeleteRow(rowIndex)}
-        >
-          <Trash2 className='h-4 w-4 text-muted-foreground' />
-        </Button>
-      </td>
-    ) : null
-  }
-
-  // Show pre-fill button if there are available tags and only empty rows
-  const showPreFillButton =
-    tagDefinitions.length > 0 &&
-    rows.length === 1 &&
-    !rows[0].cells.tagName &&
-    !rows[0].cells.value &&
-    !isPreview &&
-    !disabled
-
-  return (
-    <div className='relative'>
-      {showPreFillButton && (
-        <div className='mb-2'>
-          <Button variant='outline' size='sm' onClick={handlePreFillTags}>
-            Prefill Existing Tags
-          </Button>
-        </div>
-      )}
-      <div className='overflow-visible rounded-md border'>
-        <table className='w-full'>
-          {renderHeader()}
-          <tbody>
-            {rows.map((row, rowIndex) => (
-              <tr key={row.id} className='group relative border-t'>
-                {renderTagNameCell(row, rowIndex)}
-                {renderTypeCell(row, rowIndex)}
-                {renderValueCell(row, rowIndex)}
-                {renderDeleteButton(rowIndex)}
-              </tr>
-            ))}
-          </tbody>
-        </table>
-      </div>
-
-      {/* Add Row Button */}
-      {!isPreview && !disabled && (
-        <div className='mt-3 flex flex-col items-center gap-2'>
-          <Button variant='outline' size='sm' onClick={handleAddRow} disabled={!canAddMoreTags}>
-            <Plus className='mr-1 h-3 w-3' />
-            Add Tag
-          </Button>
-
-          {/* Tag slots usage indicator */}
-          <div className='text-center text-muted-foreground text-xs'>
-            {tagDefinitions.length + newTagsBeingCreated} of {MAX_TAG_SLOTS} tag slots used
-          </div>
-        </div>
->>>>>>> 03607bbc
       )}
     </div>
   )
+}
+
+// Simple modal for editing tag values
+interface EditTagModalProps {
+  tagName: string
+  initialValue: string
+  isNew: boolean
+  existingType?: string
+  onSave: (value: string, type?: string, newTagName?: string) => void
+  onCancel: () => void
+}
+
+function EditTagModal({
+  tagName,
+  initialValue,
+  isNew,
+  existingType,
+  onSave,
+  onCancel,
+}: EditTagModalProps) {
+  const [value, setValue] = useState(initialValue)
+  const [fieldType, setFieldType] = useState(existingType || 'text')
+  const [newTagName, setNewTagName] = useState(tagName)
+  const inputRef = useRef<HTMLInputElement>(null)
+
+  useEffect(() => {
+    inputRef.current?.focus()
+  }, [])
+
+  const handleSubmit = (e: React.FormEvent) => {
+    e.preventDefault()
+    if (value.trim() && (isNew ? newTagName.trim() : true)) {
+      onSave(value.trim(), fieldType, isNew ? newTagName.trim() : undefined)
+    }
+  }
+
+  const handleKeyDown = (e: React.KeyboardEvent) => {
+    if (e.key === 'Escape') {
+      onCancel()
+    }
+  }
+
+  return (
+    <div className='fixed inset-0 z-50 flex items-center justify-center bg-black/50'>
+      <div className='mx-4 w-96 max-w-sm rounded-lg bg-white p-4'>
+        <div className='mb-3 flex items-start justify-between'>
+          <h3 className='font-medium text-sm'>
+            {isNew ? 'Create new tag' : `Edit "${tagName}" value`}
+          </h3>
+          {/* Type Badge in Top Right */}
+          {!isNew && existingType && (
+            <span className='rounded bg-gray-100 px-2 py-1 font-medium text-gray-500 text-xs'>
+              {existingType.toUpperCase()}
+            </span>
+          )}
+        </div>
+        <form onSubmit={handleSubmit} className='space-y-3'>
+          {/* Tag Name Input for New Tags */}
+          {isNew && (
+            <div>
+              <Label className='font-medium text-muted-foreground text-xs'>Tag Name</Label>
+              <Input
+                value={newTagName}
+                onChange={(e) => setNewTagName(e.target.value)}
+                placeholder='Enter tag name'
+                className='mt-1 text-sm'
+              />
+            </div>
+          )}
+
+          {/* Type Selection for New Tags */}
+          {isNew && (
+            <div>
+              <Label className='font-medium text-muted-foreground text-xs'>Type</Label>
+              <Select value={fieldType} onValueChange={setFieldType}>
+                <SelectTrigger className='mt-1 text-sm'>
+                  <SelectValue />
+                </SelectTrigger>
+                <SelectContent>
+                  <SelectItem value='text'>Text</SelectItem>
+                </SelectContent>
+              </Select>
+            </div>
+          )}
+
+          {/* Value Input */}
+          <div>
+            <Label className='font-medium text-muted-foreground text-xs'>Value</Label>
+            <Input
+              ref={inputRef}
+              value={value}
+              onChange={(e) => setValue(e.target.value)}
+              onKeyDown={handleKeyDown}
+              placeholder='Enter tag value'
+              className='mt-1 text-sm'
+            />
+          </div>
+
+          <div className='flex justify-end gap-2'>
+            <Button type='button' variant='outline' size='sm' onClick={onCancel}>
+              Cancel
+            </Button>
+            <Button
+              type='submit'
+              size='sm'
+              disabled={!value.trim() || (isNew && !newTagName.trim())}
+            >
+              {isNew ? 'Create' : 'Save'}
+            </Button>
+          </div>
+        </form>
+      </div>
+    </div>
+  )
 }