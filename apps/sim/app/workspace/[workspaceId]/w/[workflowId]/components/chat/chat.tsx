--- conflicted
+++ resolved
@@ -601,10 +601,7 @@
             disabled={!activeWorkflowId}
             placeholder='Select outputs'
             align='end'
-<<<<<<< HEAD
-=======
             maxHeight={180}
->>>>>>> e0aade85
           />
         </div>
 
