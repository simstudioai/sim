'use client'

import { forwardRef, useCallback, useEffect, useImperativeHandle, useRef, useState } from 'react'
<<<<<<< HEAD
import { ScrollArea } from '@/components/ui/scroll-area'
import { createLogger } from '@/lib/logs/console-logger'
import { COPILOT_TOOL_IDS } from '@/stores/copilot/constants'
import { usePreviewStore } from '@/stores/copilot/preview-store'
import { useCopilotStore } from '@/stores/copilot/store'
import { useWorkflowRegistry } from '@/stores/workflows/registry/store'
import { CheckpointPanel } from './components/checkpoint-panel'
import { ProfessionalInput } from './components/professional-input/professional-input'
import { ProfessionalMessage } from './components/professional-message/professional-message'
import { CopilotWelcome } from './components/welcome/welcome'
=======
import { Bot, ChevronDown, History, MessageSquarePlus, MoreHorizontal, Trash2 } from 'lucide-react'
import {
  Button,
  DropdownMenu,
  DropdownMenuContent,
  DropdownMenuItem,
  DropdownMenuTrigger,
  ScrollArea,
} from '@/components/ui'
import { createLogger } from '@/lib/logs/console/logger'
import {
  CheckpointPanel,
  CopilotModal,
  CopilotWelcome,
  ProfessionalInput,
  ProfessionalMessage,
} from '@/app/workspace/[workspaceId]/w/[workflowId]/components/panel/components/copilot/components'
import { useCopilotStore } from '@/stores/copilot/store'
import { useWorkflowRegistry } from '@/stores/workflows/registry/store'
>>>>>>> c2593900

const logger = createLogger('Copilot')

interface CopilotProps {
  panelWidth: number
}

interface CopilotRef {
  createNewChat: () => void
}

export const Copilot = forwardRef<CopilotRef, CopilotProps>(({ panelWidth }, ref) => {
  const scrollAreaRef = useRef<HTMLDivElement>(null)
  const [showCheckpoints, setShowCheckpoints] = useState(false)
  const scannedChatRef = useRef<string | null>(null)

  const { activeWorkflowId } = useWorkflowRegistry()

  // Use preview store to track seen previews
  const { scanAndMarkExistingPreviews, isToolCallSeen, markToolCallAsSeen } = usePreviewStore()

  // Use the new copilot store
  const {
    messages,
    isLoading,
    isLoadingChats,
    isSendingMessage,
    isAborting,
    mode,
    sendMessage,
    abortMessage,
    createNewChat,
    clearMessages,
    setMode,
  } = useCopilotStore()

  // Clear any existing preview when component mounts or workflow changes
  useEffect(() => {
    // Preview clearing is now handled automatically by the copilot store
  }, [activeWorkflowId])

  // Auto-scroll to bottom when new messages are added
  useEffect(() => {
    if (scrollAreaRef.current) {
      const scrollContainer = scrollAreaRef.current.querySelector(
        '[data-radix-scroll-area-viewport]'
      )
      if (scrollContainer) {
        scrollContainer.scrollTop = scrollContainer.scrollHeight
      }
    }
  }, [messages])

  // Watch for completed preview_workflow tool calls in the new format
  useEffect(() => {
    if (!messages.length) return

    const lastMessage = messages[messages.length - 1]
    if (lastMessage.role !== 'assistant' || !lastMessage.toolCalls) return

    // Check for completed preview_workflow tool calls
    const previewToolCall = lastMessage.toolCalls.find(
      (tc) =>
        tc.name === COPILOT_TOOL_IDS.BUILD_WORKFLOW &&
        tc.state === 'completed' &&
        !isToolCallSeen(tc.id)
    )

    if (previewToolCall?.result) {
      logger.info('Preview workflow completed via native SSE - handling result')
      // Mark as seen to prevent duplicate processing
      markToolCallAsSeen(previewToolCall.id)
      // Tool call handling logic would go here if needed
    }
  }, [messages, isToolCallSeen, markToolCallAsSeen])

  // Handle new chat creation
  const handleStartNewChat = useCallback(() => {
    // Preview clearing is now handled automatically by the copilot store
    createNewChat()
    logger.info('Started new chat')
  }, [createNewChat])

  // Expose functions to parent
  useImperativeHandle(
    ref,
    () => ({
      createNewChat: handleStartNewChat,
    }),
    [handleStartNewChat]
  )

  // Handle message submission
  const handleSubmit = useCallback(
    async (query: string) => {
      if (!query || isSendingMessage || !activeWorkflowId) return

      try {
        await sendMessage(query, { stream: true })
        logger.info('Sent message:', query)
      } catch (error) {
        logger.error('Failed to send message:', error)
      }
    },
    [isSendingMessage, activeWorkflowId, sendMessage]
  )

  // Handle modal message sending
  const handleModalSendMessage = useCallback(
    async (message: string) => {
      await handleSubmit(message)
    },
    [handleSubmit]
  )

  return (
    <>
      <div className='flex h-full flex-col overflow-hidden'>
        {/* Messages area or Checkpoint Panel */}
        {showCheckpoints ? (
          <CheckpointPanel />
        ) : (
          <ScrollArea ref={scrollAreaRef} className='flex-1 overflow-hidden' hideScrollbar={true}>
            <div className='space-y-1'>
              {messages.length === 0 ? (
                <div className='flex h-full items-center justify-center p-4'>
                  <CopilotWelcome onQuestionClick={handleSubmit} mode={mode} />
                </div>
              ) : (
                messages.map((message) => (
                  <ProfessionalMessage
                    key={message.id}
                    message={message}
                    isStreaming={
                      isSendingMessage && message.id === messages[messages.length - 1]?.id
                    }
                  />
                ))
              )}
            </div>
          </ScrollArea>
        )}

        {/* Input area with integrated mode selector */}
        {!showCheckpoints && (
          <ProfessionalInput
            onSubmit={handleSubmit}
            onAbort={abortMessage}
            disabled={!activeWorkflowId}
            isLoading={isSendingMessage}
            isAborting={isAborting}
            mode={mode}
            onModeChange={setMode}
          />
        )}
      </div>
    </>
  )
})

Copilot.displayName = 'Copilot'<|MERGE_RESOLUTION|>--- conflicted
+++ resolved
@@ -1,9 +1,8 @@
 'use client'
 
 import { forwardRef, useCallback, useEffect, useImperativeHandle, useRef, useState } from 'react'
-<<<<<<< HEAD
 import { ScrollArea } from '@/components/ui/scroll-area'
-import { createLogger } from '@/lib/logs/console-logger'
+import { createLogger } from '@/lib/logs/console/logger'
 import { COPILOT_TOOL_IDS } from '@/stores/copilot/constants'
 import { usePreviewStore } from '@/stores/copilot/preview-store'
 import { useCopilotStore } from '@/stores/copilot/store'
@@ -12,27 +11,6 @@
 import { ProfessionalInput } from './components/professional-input/professional-input'
 import { ProfessionalMessage } from './components/professional-message/professional-message'
 import { CopilotWelcome } from './components/welcome/welcome'
-=======
-import { Bot, ChevronDown, History, MessageSquarePlus, MoreHorizontal, Trash2 } from 'lucide-react'
-import {
-  Button,
-  DropdownMenu,
-  DropdownMenuContent,
-  DropdownMenuItem,
-  DropdownMenuTrigger,
-  ScrollArea,
-} from '@/components/ui'
-import { createLogger } from '@/lib/logs/console/logger'
-import {
-  CheckpointPanel,
-  CopilotModal,
-  CopilotWelcome,
-  ProfessionalInput,
-  ProfessionalMessage,
-} from '@/app/workspace/[workspaceId]/w/[workflowId]/components/panel/components/copilot/components'
-import { useCopilotStore } from '@/stores/copilot/store'
-import { useWorkflowRegistry } from '@/stores/workflows/registry/store'
->>>>>>> c2593900
 
 const logger = createLogger('Copilot')
 
