'use client'

import { type KeyboardEvent, useCallback, useEffect, useMemo, useRef, useState } from 'react'
import { ArrowDown, ArrowUp } from 'lucide-react'
import { Button } from '@/components/ui/button'
import { Input } from '@/components/ui/input'
import { ScrollArea } from '@/components/ui/scroll-area'
import { createLogger } from '@/lib/logs/console/logger'
import {
  extractBlockIdFromOutputId,
  extractPathFromOutputId,
  parseOutputContentSafely,
} from '@/lib/response-format'
import { ChatMessage } from '@/app/workspace/[workspaceId]/w/[workflowId]/components/panel/components/chat/components/chat-message/chat-message'
import { OutputSelect } from '@/app/workspace/[workspaceId]/w/[workflowId]/components/panel/components/chat/components/output-select/output-select'
import { useWorkflowExecution } from '@/app/workspace/[workspaceId]/w/[workflowId]/hooks/use-workflow-execution'
import type { BlockLog, ExecutionResult } from '@/executor/types'
import { useExecutionStore } from '@/stores/execution/store'
import { useChatStore } from '@/stores/panel/chat/store'
import { useConsoleStore } from '@/stores/panel/console/store'
import { useWorkflowRegistry } from '@/stores/workflows/registry/store'
import { ChatFileUpload } from './components/chat-file-upload'

const logger = createLogger('ChatPanel')

interface ChatFile {
  id: string
  name: string
  size: number
  type: string
  file: File
}

interface ChatProps {
  panelWidth: number
  chatMessage: string
  setChatMessage: (message: string) => void
}

export function Chat({ panelWidth, chatMessage, setChatMessage }: ChatProps) {
  const { activeWorkflowId } = useWorkflowRegistry()

  const {
    messages,
    addMessage,
    selectedWorkflowOutputs,
    setSelectedWorkflowOutput,
    appendMessageContent,
    finalizeMessageStream,
    getConversationId,
  } = useChatStore()
  const { entries } = useConsoleStore()
  const messagesEndRef = useRef<HTMLDivElement>(null)
  const scrollAreaRef = useRef<HTMLDivElement>(null)
  const inputRef = useRef<HTMLInputElement>(null)
  const timeoutRef = useRef<NodeJS.Timeout | null>(null)
  const abortControllerRef = useRef<AbortController | null>(null)

  // Prompt history state
  const [promptHistory, setPromptHistory] = useState<string[]>([])
  const [historyIndex, setHistoryIndex] = useState(-1)

<<<<<<< HEAD
  // File upload state
  const [chatFiles, setChatFiles] = useState<ChatFile[]>([])
  const [isUploadingFiles, setIsUploadingFiles] = useState(false)
=======
  // Scroll state
  const [isNearBottom, setIsNearBottom] = useState(true)
  const [showScrollButton, setShowScrollButton] = useState(false)
>>>>>>> 1b0d304a

  // Use the execution store state to track if a workflow is executing
  const { isExecuting } = useExecutionStore()

  // Get workflow execution functionality
  const { handleRunWorkflow } = useWorkflowExecution()

  // Get output entries from console for the dropdown
  const outputEntries = useMemo(() => {
    if (!activeWorkflowId) return []
    return entries.filter((entry) => entry.workflowId === activeWorkflowId && entry.output)
  }, [entries, activeWorkflowId])

  // Get filtered messages for current workflow
  const workflowMessages = useMemo(() => {
    if (!activeWorkflowId) return []
    return messages
      .filter((msg) => msg.workflowId === activeWorkflowId)
      .sort((a, b) => new Date(a.timestamp).getTime() - new Date(b.timestamp).getTime())
  }, [messages, activeWorkflowId])

  // Memoize user messages for performance
  const userMessages = useMemo(() => {
    return workflowMessages
      .filter((msg) => msg.type === 'user')
      .map((msg) => msg.content)
      .filter((content): content is string => typeof content === 'string')
  }, [workflowMessages])

  // Update prompt history when workflow changes
  useEffect(() => {
    if (!activeWorkflowId) {
      setPromptHistory([])
      setHistoryIndex(-1)
      return
    }

    setPromptHistory(userMessages)
    setHistoryIndex(-1)
  }, [activeWorkflowId, userMessages])

  // Get selected workflow outputs
  const selectedOutputs = useMemo(() => {
    if (!activeWorkflowId) return []
    const selected = selectedWorkflowOutputs[activeWorkflowId]

    if (!selected || selected.length === 0) {
      // Return empty array when nothing is explicitly selected
      return []
    }

    // Ensure we have no duplicates in the selection
    const dedupedSelection = [...new Set(selected)]

    // If deduplication removed items, update the store
    if (dedupedSelection.length !== selected.length) {
      setSelectedWorkflowOutput(activeWorkflowId, dedupedSelection)
      return dedupedSelection
    }

    return selected
  }, [selectedWorkflowOutputs, activeWorkflowId, setSelectedWorkflowOutput])

  // Focus input helper with proper cleanup
  const focusInput = useCallback((delay = 0) => {
    if (timeoutRef.current) {
      clearTimeout(timeoutRef.current)
    }

    timeoutRef.current = setTimeout(() => {
      if (inputRef.current && document.contains(inputRef.current)) {
        inputRef.current.focus({ preventScroll: true })
      }
    }, delay)
  }, [])

  // Scroll to bottom function
  const scrollToBottom = useCallback(() => {
    if (messagesEndRef.current) {
      messagesEndRef.current.scrollIntoView({ behavior: 'smooth' })
    }
  }, [])

  // Handle scroll events to track user position
  const handleScroll = useCallback(() => {
    const scrollArea = scrollAreaRef.current
    if (!scrollArea) return

    // Find the viewport element inside the ScrollArea
    const viewport = scrollArea.querySelector('[data-radix-scroll-area-viewport]')
    if (!viewport) return

    const { scrollTop, scrollHeight, clientHeight } = viewport
    const distanceFromBottom = scrollHeight - scrollTop - clientHeight

    // Consider "near bottom" if within 100px of bottom
    const nearBottom = distanceFromBottom <= 100
    setIsNearBottom(nearBottom)
    setShowScrollButton(!nearBottom)
  }, [])

  // Cleanup on unmount
  useEffect(() => {
    return () => {
      if (timeoutRef.current) {
        clearTimeout(timeoutRef.current)
      }
      if (abortControllerRef.current) {
        abortControllerRef.current.abort()
      }
    }
  }, [])

  // Attach scroll listener
  useEffect(() => {
    const scrollArea = scrollAreaRef.current
    if (!scrollArea) return

    // Find the viewport element inside the ScrollArea
    const viewport = scrollArea.querySelector('[data-radix-scroll-area-viewport]')
    if (!viewport) return

    viewport.addEventListener('scroll', handleScroll, { passive: true })

    // Also listen for scrollend event if available (for smooth scrolling)
    if ('onscrollend' in viewport) {
      viewport.addEventListener('scrollend', handleScroll, { passive: true })
    }

    // Initial scroll state check with small delay to ensure DOM is ready
    setTimeout(handleScroll, 100)

    return () => {
      viewport.removeEventListener('scroll', handleScroll)
      if ('onscrollend' in viewport) {
        viewport.removeEventListener('scrollend', handleScroll)
      }
    }
  }, [handleScroll])

  // Auto-scroll to bottom when new messages are added, but only if user is near bottom
  // Exception: Always scroll when sending a new message
  useEffect(() => {
    if (workflowMessages.length === 0) return

    const lastMessage = workflowMessages[workflowMessages.length - 1]
    const isNewUserMessage = lastMessage?.type === 'user'

    // Always scroll for new user messages, or only if near bottom for assistant messages
    if ((isNewUserMessage || isNearBottom) && messagesEndRef.current) {
      messagesEndRef.current.scrollIntoView({ behavior: 'smooth' })
      // Let the scroll event handler update the state naturally after animation completes
    }
  }, [workflowMessages, isNearBottom])

  // Handle send message
  const handleSendMessage = useCallback(async () => {
    if (
      (!chatMessage.trim() && chatFiles.length === 0) ||
      !activeWorkflowId ||
      isExecuting ||
      isUploadingFiles
    )
      return

    // Store the message being sent for reference
    const sentMessage = chatMessage.trim()

    // Add to prompt history if it's not already the most recent
    if (
      sentMessage &&
      (promptHistory.length === 0 || promptHistory[promptHistory.length - 1] !== sentMessage)
    ) {
      setPromptHistory((prev) => [...prev, sentMessage])
    }

    // Reset history index
    setHistoryIndex(-1)

    // Cancel any existing operations
    if (abortControllerRef.current) {
      abortControllerRef.current.abort()
    }
    abortControllerRef.current = new AbortController()

    // Get the conversationId for this workflow before adding the message
    const conversationId = getConversationId(activeWorkflowId)
    let result: any = null

    try {
      // Add user message
      addMessage({
        content:
          sentMessage || (chatFiles.length > 0 ? `Uploaded ${chatFiles.length} file(s)` : ''),
        workflowId: activeWorkflowId,
        type: 'user',
      })

      // Prepare workflow input
      const workflowInput: any = {
        input: sentMessage,
        conversationId: conversationId,
      }

      // Add files if any (pass the File objects directly)
      if (chatFiles.length > 0) {
        workflowInput.files = chatFiles.map((chatFile) => ({
          name: chatFile.name,
          size: chatFile.size,
          type: chatFile.type,
          file: chatFile.file, // Pass the actual File object
        }))
      }

      // Clear input and files, refocus immediately
      setChatMessage('')
      setChatFiles([])
      focusInput(10)

      // Execute the workflow to generate a response
      result = await handleRunWorkflow(workflowInput)
    } catch (error) {
      logger.error('Error in handleSendMessage:', error)
      setIsUploadingFiles(false)
      // You might want to show an error message to the user here
      return
    }

    // Check if we got a streaming response
    if (result && 'stream' in result && result.stream instanceof ReadableStream) {
      const messageIdMap = new Map<string, string>()

      const reader = result.stream.getReader()
      const decoder = new TextDecoder()

      const processStream = async () => {
        while (true) {
          const { done, value } = await reader.read()
          if (done) {
            // Finalize all streaming messages
            messageIdMap.forEach((id) => finalizeMessageStream(id))
            break
          }

          const chunk = decoder.decode(value)
          const lines = chunk.split('\n\n')

          for (const line of lines) {
            if (line.startsWith('data: ')) {
              try {
                const json = JSON.parse(line.substring(6))
                const { blockId, chunk: contentChunk, event, data } = json

                if (event === 'final' && data) {
                  const result = data as ExecutionResult
                  const nonStreamingLogs =
                    result.logs?.filter((log) => !messageIdMap.has(log.blockId)) || []

                  if (nonStreamingLogs.length > 0) {
                    const outputsToRender = selectedOutputs.filter((outputId) => {
                      const blockIdForOutput = extractBlockIdFromOutputId(outputId)
                      return nonStreamingLogs.some((log) => log.blockId === blockIdForOutput)
                    })

                    for (const outputId of outputsToRender) {
                      const blockIdForOutput = extractBlockIdFromOutputId(outputId)
                      const path = extractPathFromOutputId(outputId, blockIdForOutput)
                      const log = nonStreamingLogs.find((l) => l.blockId === blockIdForOutput)

                      if (log) {
                        let outputValue: any = log.output

                        if (path) {
                          // Parse JSON content safely
                          outputValue = parseOutputContentSafely(outputValue)

                          const pathParts = path.split('.')
                          for (const part of pathParts) {
                            if (
                              outputValue &&
                              typeof outputValue === 'object' &&
                              part in outputValue
                            ) {
                              outputValue = outputValue[part]
                            } else {
                              outputValue = undefined
                              break
                            }
                          }
                        }
                        if (outputValue !== undefined) {
                          addMessage({
                            content:
                              typeof outputValue === 'string'
                                ? outputValue
                                : `\`\`\`json\n${JSON.stringify(outputValue, null, 2)}\n\`\`\``,
                            workflowId: activeWorkflowId,
                            type: 'workflow',
                          })
                        }
                      }
                    }
                  }
                } else if (blockId && contentChunk) {
                  if (!messageIdMap.has(blockId)) {
                    const newMessageId = crypto.randomUUID()
                    messageIdMap.set(blockId, newMessageId)
                    addMessage({
                      id: newMessageId,
                      content: contentChunk,
                      workflowId: activeWorkflowId,
                      type: 'workflow',
                      isStreaming: true,
                    })
                  } else {
                    const existingMessageId = messageIdMap.get(blockId)
                    if (existingMessageId) {
                      appendMessageContent(existingMessageId, contentChunk)
                    }
                  }
                } else if (blockId && event === 'end') {
                  const existingMessageId = messageIdMap.get(blockId)
                  if (existingMessageId) {
                    finalizeMessageStream(existingMessageId)
                  }
                }
              } catch (e) {
                logger.error('Error parsing stream data:', e)
              }
            }
          }
        }
      }

      processStream()
        .catch((e) => logger.error('Error processing stream:', e))
        .finally(() => {
          // Restore focus after streaming completes
          focusInput(100)
        })
    } else if (result && 'success' in result && result.success && 'logs' in result) {
      const finalOutputs: any[] = []

      if (selectedOutputs?.length > 0) {
        for (const outputId of selectedOutputs) {
          const blockIdForOutput = extractBlockIdFromOutputId(outputId)
          const path = extractPathFromOutputId(outputId, blockIdForOutput)
          const log = result.logs?.find((l: BlockLog) => l.blockId === blockIdForOutput)

          if (log) {
            let output = log.output

            if (path) {
              // Parse JSON content safely
              output = parseOutputContentSafely(output)

              const pathParts = path.split('.')
              let current = output
              for (const part of pathParts) {
                if (current && typeof current === 'object' && part in current) {
                  current = current[part]
                } else {
                  current = undefined
                  break
                }
              }
              output = current
            }
            if (output !== undefined) {
              finalOutputs.push(output)
            }
          }
        }
      }

      // Only show outputs if something was explicitly selected
      // If no outputs are selected, don't show anything

      // Add a new message for each resolved output
      finalOutputs.forEach((output) => {
        let content = ''
        if (typeof output === 'string') {
          content = output
        } else if (output && typeof output === 'object') {
          // For structured responses, pretty print the JSON
          content = `\`\`\`json\n${JSON.stringify(output, null, 2)}\n\`\`\``
        }

        if (content) {
          addMessage({
            content,
            workflowId: activeWorkflowId,
            type: 'workflow',
          })
        }
      })
    } else if (result && 'success' in result && !result.success) {
      addMessage({
        content: `Error: ${'error' in result ? result.error : 'Workflow execution failed.'}`,
        workflowId: activeWorkflowId,
        type: 'workflow',
      })
    }

    // Restore focus after workflow execution completes
    focusInput(100)
  }, [
    chatMessage,
    activeWorkflowId,
    isExecuting,
    promptHistory,
    getConversationId,
    addMessage,
    handleRunWorkflow,
    selectedOutputs,
    setSelectedWorkflowOutput,
    appendMessageContent,
    finalizeMessageStream,
    focusInput,
  ])

  // Handle key press
  const handleKeyPress = useCallback(
    (e: KeyboardEvent<HTMLInputElement>) => {
      if (e.key === 'Enter' && !e.shiftKey) {
        e.preventDefault()
        handleSendMessage()
      } else if (e.key === 'ArrowUp') {
        e.preventDefault()
        if (promptHistory.length > 0) {
          const newIndex =
            historyIndex === -1 ? promptHistory.length - 1 : Math.max(0, historyIndex - 1)
          setHistoryIndex(newIndex)
          setChatMessage(promptHistory[newIndex])
        }
      } else if (e.key === 'ArrowDown') {
        e.preventDefault()
        if (historyIndex >= 0) {
          const newIndex = historyIndex + 1
          if (newIndex >= promptHistory.length) {
            setHistoryIndex(-1)
            setChatMessage('')
          } else {
            setHistoryIndex(newIndex)
            setChatMessage(promptHistory[newIndex])
          }
        }
      }
    },
    [handleSendMessage, promptHistory, historyIndex, setChatMessage]
  )

  // Handle output selection
  const handleOutputSelection = useCallback(
    (values: string[]) => {
      // Ensure no duplicates in selection
      const dedupedValues = [...new Set(values)]

      if (activeWorkflowId) {
        // If array is empty, explicitly set to empty array to ensure complete reset
        if (dedupedValues.length === 0) {
          setSelectedWorkflowOutput(activeWorkflowId, [])
        } else {
          setSelectedWorkflowOutput(activeWorkflowId, dedupedValues)
        }
      }
    },
    [activeWorkflowId, setSelectedWorkflowOutput]
  )

  return (
    <div className='flex h-full flex-col'>
      {/* Output Source Dropdown */}
      <div className='flex-none py-2'>
        <OutputSelect
          workflowId={activeWorkflowId}
          selectedOutputs={selectedOutputs}
          onOutputSelect={handleOutputSelection}
          disabled={!activeWorkflowId}
          placeholder='Select output sources'
        />
      </div>

      {/* Main layout with fixed heights to ensure input stays visible */}
      <div className='flex flex-1 flex-col overflow-hidden'>
        {/* Chat messages section - Scrollable area */}
        <div className='flex-1 overflow-hidden'>
          {workflowMessages.length === 0 ? (
            <div className='flex h-full items-center justify-center text-muted-foreground text-sm'>
              No messages yet
            </div>
          ) : (
            <ScrollArea ref={scrollAreaRef} className='h-full pb-2' hideScrollbar={true}>
              <div>
                {workflowMessages.map((message) => (
                  <ChatMessage key={message.id} message={message} />
                ))}
                <div ref={messagesEndRef} />
              </div>
            </ScrollArea>
          )}

          {/* Scroll to bottom button */}
          {showScrollButton && (
            <div className='-translate-x-1/2 absolute bottom-20 left-1/2 z-10'>
              <Button
                onClick={scrollToBottom}
                size='sm'
                variant='outline'
                className='flex items-center gap-1 rounded-full border border-gray-200 bg-white px-3 py-1 shadow-lg transition-all hover:bg-gray-50'
              >
                <ArrowDown className='h-3.5 w-3.5' />
                <span className='sr-only'>Scroll to bottom</span>
              </Button>
            </div>
          )}
        </div>

        {/* Input section - Fixed height */}
        <div className='-mt-[1px] relative flex-none pt-3 pb-4'>
          {/* File upload section */}
          <div className='mb-2'>
            <ChatFileUpload
              files={chatFiles}
              onFilesChange={setChatFiles}
              maxFiles={5}
              maxSize={10}
              disabled={!activeWorkflowId || isExecuting || isUploadingFiles}
            />
          </div>

          <div className='flex gap-2'>
            <Input
              ref={inputRef}
              value={chatMessage}
              onChange={(e) => {
                setChatMessage(e.target.value)
                setHistoryIndex(-1) // Reset history index when typing
              }}
              onKeyDown={handleKeyPress}
              placeholder={
                chatFiles.length > 0 ? 'Add a message (optional)...' : 'Type a message...'
              }
              className='h-9 flex-1 rounded-lg border-[#E5E5E5] bg-[#FFFFFF] text-muted-foreground shadow-xs focus-visible:ring-0 focus-visible:ring-offset-0 dark:border-[#414141] dark:bg-[#202020]'
              disabled={!activeWorkflowId || isExecuting || isUploadingFiles}
            />
            <Button
              onClick={handleSendMessage}
              size='icon'
              disabled={
                (!chatMessage.trim() && chatFiles.length === 0) ||
                !activeWorkflowId ||
                isExecuting ||
                isUploadingFiles
              }
              className='h-9 w-9 rounded-lg bg-[#802FFF] text-white shadow-[0_0_0_0_#802FFF] transition-all duration-200 hover:bg-[#7028E6] hover:shadow-[0_0_0_4px_rgba(127,47,255,0.15)]'
            >
              <ArrowUp className='h-4 w-4' />
            </Button>
          </div>
        </div>
      </div>
    </div>
  )
}<|MERGE_RESOLUTION|>--- conflicted
+++ resolved
@@ -60,15 +60,12 @@
   const [promptHistory, setPromptHistory] = useState<string[]>([])
   const [historyIndex, setHistoryIndex] = useState(-1)
 
-<<<<<<< HEAD
   // File upload state
   const [chatFiles, setChatFiles] = useState<ChatFile[]>([])
   const [isUploadingFiles, setIsUploadingFiles] = useState(false)
-=======
   // Scroll state
   const [isNearBottom, setIsNearBottom] = useState(true)
   const [showScrollButton, setShowScrollButton] = useState(false)
->>>>>>> 1b0d304a
 
   // Use the execution store state to track if a workflow is executing
   const { isExecuting } = useExecutionStore()
