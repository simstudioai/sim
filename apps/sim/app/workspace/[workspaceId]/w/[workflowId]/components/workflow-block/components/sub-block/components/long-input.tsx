--- conflicted
+++ resolved
@@ -80,11 +80,8 @@
     },
   })
 
-<<<<<<< HEAD
-=======
   const emitTagSelection = useTagSelection(blockId, subBlockId)
 
->>>>>>> 2bba2012
   const [showEnvVars, setShowEnvVars] = useState(false)
   const [showTags, setShowTags] = useState(false)
   const [searchTerm, setSearchTerm] = useState('')
@@ -358,117 +355,6 @@
           placeholder={config.wandConfig?.placeholder || 'Describe what you want to generate...'}
         />
       )}
-<<<<<<< HEAD
-
-      <div ref={containerRef} className='group relative w-full' style={{ height: `${height}px` }}>
-        <Textarea
-          ref={textareaRef}
-          className={cn(
-            'allow-scroll min-h-full w-full resize-none text-transparent caret-foreground placeholder:text-muted-foreground/50',
-            isConnecting &&
-              config?.connectionDroppable !== false &&
-              'ring-2 ring-blue-500 ring-offset-2 focus-visible:ring-blue-500'
-          )}
-          rows={rows ?? DEFAULT_ROWS}
-          placeholder={placeholder ?? ''}
-          value={value?.toString() ?? ''}
-          onChange={handleChange}
-          onDrop={handleDrop}
-          onDragOver={handleDragOver}
-          onScroll={handleScroll}
-          onWheel={handleWheel}
-          onKeyDown={handleKeyDown}
-          onFocus={() => {
-            setShowEnvVars(false)
-            setShowTags(false)
-            setSearchTerm('')
-          }}
-          disabled={isPreview || disabled}
-          style={{
-            fontFamily: 'inherit',
-            lineHeight: 'inherit',
-            height: `${height}px`,
-          }}
-        />
-        <div
-          ref={overlayRef}
-          className='pointer-events-none absolute inset-0 whitespace-pre-wrap break-words bg-transparent px-3 py-2 text-sm'
-          style={{
-            fontFamily: 'inherit',
-            lineHeight: 'inherit',
-            width: textareaRef.current ? `${textareaRef.current.clientWidth}px` : '100%',
-            height: `${height}px`,
-            overflow: 'hidden',
-          }}
-        >
-          {formatDisplayText(value?.toString() ?? '', true)}
-        </div>
-
-        {/* Wand Button */}
-        {wandHook && !isPreview && (
-          <div className='absolute top-2 right-3 z-10 flex items-center gap-1 opacity-0 transition-opacity group-hover:opacity-100'>
-            <Button
-              variant='ghost'
-              size='icon'
-              onClick={
-                wandHook.isPromptVisible ? wandHook.hidePromptInline : wandHook.showPromptInline
-              }
-              disabled={wandHook.isLoading || wandHook.isStreaming || disabled}
-              aria-label='Generate content with AI'
-              className='h-8 w-8 rounded-full border border-transparent bg-muted/80 text-muted-foreground shadow-sm transition-all duration-200 hover:border-primary/20 hover:bg-muted hover:text-primary hover:shadow'
-            >
-              <Wand2 className='h-4 w-4' />
-            </Button>
-          </div>
-        )}
-
-        {/* Custom resize handle */}
-        <div
-          className='absolute right-1 bottom-1 flex h-4 w-4 cursor-s-resize items-center justify-center rounded-sm bg-background'
-          onMouseDown={startResize}
-          onDragStart={(e) => {
-            e.preventDefault()
-          }}
-        >
-          <ChevronsUpDown className='h-3 w-3 text-muted-foreground/70' />
-        </div>
-
-        <EnvVarDropdown
-          visible={showEnvVars}
-          onSelect={(newValue) => {
-            if (onChange) {
-              onChange(newValue)
-            } else if (!isPreview) {
-              setStoreValue(newValue)
-            }
-          }}
-          searchTerm={searchTerm}
-          inputValue={value?.toString() ?? ''}
-          cursorPosition={cursorPosition}
-          onClose={() => {
-            setShowEnvVars(false)
-            setSearchTerm('')
-          }}
-        />
-        <TagDropdown
-          visible={showTags}
-          onSelect={(newValue) => {
-            if (onChange) {
-              onChange(newValue)
-            } else if (!isPreview) {
-              setStoreValue(newValue)
-            }
-          }}
-          blockId={blockId}
-          activeSourceBlockId={activeSourceBlockId}
-          inputValue={value?.toString() ?? ''}
-          cursorPosition={cursorPosition}
-          onClose={() => {
-            setShowTags(false)
-            setActiveSourceBlockId(null)
-          }}
-        />
-=======
 
       <div
         ref={containerRef}
@@ -589,7 +475,6 @@
             />
           </>
         )}
->>>>>>> 2bba2012
       </div>
     </>
   )
