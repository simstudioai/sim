--- conflicted
+++ resolved
@@ -46,7 +46,6 @@
   useKeyboardShortcuts,
 } from '../../../hooks/use-keyboard-shortcuts'
 import { useWorkflowExecution } from '../../hooks/use-workflow-execution'
-import { WorkflowTextEditorModal } from '../workflow-text-editor/workflow-text-editor-modal'
 import { DeploymentControls } from './components/deployment-controls/deployment-controls'
 import { ExportControls } from './components/export-controls/export-controls'
 import { TemplateModal } from './components/template-modal/template-modal'
@@ -883,25 +882,6 @@
     return orderedWorkflows
   }
 
-<<<<<<< HEAD
-      {/* Right Section - Actions */}
-      <div className='flex items-center gap-1 pr-4'>
-        {renderDeleteButton()}
-        {renderHistoryDropdown()}
-        {renderNotificationsDropdown()}
-        {renderDuplicateButton()}
-        {renderAutoLayoutButton()}
-        {renderDebugModeToggle()}
-
-        <ExportControls disabled={!userPermissions.canRead} />
-        <WorkflowTextEditorModal disabled={!userPermissions.canEdit} />
-        {/* {renderPublishButton()} */}
-        {renderDeployButton()}
-        {renderRunButton()}
-
-        {/* Add the marketplace modal */}
-        <MarketplaceModal open={isMarketplaceModalOpen} onOpenChange={setIsMarketplaceModalOpen} />
-=======
   /**
    * Render disconnection notice
    */
@@ -928,7 +908,6 @@
         >
           <RefreshCw className='h-3 w-3' />
         </Button>
->>>>>>> d94bfd9a
       </div>
     )
   }
