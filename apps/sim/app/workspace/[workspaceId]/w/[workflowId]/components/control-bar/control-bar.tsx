--- conflicted
+++ resolved
@@ -46,15 +46,8 @@
 } from '../../../hooks/use-keyboard-shortcuts'
 import { useWorkflowExecution } from '../../hooks/use-workflow-execution'
 import { DeploymentControls } from './components/deployment-controls/deployment-controls'
-<<<<<<< HEAD
+import { ExportControls } from './components/export-controls/export-controls'
 import { TemplateModal } from './components/template-modal/template-modal'
-=======
-import { ExportControls } from './components/export-controls/export-controls'
-import { HistoryDropdownItem } from './components/history-dropdown-item/history-dropdown-item'
-import { MarketplaceModal } from './components/marketplace-modal/marketplace-modal'
-import { NotificationDropdownItem } from './components/notification-dropdown-item/notification-dropdown-item'
-import { UserAvatarStack } from './components/user-avatar-stack/user-avatar-stack'
->>>>>>> a7a2056b
 
 const logger = createLogger('ControlBar')
 
@@ -386,62 +379,6 @@
   }
 
   /**
-<<<<<<< HEAD
-=======
-   * Render workflow name section (editable/non-editable)
-   */
-  const renderWorkflowName = () => {
-    const canEdit = userPermissions.canEdit
-
-    return (
-      <div className='flex items-center'>
-        <div className='flex flex-col gap-[2px]'>
-          {isEditing ? (
-            <input
-              type='text'
-              value={editedName}
-              onChange={(e) => setEditedName(e.target.value)}
-              onBlur={handleNameSubmit}
-              onKeyDown={handleNameKeyDown}
-              className='w-[200px] border-none bg-transparent p-0 font-medium text-sm outline-none'
-            />
-          ) : (
-            <Tooltip>
-              <TooltipTrigger asChild>
-                <h2
-                  className={cn(
-                    'w-fit font-medium text-sm',
-                    canEdit ? 'cursor-pointer hover:text-muted-foreground' : 'cursor-default'
-                  )}
-                  onClick={canEdit ? handleNameClick : undefined}
-                >
-                  {activeWorkflowId ? workflows[activeWorkflowId]?.name : 'Workflow'}
-                </h2>
-              </TooltipTrigger>
-              {!canEdit && (
-                <TooltipContent>
-                  {userPermissions.isOfflineMode
-                    ? 'Connection lost - please refresh'
-                    : 'Edit permissions required to rename workflows'}
-                </TooltipContent>
-              )}
-            </Tooltip>
-          )}
-          {mounted && (
-            <p className='text-muted-foreground text-xs'>
-              Saved{' '}
-              {formatDistanceToNow(lastSaved || Date.now(), {
-                addSuffix: true,
-              })}
-            </p>
-          )}
-        </div>
-      </div>
-    )
-  }
-
-  /**
->>>>>>> a7a2056b
    * Render delete workflow button with confirmation dialog
    */
   const renderDeleteButton = () => {
@@ -556,17 +493,7 @@
             </Button>
           )}
         </TooltipTrigger>
-<<<<<<< HEAD
         <TooltipContent>{getTooltipText()}</TooltipContent>
-=======
-        <TooltipContent>
-          {canEdit
-            ? 'Duplicate Workflow'
-            : userPermissions.isOfflineMode
-              ? 'Connection lost - please refresh'
-              : 'Admin permission required to duplicate workflows'}
-        </TooltipContent>
->>>>>>> a7a2056b
       </Tooltip>
     )
   }
@@ -611,17 +538,8 @@
             </Button>
           )}
         </TooltipTrigger>
-<<<<<<< HEAD
         <TooltipContent command={`${isDebugging ? '' : 'Shift+L'}`}>
           {getTooltipText()}
-=======
-        <TooltipContent command='Shift+L'>
-          {!userPermissions.canEdit
-            ? userPermissions.isOfflineMode
-              ? 'Connection lost - please refresh'
-              : 'Admin permission required to use auto-layout'
-            : 'Auto Layout'}
->>>>>>> a7a2056b
         </TooltipContent>
       </Tooltip>
     )
@@ -923,7 +841,6 @@
       {} as Record<string, typeof regularWorkflows>
     )
 
-<<<<<<< HEAD
     const orderedWorkflows: typeof regularWorkflows = []
 
     // Recursively collect workflows from expanded folders
@@ -974,6 +891,7 @@
   return (
     <div className='fixed top-4 right-4 z-20 flex items-center gap-1'>
       {renderToggleButton()}
+      {isExpanded && <ExportControls disabled={!userPermissions.canRead} />}
       {isExpanded && renderAutoLayoutButton()}
       {isExpanded && renderPublishButton()}
       {renderDeleteButton()}
@@ -990,26 +908,6 @@
           workflowId={activeWorkflowId}
         />
       )}
-=======
-      {/* Right Section - Actions */}
-      <div className='flex items-center gap-1 pr-4'>
-        {renderDeleteButton()}
-        {renderHistoryDropdown()}
-        {renderNotificationsDropdown()}
-        {renderDuplicateButton()}
-        {renderAutoLayoutButton()}
-        {renderDebugModeToggle()}
-
-        <ExportControls disabled={!userPermissions.canRead} />
-        {/* <WorkflowTextEditorModal disabled={!userPermissions.canEdit} /> */}
-        {/* {renderPublishButton()} */}
-        {renderDeployButton()}
-        {renderRunButton()}
-
-        {/* Add the marketplace modal */}
-        <MarketplaceModal open={isMarketplaceModalOpen} onOpenChange={setIsMarketplaceModalOpen} />
-      </div>
->>>>>>> a7a2056b
     </div>
   )
 }