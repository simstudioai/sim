--- conflicted
+++ resolved
@@ -1,16 +1,9 @@
 'use client'
 
-<<<<<<< HEAD
 import { useCallback, useEffect, useRef, useState } from 'react'
 import { logger } from '@sentry/nextjs'
-import { File, Folder, Plus } from 'lucide-react'
+import { ChevronRight, File, Folder, Plus, Upload } from 'lucide-react'
 import { useParams, useRouter } from 'next/navigation'
-=======
-import { useRef, useState } from 'react'
-import { logger } from '@sentry/nextjs'
-import { ChevronRight, File, Folder, Plus, Upload } from 'lucide-react'
-import { useParams } from 'next/navigation'
->>>>>>> a7a2056b
 import { Button } from '@/components/ui/button'
 import { Dialog, DialogContent, DialogHeader, DialogTitle } from '@/components/ui/dialog'
 import { Input } from '@/components/ui/input'
@@ -36,15 +29,12 @@
   const [showFolderDialog, setShowFolderDialog] = useState(false)
   const [folderName, setFolderName] = useState('')
   const [isCreating, setIsCreating] = useState(false)
-<<<<<<< HEAD
   const [isOpen, setIsOpen] = useState(false)
   const [pressTimer, setPressTimer] = useState<NodeJS.Timeout | null>(null)
-
-  const timeoutRef = useRef<number | null>(null)
-=======
   const [isHoverOpen, setIsHoverOpen] = useState(false)
   const [isImportSubmenuOpen, setIsImportSubmenuOpen] = useState(false)
->>>>>>> a7a2056b
+
+  const timeoutRef = useRef<number | null>(null)
 
   const params = useParams()
   const router = useRouter()
@@ -213,12 +203,6 @@
         <PopoverContent
           align={isCollapsed ? 'center' : 'end'}
           side={isCollapsed ? 'right' : undefined}
-<<<<<<< HEAD
-          sideOffset={4}
-          className='w-40 rounded-lg border-[#E5E5E5] bg-[#FFFFFF] p-1 shadow-xs dark:border-[#414141] dark:bg-[#202020]'
-          onMouseEnter={handleMouseEnter}
-          onMouseLeave={handleMouseLeave}
-=======
           sideOffset={0}
           className={cn(
             'fade-in-0 zoom-in-95 data-[state=closed]:fade-out-0 data-[state=closed]:zoom-out-95',
@@ -230,7 +214,6 @@
           )}
           onMouseEnter={() => setIsHoverOpen(true)}
           onMouseLeave={() => setIsHoverOpen(false)}
->>>>>>> a7a2056b
           onOpenAutoFocus={(e) => e.preventDefault()}
           onCloseAutoFocus={(e) => e.preventDefault()}
         >
