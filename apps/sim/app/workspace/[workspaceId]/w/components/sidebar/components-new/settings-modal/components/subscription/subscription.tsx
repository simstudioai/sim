--- conflicted
+++ resolved
@@ -367,51 +367,6 @@
   }
 
   return (
-<<<<<<< HEAD
-    <div className='px-6 pt-4 pb-4'>
-      <div className='flex flex-col gap-2'>
-        {/* Current Plan & Usage Overview */}
-        <div className='mb-2'>
-          <UsageHeader
-            title={formatPlanName(subscription.plan)}
-            gradientTitle={!subscription.isFree}
-            showBadge={showBadge}
-            badgeText={badgeText}
-            onBadgeClick={handleBadgeClick}
-            seatsText={
-              permissions.canManageTeam || subscription.isEnterprise
-                ? `${organizationBillingData?.totalSeats || subscription.seats || 1} seats`
-                : undefined
-            }
-            current={
-              subscription.isEnterprise || subscription.isTeam
-                ? (organizationBillingData?.totalCurrentUsage ?? usage.current)
-                : usage.current
-            }
-            limit={
-              subscription.isEnterprise || subscription.isTeam
-                ? organizationBillingData?.totalUsageLimit ||
-                  organizationBillingData?.minimumBillingAmount ||
-                  usage.limit
-                : !subscription.isFree &&
-                    (permissions.canEditUsageLimit || permissions.showTeamMemberView)
-                  ? usage.current // placeholder; rightContent will render UsageLimit
-                  : usage.limit
-            }
-            isBlocked={Boolean(subscriptionData?.data?.billingBlocked)}
-            blockedReason={subscriptionData?.data?.billingBlockedReason}
-            blockedByOrgOwner={Boolean(subscriptionData?.data?.blockedByOrgOwner)}
-            status={billingStatus}
-            percentUsed={
-              subscription.isEnterprise || subscription.isTeam
-                ? organizationBillingData?.totalUsageLimit &&
-                  organizationBillingData.totalUsageLimit > 0 &&
-                  organizationBillingData.totalCurrentUsage !== undefined
-                  ? (organizationBillingData.totalCurrentUsage /
-                      organizationBillingData.totalUsageLimit) *
-                    100
-                  : usage.percentUsed
-=======
     <div className='flex h-full flex-col gap-[16px]'>
       {/* Current Plan & Usage Overview */}
       <div>
@@ -442,6 +397,8 @@
                 : usage.limit
           }
           isBlocked={Boolean(subscriptionData?.data?.billingBlocked)}
+          blockedReason={subscriptionData?.data?.billingBlockedReason}
+          blockedByOrgOwner={Boolean(subscriptionData?.data?.blockedByOrgOwner)}
           status={billingStatus}
           percentUsed={
             subscription.isEnterprise || subscription.isTeam
@@ -451,10 +408,12 @@
                 ? (organizationBillingData.totalCurrentUsage /
                     organizationBillingData.totalUsageLimit) *
                   100
->>>>>>> 414a54c3
                 : usage.percentUsed
               : usage.percentUsed
           }
+          onContactSupport={() => {
+            window.dispatchEvent(new CustomEvent('open-help-modal'))
+          }}
           onResolvePayment={async () => {
             try {
               const res = await fetch('/api/billing/portal', {
@@ -474,60 +433,6 @@
             } catch (e) {
               alert(e instanceof Error ? e.message : 'Failed to open billing portal')
             }
-<<<<<<< HEAD
-            onContactSupport={() => {
-              window.dispatchEvent(new CustomEvent('open-help-modal'))
-            }}
-            onResolvePayment={async () => {
-              try {
-                const res = await fetch('/api/billing/portal', {
-                  method: 'POST',
-                  headers: { 'Content-Type': 'application/json' },
-                  body: JSON.stringify({
-                    context:
-                      subscription.isTeam || subscription.isEnterprise ? 'organization' : 'user',
-                    organizationId: activeOrgId,
-                    returnUrl: `${getBaseUrl()}/workspace?billing=updated`,
-                  }),
-                })
-                const data = await res.json()
-                if (!res.ok || !data?.url)
-                  throw new Error(data?.error || 'Failed to start billing portal')
-                window.location.href = data.url
-              } catch (e) {
-                alert(e instanceof Error ? e.message : 'Failed to open billing portal')
-              }
-            }}
-            rightContent={
-              !subscription.isFree &&
-              (permissions.canEditUsageLimit || permissions.showTeamMemberView) ? (
-                <UsageLimit
-                  ref={usageLimitRef}
-                  currentLimit={
-                    subscription.isTeam && isTeamAdmin
-                      ? organizationBillingData?.totalUsageLimit || usage.limit
-                      : usageLimitData.currentLimit || usage.limit
-                  }
-                  currentUsage={usage.current}
-                  canEdit={permissions.canEditUsageLimit}
-                  minimumLimit={
-                    subscription.isTeam && isTeamAdmin
-                      ? organizationBillingData?.minimumBillingAmount ||
-                        (subscription.isPro ? 20 : 40)
-                      : usageLimitData.minimumLimit || (subscription.isPro ? 20 : 40)
-                  }
-                  context={subscription.isTeam && isTeamAdmin ? 'organization' : 'user'}
-                  organizationId={subscription.isTeam && isTeamAdmin ? activeOrgId : undefined}
-                  onLimitUpdated={() => {
-                    logger.info('Usage limit updated')
-                  }}
-                />
-              ) : undefined
-            }
-            progressValue={Math.min(usage.percentUsed, 100)}
-          />
-        </div>
-=======
           }}
           rightContent={
             !subscription.isFree &&
@@ -558,7 +463,6 @@
           progressValue={Math.min(usage.percentUsed, 100)}
         />
       </div>
->>>>>>> 414a54c3
 
       {/* Enterprise Usage Limit Notice */}
       {subscription.isEnterprise && (
@@ -568,22 +472,6 @@
           </p>
         </div>
       )}
-
-      {/* Cost Breakdown */}
-      {/* TODO: Re-enable CostBreakdown component in the next billing period
-            once sufficient copilot cost data has been collected for accurate display.
-            Currently hidden to avoid confusion with initial zero values.
-        */}
-      {/*
-        {subscriptionData?.usage && typeof subscriptionData.usage.copilotCost === 'number' && (
-          <div className='mb-2'>
-            <CostBreakdown
-              copilotCost={subscriptionData.usage.copilotCost}
-              totalCost={subscriptionData.usage.current}
-            />
-          </div>
-        )}
-        */}
 
       {/* Team Member Notice */}
       {permissions.showTeamMemberView && (
@@ -611,32 +499,6 @@
               )
             }
 
-<<<<<<< HEAD
-        {/* Credit Balance */}
-        {subscription.isPaid && (
-          <div className='mt-4'>
-            <CreditBalance
-              balance={subscriptionData?.data?.creditBalance ?? 0}
-              canPurchase={permissions.canEditUsageLimit}
-              entityType={
-                subscription.isTeam || subscription.isEnterprise ? 'organization' : 'user'
-              }
-              isLoading={isLoading}
-              onPurchaseComplete={() => refetchSubscription()}
-            />
-          </div>
-        )}
-
-        {/* Next Billing Date */}
-        {subscription.isPaid && subscriptionData?.data?.periodEnd && (
-          <div className='mt-4 flex items-center justify-between'>
-            <span className='font-medium text-sm'>Next Billing Date</span>
-            <span className='text-muted-foreground text-sm'>
-              {new Date(subscriptionData.data.periodEnd).toLocaleDateString()}
-            </span>
-          </div>
-        )}
-=======
             // Default behavior for other users
             const otherPlans = visiblePlans.filter((p) => p !== 'enterprise')
 
@@ -658,7 +520,6 @@
                     {otherPlans.map((plan) => renderPlanCard(plan, 'vertical'))}
                   </div>
                 )}
->>>>>>> 414a54c3
 
                 {/* Enterprise plan */}
                 {hasEnterprise && renderPlanCard('enterprise', enterpriseLayout)}
@@ -668,9 +529,20 @@
         </div>
       )}
 
+      {/* Credit Balance */}
+      {subscription.isPaid && (
+        <CreditBalance
+          balance={subscriptionData?.data?.creditBalance ?? 0}
+          canPurchase={permissions.canEditUsageLimit}
+          entityType={subscription.isTeam || subscription.isEnterprise ? 'organization' : 'user'}
+          isLoading={isLoading}
+          onPurchaseComplete={() => refetchSubscription()}
+        />
+      )}
+
       {/* Next Billing Date */}
       {subscription.isPaid && subscriptionData?.data?.periodEnd && (
-        <div className='mt-[16px] flex items-center justify-between'>
+        <div className='flex items-center justify-between'>
           <span className='font-medium text-[13px]'>Next Billing Date</span>
           <span className='text-[13px] text-[var(--text-muted)]'>
             {new Date(subscriptionData.data.periodEnd).toLocaleDateString()}
@@ -750,7 +622,7 @@
   const isLoading = updateSetting.isPending
 
   return (
-    <div className='mt-[16px] flex items-center justify-between'>
+    <div className='flex items-center justify-between'>
       <div className='flex flex-col'>
         <span className='font-medium text-[13px]'>Usage notifications</span>
         <span className='text-[var(--text-muted)] text-xs'>Email me when I reach 80% usage</span>
