--- conflicted
+++ resolved
@@ -9,11 +9,7 @@
   UserCircle,
   Users,
 } from 'lucide-react'
-<<<<<<< HEAD
 import { isBillingEnabled, isHosted } from '@/lib/environment'
-=======
-import { getEnv, isTruthy } from '@/lib/env'
->>>>>>> 0258a1b4
 import { cn } from '@/lib/utils'
 import { useSubscriptionStore } from '@/stores/subscription/store'
 
