'use client'

import { useCallback, useEffect, useMemo, useRef, useState } from 'react'
import { Search } from 'lucide-react'
import { useParams, usePathname, useRouter } from 'next/navigation'
import { ScrollArea } from '@/components/ui'
import { useSession } from '@/lib/auth-client'
import { getEnv, isTruthy } from '@/lib/env'
import { createLogger } from '@/lib/logs/console/logger'
import { generateWorkspaceName } from '@/lib/naming'
import { useUserPermissionsContext } from '@/app/workspace/[workspaceId]/providers/workspace-permissions-provider'
import { SearchModal } from '@/app/workspace/[workspaceId]/w/components/search-modal/search-modal'
import {
  CreateMenu,
  FloatingNavigation,
  FolderTree,
  HelpModal,
  KeyboardShortcut,
  KnowledgeBaseTags,
  KnowledgeTags,
  LogsFilters,
  SettingsModal,
  Toolbar,
  UsageIndicator,
  WorkspaceHeader,
  WorkspaceSelector,
} from '@/app/workspace/[workspaceId]/w/components/sidebar/components'
import { InviteModal } from '@/app/workspace/[workspaceId]/w/components/sidebar/components/workspace-selector/components/invite-modal/invite-modal'
import { useAutoScroll } from '@/app/workspace/[workspaceId]/w/hooks/use-auto-scroll'
import {
  getKeyboardShortcutText,
  useGlobalShortcuts,
} from '@/app/workspace/[workspaceId]/w/hooks/use-keyboard-shortcuts'
import { useWorkflowDiffStore } from '@/stores/workflow-diff/store'
import { useWorkflowRegistry } from '@/stores/workflows/registry/store'
import type { WorkflowMetadata } from '@/stores/workflows/registry/types'

const logger = createLogger('Sidebar')

const SIDEBAR_GAP = 12 // 12px gap between components - easily editable

const isBillingEnabled = isTruthy(getEnv('NEXT_PUBLIC_BILLING_ENABLED'))

// Heights for dynamic calculation (in px)
const SIDEBAR_HEIGHTS = {
  CONTAINER_PADDING: 32, // p-4 = 16px top + 16px bottom (bottom provides control bar spacing match)
  WORKSPACE_HEADER: 48, // estimated height of workspace header
  SEARCH: 48, // h-12
  WORKFLOW_SELECTOR: 212, // h-[212px]
  NAVIGATION: 42, // h-[42px] buttons
  WORKSPACE_SELECTOR: 171, // optimized height: p-2(16) + h-[104px](104) + mt-2(8) + border-t(1) + pt-2(8) + h-8(32) = 169px
  USAGE_INDICATOR: 58, // actual height: border(2) + py-2.5(20) + content(~36) = 58px
}

/**
 * Workspace entity interface
 */
interface Workspace {
  id: string
  name: string
  ownerId: string
  role?: string
  membershipId?: string
  permissions?: 'admin' | 'write' | 'read' | null
}

/**
 * Template data interface for search modal
 */
interface TemplateData {
  id: string
  title: string
  description: string
  author: string
  usageCount: string
  stars: number
  icon: string
  iconColor: string
  state?: {
    blocks?: Record<string, { type: string; name?: string }>
  }
  isStarred?: boolean
}

export function Sidebar() {
  useGlobalShortcuts()

  const {
    workflows,
    createWorkflow,
    isLoading: workflowsLoading,
    loadWorkflows,
    switchToWorkspace,
  } = useWorkflowRegistry()
  const { data: sessionData, isPending: sessionLoading } = useSession()
  const userPermissions = useUserPermissionsContext()
  const isLoading = workflowsLoading || sessionLoading

  // Add state to prevent multiple simultaneous workflow creations
  const [isCreatingWorkflow, setIsCreatingWorkflow] = useState(false)
  // Add state to prevent multiple simultaneous workspace creations
  const [isCreatingWorkspace, setIsCreatingWorkspace] = useState(false)
  // Add sidebar collapsed state
  const [isSidebarCollapsed, setIsSidebarCollapsed] = useState(false)

  const params = useParams()
  const workspaceId = params.workspaceId as string
  const workflowId = params.workflowId as string
  const pathname = usePathname()
  const router = useRouter()

  // Template data for search modal
  const [templates, setTemplates] = useState<TemplateData[]>([])
  const [isTemplatesLoading, setIsTemplatesLoading] = useState(false)

  // Refs
  const workflowScrollAreaRef = useRef<HTMLDivElement | null>(null)
  const workspaceIdRef = useRef<string>(workspaceId)
  const routerRef = useRef<ReturnType<typeof useRouter>>(router)
  const isInitializedRef = useRef<boolean>(false)
  const activeWorkspaceRef = useRef<Workspace | null>(null)

  // Update refs when values change
  workspaceIdRef.current = workspaceId
  routerRef.current = router

  // Workspace selector visibility state
  const [isWorkspaceSelectorVisible, setIsWorkspaceSelectorVisible] = useState(false)

  // Workspace management state
  const [workspaces, setWorkspaces] = useState<Workspace[]>([])
  const [activeWorkspace, setActiveWorkspace] = useState<Workspace | null>(null)
  const [isWorkspacesLoading, setIsWorkspacesLoading] = useState(true)
  const [isDeleting, setIsDeleting] = useState(false)
  const [isLeaving, setIsLeaving] = useState(false)

  // Auto-scroll state for drag operations
  const [isDragging, setIsDragging] = useState(false)

  // Update activeWorkspace ref when state changes
  activeWorkspaceRef.current = activeWorkspace

  // Check if we're on a workflow page
  const isOnWorkflowPage = useMemo(() => {
    // Pattern: /workspace/[workspaceId]/w/[workflowId]
    const workflowPageRegex = /^\/workspace\/[^/]+\/w\/[^/]+$/
    return workflowPageRegex.test(pathname)
  }, [pathname])

  // Check if we're on the logs page
  const isOnLogsPage = useMemo(() => {
    // Pattern: /workspace/[workspaceId]/logs
    const logsPageRegex = /^\/workspace\/[^/]+\/logs$/
    return logsPageRegex.test(pathname)
  }, [pathname])

  // Check if we're on any knowledge base page (overview or document)
  const isOnKnowledgePage = useMemo(() => {
    // Pattern: /workspace/[workspaceId]/knowledge/[id] or /workspace/[workspaceId]/knowledge/[id]/[documentId]
    const knowledgePageRegex = /^\/workspace\/[^/]+\/knowledge\/[^/]+/
    return knowledgePageRegex.test(pathname)
  }, [pathname])

  // Extract knowledge base ID and document ID from the pathname
  const { knowledgeBaseId, documentId } = useMemo(() => {
    if (!isOnKnowledgePage) {
      return { knowledgeBaseId: null, documentId: null }
    }

    // Handle both KB overview (/knowledge/[kbId]) and document page (/knowledge/[kbId]/[docId])
    const kbOverviewMatch = pathname.match(/^\/workspace\/[^/]+\/knowledge\/([^/]+)$/)
    const docPageMatch = pathname.match(/^\/workspace\/[^/]+\/knowledge\/([^/]+)\/([^/]+)$/)

    if (docPageMatch) {
      // Document page - has both kbId and docId
      return {
        knowledgeBaseId: docPageMatch[1],
        documentId: docPageMatch[2],
      }
    }
    if (kbOverviewMatch) {
      // KB overview page - has only kbId
      return {
        knowledgeBaseId: kbOverviewMatch[1],
        documentId: null,
      }
    }

    return { knowledgeBaseId: null, documentId: null }
  }, [pathname, isOnKnowledgePage])

  // Use optimized auto-scroll hook
  const { handleDragOver, stopScroll } = useAutoScroll(workflowScrollAreaRef)

  // Consolidated drag event management with optimized cleanup
  useEffect(() => {
    if (!isDragging) return

    const handleDragEnd = () => {
      setIsDragging(false)
      stopScroll()
    }

    const options = { passive: true } as const
    document.addEventListener('dragover', handleDragOver, options)
    document.addEventListener('dragend', handleDragEnd, options)
    document.addEventListener('drop', handleDragEnd, options)

    return () => {
      document.removeEventListener('dragover', handleDragOver)
      document.removeEventListener('dragend', handleDragEnd)
      document.removeEventListener('drop', handleDragEnd)
      stopScroll()
    }
  }, [isDragging, handleDragOver, stopScroll])

  /**
   * Refresh workspace list without validation logic - used for non-current workspace operations
   */
  const refreshWorkspaceList = useCallback(async () => {
    setIsWorkspacesLoading(true)
    try {
      const response = await fetch('/api/workspaces')
      const data = await response.json()

      if (data.workspaces && Array.isArray(data.workspaces)) {
        const fetchedWorkspaces = data.workspaces as Workspace[]
        setWorkspaces(fetchedWorkspaces)

        // Only update activeWorkspace if it still exists in the fetched workspaces
        // Use current state to avoid dependency on activeWorkspace
        setActiveWorkspace((currentActive) => {
          if (!currentActive) {
            return currentActive
          }

          const matchingWorkspace = fetchedWorkspaces.find(
            (workspace) => workspace.id === currentActive.id
          )
          if (matchingWorkspace) {
            return matchingWorkspace
          }

          // Active workspace was deleted, clear it
          logger.warn(`Active workspace ${currentActive.id} no longer exists`)
          return null
        })
      }
    } catch (err) {
      logger.error('Error refreshing workspace list:', err)
    } finally {
      setIsWorkspacesLoading(false)
    }
  }, []) // Remove activeWorkspace dependency

  /**
   * Fetch workspaces for the current user with full validation and URL handling
   */
  const fetchWorkspaces = useCallback(async () => {
    setIsWorkspacesLoading(true)
    try {
      const response = await fetch('/api/workspaces')
      const data = await response.json()

      if (data.workspaces && Array.isArray(data.workspaces)) {
        const fetchedWorkspaces = data.workspaces as Workspace[]
        setWorkspaces(fetchedWorkspaces)

        // Handle active workspace selection with URL validation using refs
        const currentWorkspaceId = workspaceIdRef.current
        const currentRouter = routerRef.current

        if (currentWorkspaceId) {
          const matchingWorkspace = fetchedWorkspaces.find(
            (workspace) => workspace.id === currentWorkspaceId
          )
          if (matchingWorkspace) {
            setActiveWorkspace(matchingWorkspace)
          } else {
            logger.warn(`Workspace ${currentWorkspaceId} not found in user's workspaces`)

            // Fallback to first workspace if current not found - FIX: Update URL to match
            if (fetchedWorkspaces.length > 0) {
              const fallbackWorkspace = fetchedWorkspaces[0]
              setActiveWorkspace(fallbackWorkspace)

              // Update URL to match the fallback workspace
              logger.info(`Redirecting to fallback workspace: ${fallbackWorkspace.id}`)
              currentRouter?.push(`/workspace/${fallbackWorkspace.id}/w`)
            } else {
              logger.error('No workspaces available for user')
            }
          }
        }
      }
    } catch (err) {
      logger.error('Error fetching workspaces:', err)
    } finally {
      setIsWorkspacesLoading(false)
    }
  }, []) // Remove workspaceId and router dependencies

  /**
   * Update workspace name both in API and local state
   */
  const updateWorkspaceName = useCallback(
    async (workspaceId: string, newName: string): Promise<boolean> => {
      try {
        const response = await fetch(`/api/workspaces/${workspaceId}`, {
          method: 'PATCH',
          headers: { 'Content-Type': 'application/json' },
          body: JSON.stringify({ name: newName.trim() }),
        })

        if (!response.ok) {
          const error = await response.json()
          throw new Error(error.error || 'Failed to update workspace name')
        }

        // Update local state immediately after successful API call
        setActiveWorkspace((prev) => (prev ? { ...prev, name: newName.trim() } : null))
        setWorkspaces((prev) =>
          prev.map((workspace) =>
            workspace.id === workspaceId ? { ...workspace, name: newName.trim() } : workspace
          )
        )

        logger.info('Successfully updated workspace name to:', newName.trim())
        return true
      } catch (error) {
        logger.error('Error updating workspace name:', error)
        return false
      }
    },
    []
  )

  /**
   * Switch to a different workspace
   */
  const switchWorkspace = useCallback(
    async (workspace: Workspace) => {
      // If already on this workspace, return
      if (activeWorkspaceRef.current?.id === workspace.id) {
        return
      }

      try {
        // Switch workspace and update URL
        await switchToWorkspace(workspace.id)
        routerRef.current?.push(`/workspace/${workspace.id}/w`)
        logger.info(`Switched to workspace: ${workspace.name} (${workspace.id})`)
      } catch (error) {
        logger.error('Error switching workspace:', error)
      }
    },
    [switchToWorkspace] // Removed activeWorkspace and router dependencies
  )

  /**
   * Handle create workspace
   */
  const handleCreateWorkspace = useCallback(async () => {
    if (isCreatingWorkspace) {
      logger.info('Workspace creation already in progress, ignoring request')
      return
    }

    try {
      setIsCreatingWorkspace(true)
      logger.info('Creating new workspace')

      // Generate workspace name using utility function
      const workspaceName = await generateWorkspaceName()

      logger.info(`Generated workspace name: ${workspaceName}`)

      const response = await fetch('/api/workspaces', {
        method: 'POST',
        headers: {
          'Content-Type': 'application/json',
        },
        body: JSON.stringify({
          name: workspaceName,
        }),
      })

      if (!response.ok) {
        const errorData = await response.json()
        throw new Error(errorData.error || 'Failed to create workspace')
      }

      const data = await response.json()
      const newWorkspace = data.workspace

      logger.info('Created new workspace:', newWorkspace)

      // Refresh workspace list (no URL validation needed for creation)
      await refreshWorkspaceList()

      // Switch to the new workspace
      await switchWorkspace(newWorkspace)
    } catch (error) {
      logger.error('Error creating workspace:', error)
    } finally {
      setIsCreatingWorkspace(false)
    }
  }, [refreshWorkspaceList, switchWorkspace, isCreatingWorkspace])

  /**
   * Confirm delete workspace (called from regular deletion dialog)
   */
  const confirmDeleteWorkspace = useCallback(
    async (workspaceToDelete: Workspace, templateAction?: 'keep' | 'delete') => {
      setIsDeleting(true)
      try {
        logger.info('Deleting workspace:', workspaceToDelete.id)

        const deleteTemplates = templateAction === 'delete'

        const response = await fetch(`/api/workspaces/${workspaceToDelete.id}`, {
          method: 'DELETE',
          headers: {
            'Content-Type': 'application/json',
          },
          body: JSON.stringify({ deleteTemplates }),
        })

        if (!response.ok) {
          const errorData = await response.json()
          throw new Error(errorData.error || 'Failed to delete workspace')
        }

        logger.info('Workspace deleted successfully:', workspaceToDelete.id)

        // Check if we're deleting the current workspace (either active or in URL)
        const isDeletingCurrentWorkspace =
          workspaceIdRef.current === workspaceToDelete.id ||
          activeWorkspaceRef.current?.id === workspaceToDelete.id

        if (isDeletingCurrentWorkspace) {
          // For current workspace deletion, use full fetchWorkspaces with URL validation
          logger.info(
            'Deleting current workspace - using full workspace refresh with URL validation'
          )
          await fetchWorkspaces()

          // If we deleted the active workspace, switch to the first available workspace
          if (activeWorkspaceRef.current?.id === workspaceToDelete.id) {
            const remainingWorkspaces = workspaces.filter((w) => w.id !== workspaceToDelete.id)
            if (remainingWorkspaces.length > 0) {
              await switchWorkspace(remainingWorkspaces[0])
            }
          }
        } else {
          // For non-current workspace deletion, just refresh the list without URL validation
          logger.info('Deleting non-current workspace - using simple list refresh')
          await refreshWorkspaceList()
        }
      } catch (error) {
        logger.error('Error deleting workspace:', error)
      } finally {
        setIsDeleting(false)
      }
    },
    [fetchWorkspaces, refreshWorkspaceList, workspaces, switchWorkspace]
  )

  /**
   * Handle leave workspace
   */
  const handleLeaveWorkspace = useCallback(
    async (workspaceToLeave: Workspace) => {
      setIsLeaving(true)
      try {
        logger.info('Leaving workspace:', workspaceToLeave.id)

        // Use the existing member removal API with current user's ID
        const response = await fetch(`/api/workspaces/members/${sessionData?.user?.id}`, {
          method: 'DELETE',
          headers: {
            'Content-Type': 'application/json',
          },
          body: JSON.stringify({
            workspaceId: workspaceToLeave.id,
          }),
        })

        if (!response.ok) {
          const errorData = await response.json()
          throw new Error(errorData.error || 'Failed to leave workspace')
        }

        logger.info('Left workspace successfully:', workspaceToLeave.id)

        // Check if we're leaving the current workspace (either active or in URL)
        const isLeavingCurrentWorkspace =
          workspaceIdRef.current === workspaceToLeave.id ||
          activeWorkspaceRef.current?.id === workspaceToLeave.id

        if (isLeavingCurrentWorkspace) {
          // For current workspace leaving, use full fetchWorkspaces with URL validation
          logger.info(
            'Leaving current workspace - using full workspace refresh with URL validation'
          )
          await fetchWorkspaces()

          // If we left the active workspace, switch to the first available workspace
          if (activeWorkspaceRef.current?.id === workspaceToLeave.id) {
            const remainingWorkspaces = workspaces.filter((w) => w.id !== workspaceToLeave.id)
            if (remainingWorkspaces.length > 0) {
              await switchWorkspace(remainingWorkspaces[0])
            }
          }
        } else {
          // For non-current workspace leaving, just refresh the list without URL validation
          logger.info('Leaving non-current workspace - using simple list refresh')
          await refreshWorkspaceList()
        }
      } catch (error) {
        logger.error('Error leaving workspace:', error)
      } finally {
        setIsLeaving(false)
      }
    },
    [fetchWorkspaces, refreshWorkspaceList, workspaces, switchWorkspace, sessionData?.user?.id]
  )

  /**
   * Validate workspace exists before making API calls
   */
  const isWorkspaceValid = useCallback(async (workspaceId: string) => {
    try {
      const response = await fetch(`/api/workspaces/${workspaceId}`)
      return response.ok
    } catch {
      return false
    }
  }, [])

  /**
   * Fetch popular templates for search modal
   */
  const fetchTemplates = useCallback(async () => {
    setIsTemplatesLoading(true)
    try {
      // Fetch templates from API, ordered by views (most popular first)
      const response = await fetch('/api/templates?limit=8&offset=0')

      if (!response.ok) {
        throw new Error(`Failed to fetch templates: ${response.status}`)
      }

      const apiResponse = await response.json()

      // Map API response to TemplateData format
      const fetchedTemplates: TemplateData[] =
        apiResponse.data?.map((template: any) => ({
          id: template.id,
          title: template.name,
          description: template.description || '',
          author: template.author,
          usageCount: formatUsageCount(template.views || 0),
          stars: template.stars || 0,
          icon: template.icon || 'FileText',
          iconColor: template.color || '#6B7280',
          state: template.state,
          isStarred: template.isStarred || false,
        })) || []

      setTemplates(fetchedTemplates)
      logger.info(`Templates loaded successfully: ${fetchedTemplates.length} templates`)
    } catch (error) {
      logger.error('Error fetching templates:', error)
      // Set empty array on error
      setTemplates([])
    } finally {
      setIsTemplatesLoading(false)
    }
  }, [])

  /**
   * Format usage count for display (e.g., 1500 -> "1.5k")
   */
  const formatUsageCount = (count: number): string => {
    if (count >= 1000000) {
      return `${(count / 1000000).toFixed(1)}m`
    }
    if (count >= 1000) {
      return `${(count / 1000).toFixed(1)}k`
    }
    return count.toString()
  }

  // Load workflows for the current workspace when workspaceId changes
  useEffect(() => {
    if (workspaceId) {
      // Validate workspace exists before loading workflows
      isWorkspaceValid(workspaceId).then((valid) => {
        if (valid) {
          loadWorkflows(workspaceId)
        } else {
          logger.warn(`Workspace ${workspaceId} no longer exists, triggering workspace refresh`)
          fetchWorkspaces() // This will handle the redirect through the fallback logic
        }
      })
    }
  }, [workspaceId, loadWorkflows]) // Removed isWorkspaceValid and fetchWorkspaces dependencies

  // Initialize workspace data on mount (uses full validation with URL handling)
  useEffect(() => {
    if (sessionData?.user?.id && !isInitializedRef.current) {
      isInitializedRef.current = true
      fetchWorkspaces()
      fetchTemplates()
    }
  }, [sessionData?.user?.id]) // Removed fetchWorkspaces dependency

  // Scroll to active workflow when it changes
  useEffect(() => {
    if (workflowId && !isLoading) {
      const scrollContainer = workflowScrollAreaRef.current
      if (scrollContainer) {
        const activeWorkflow = scrollContainer.querySelector(
          `[data-workflow-id="${workflowId}"]`
        ) as HTMLElement
        if (activeWorkflow) {
          // Check if this is a newly created workflow (created within the last 5 seconds)
          const currentWorkflow = workflows[workflowId]
          const isNewlyCreated =
            currentWorkflow &&
            currentWorkflow.lastModified instanceof Date &&
            Date.now() - currentWorkflow.lastModified.getTime() < 5000 // 5 seconds

          if (isNewlyCreated) {
            // For newly created workflows, use the original behavior - scroll to top
            activeWorkflow.scrollIntoView({
              block: 'start',
            })

            // Adjust scroll position to eliminate the small gap at the top
            const scrollViewport = scrollContainer.querySelector(
              '[data-radix-scroll-area-viewport]'
            ) as HTMLElement
            if (scrollViewport && scrollViewport.scrollTop > 0) {
              scrollViewport.scrollTop = Math.max(0, scrollViewport.scrollTop - 8)
            }
          } else {
            // For existing workflows, check if already visible and scroll minimally
            const containerRect = scrollContainer.getBoundingClientRect()
            const workflowRect = activeWorkflow.getBoundingClientRect()

            // Only scroll if the workflow is not fully visible
            const isFullyVisible =
              workflowRect.top >= containerRect.top && workflowRect.bottom <= containerRect.bottom

            if (!isFullyVisible) {
              // Use 'nearest' to scroll minimally - only bring into view, don't force to top
              activeWorkflow.scrollIntoView({
                block: 'nearest',
                behavior: 'smooth',
              })
            }
          }
        }
      }
    }
  }, [workflowId, isLoading, workflows])

  const [showSettings, setShowSettings] = useState(false)
  const [showHelp, setShowHelp] = useState(false)
  const [showInviteMembers, setShowInviteMembers] = useState(false)
  const [showSearchModal, setShowSearchModal] = useState(false)

  // Separate regular workflows from temporary marketplace workflows
  const { regularWorkflows, tempWorkflows } = useMemo(() => {
    const regular: WorkflowMetadata[] = []
    const temp: WorkflowMetadata[] = []

    if (!isLoading) {
      Object.values(workflows).forEach((workflow) => {
        if (workflow.workspaceId === workspaceId || !workflow.workspaceId) {
          if (workflow.marketplaceData?.status === 'temp') {
            temp.push(workflow)
          } else {
            regular.push(workflow)
          }
        }
      })

      // Sort by last modified date (newest first)
      const sortByLastModified = (a: WorkflowMetadata, b: WorkflowMetadata) => {
        const dateA =
          a.lastModified instanceof Date
            ? a.lastModified.getTime()
            : new Date(a.lastModified).getTime()
        const dateB =
          b.lastModified instanceof Date
            ? b.lastModified.getTime()
            : new Date(b.lastModified).getTime()
        return dateB - dateA
      }

      regular.sort(sortByLastModified)
      temp.sort(sortByLastModified)
    }

    return { regularWorkflows: regular, tempWorkflows: temp }
  }, [workflows, isLoading, workspaceId])

  // Prepare workflows for search modal
  const searchWorkflows = useMemo(() => {
    if (isLoading) return []

    const allWorkflows = [...regularWorkflows, ...tempWorkflows]
    return allWorkflows.map((workflow) => ({
      id: workflow.id,
      name: workflow.name,
      href: `/workspace/${workspaceId}/w/${workflow.id}`,
      isCurrent: workflow.id === workflowId,
    }))
  }, [regularWorkflows, tempWorkflows, workspaceId, workflowId, isLoading])

  // Prepare workspaces for search modal (include all workspaces)
  const searchWorkspaces = useMemo(() => {
    return workspaces.map((workspace) => ({
      id: workspace.id,
      name: workspace.name,
      href: `/workspace/${workspace.id}/w`,
      isCurrent: workspace.id === workspaceId,
    }))
  }, [workspaces, workspaceId])

  // Create workflow handler
  const handleCreateWorkflow = async (folderId?: string): Promise<string> => {
    if (isCreatingWorkflow) {
      logger.info('Workflow creation already in progress, ignoring request')
      throw new Error('Workflow creation already in progress')
    }

    try {
      setIsCreatingWorkflow(true)

      // Clear workflow diff store when creating a new workflow
      const { clearDiff } = useWorkflowDiffStore.getState()
      clearDiff()

      const id = await createWorkflow({
        workspaceId: workspaceId || undefined,
        folderId: folderId || undefined,
      })
      return id
    } catch (error) {
      logger.error('Error creating workflow:', error)
      throw error
    } finally {
      setIsCreatingWorkflow(false)
    }
  }

  // Toggle workspace selector visibility
  const toggleWorkspaceSelector = () => {
    setIsWorkspaceSelectorVisible((prev) => !prev)
  }

  // Toggle sidebar collapsed state
  const toggleSidebarCollapsed = () => {
    setIsSidebarCollapsed((prev) => !prev)
    // Hide workspace selector when collapsing sidebar
    if (!isSidebarCollapsed) {
      setIsWorkspaceSelectorVisible(false)
    }
  }

  // Calculate dynamic positions for floating elements
  const calculateFloatingPositions = useCallback(() => {
    const { CONTAINER_PADDING, WORKSPACE_HEADER, SEARCH, WORKFLOW_SELECTOR, WORKSPACE_SELECTOR } =
      SIDEBAR_HEIGHTS

    // Start from top padding
    let currentTop = CONTAINER_PADDING

    // Add workspace header
    currentTop += WORKSPACE_HEADER + SIDEBAR_GAP

    // Add workspace selector if visible and not collapsed
    if (isWorkspaceSelectorVisible && !isSidebarCollapsed) {
      currentTop += WORKSPACE_SELECTOR + SIDEBAR_GAP
    }

    // Add search (if not collapsed)
    if (!isSidebarCollapsed) {
      currentTop += SEARCH + SIDEBAR_GAP
    }

    // Add workflow selector
    currentTop += WORKFLOW_SELECTOR - 4

    // Toolbar position (for workflow pages) - consistent with sidebar spacing
    const toolbarTop = currentTop

    // Navigation position (always at bottom) - 16px spacing (space-4)
    const navigationBottom = 16

    return {
      toolbarTop,
      navigationBottom,
    }
  }, [isWorkspaceSelectorVisible, isSidebarCollapsed])

  const { toolbarTop, navigationBottom } = calculateFloatingPositions()

  // Add keyboard shortcut for search modal (Cmd+K)
  useEffect(() => {
    const handleKeyDown = (event: KeyboardEvent) => {
      // Don't trigger if user is typing in an input, textarea, or contenteditable element
      const activeElement = document.activeElement
      const isEditableElement =
        activeElement instanceof HTMLInputElement ||
        activeElement instanceof HTMLTextAreaElement ||
        activeElement?.hasAttribute('contenteditable')

      if (isEditableElement) return

      // Cmd/Ctrl + K - Open search modal
      if (
        event.key.toLowerCase() === 'k' &&
        ((event.metaKey &&
          typeof navigator !== 'undefined' &&
          navigator.platform.toUpperCase().indexOf('MAC') >= 0) ||
          (event.ctrlKey &&
            (typeof navigator === 'undefined' ||
              navigator.platform.toUpperCase().indexOf('MAC') < 0)))
      ) {
        event.preventDefault()
        setShowSearchModal(true)
      }
    }

    window.addEventListener('keydown', handleKeyDown)
    return () => window.removeEventListener('keydown', handleKeyDown)
  }, [])

  // Optimized drag detection with memoized selectors
  useEffect(() => {
    const handleDragStart = (e: DragEvent) => {
      const target = e.target as HTMLElement
      const sidebarElement = workflowScrollAreaRef.current

      // Early exit if not in sidebar
      if (!sidebarElement?.contains(target)) return

      // Efficient draggable check - check element first, then traverse up
      if (target.draggable || target.closest('[data-workflow-id], [draggable="true"]')) {
        setIsDragging(true)
      }
    }

    const options = { capture: true, passive: true } as const
    document.addEventListener('dragstart', handleDragStart, options)

    return () => {
      document.removeEventListener('dragstart', handleDragStart, options)
      stopScroll() // Cleanup on unmount
    }
  }, [stopScroll])

  return (
    <>
      {/* Main Sidebar - Overlay */}
      <aside className='pointer-events-none fixed inset-y-0 left-0 z-10 w-64'>
        <div
          className='pointer-events-none flex h-full flex-col p-4'
          style={{ gap: `${SIDEBAR_GAP}px` }}
        >
          {/* 1. Workspace Header */}
          <div className='pointer-events-auto flex-shrink-0'>
            <WorkspaceHeader
              onCreateWorkflow={handleCreateWorkflow}
              isWorkspaceSelectorVisible={isWorkspaceSelectorVisible}
              onToggleWorkspaceSelector={toggleWorkspaceSelector}
              onToggleSidebar={toggleSidebarCollapsed}
              activeWorkspace={activeWorkspace}
              isWorkspacesLoading={isWorkspacesLoading}
            />
          </div>

          {/* 2. Workspace Selector */}
          <div
            className={`pointer-events-auto flex-shrink-0 ${!isWorkspaceSelectorVisible ? 'hidden' : ''}`}
          >
            <WorkspaceSelector
              workspaces={workspaces}
              activeWorkspace={activeWorkspace}
              isWorkspacesLoading={isWorkspacesLoading}
              onWorkspaceUpdate={refreshWorkspaceList}
              onSwitchWorkspace={switchWorkspace}
              onCreateWorkspace={handleCreateWorkspace}
              onDeleteWorkspace={confirmDeleteWorkspace}
              onLeaveWorkspace={handleLeaveWorkspace}
              updateWorkspaceName={updateWorkspaceName}
              isDeleting={isDeleting}
              isLeaving={isLeaving}
              isCreating={isCreatingWorkspace}
            />
          </div>

          {/* 3. Search */}
          <div
            className={`pointer-events-auto flex-shrink-0 ${isSidebarCollapsed ? 'hidden' : ''}`}
          >
            <button
              onClick={() => setShowSearchModal(true)}
              className='flex h-12 w-full cursor-pointer items-center gap-2 rounded-[10px] border bg-background pr-[10px] pl-3 shadow-xs transition-colors hover:bg-muted/50'
            >
              <Search className='h-4 w-4 text-muted-foreground' strokeWidth={2} />
              <span className='flex h-8 flex-1 items-center px-0 text-muted-foreground text-sm leading-none'>
                Search anything
              </span>
              <KeyboardShortcut shortcut={getKeyboardShortcutText('K', true)} />
            </button>
          </div>

          {/* 4. Workflow Selector */}
          <div
            className={`pointer-events-auto relative h-[212px] flex-shrink-0 rounded-[10px] border bg-background shadow-xs ${
              isSidebarCollapsed ? 'hidden' : ''
            }`}
          >
            <div className='px-2'>
              <ScrollArea className='h-[210px]' hideScrollbar={true}>
                <div ref={workflowScrollAreaRef}>
                  <FolderTree
                    regularWorkflows={regularWorkflows}
                    marketplaceWorkflows={tempWorkflows}
                    isLoading={isLoading}
                    onCreateWorkflow={handleCreateWorkflow}
                  />
                </div>
              </ScrollArea>
            </div>
            {!isLoading && (
              <div className='absolute top-2 right-2'>
                <CreateMenu
                  onCreateWorkflow={handleCreateWorkflow}
                  isCreatingWorkflow={isCreatingWorkflow}
                />
              </div>
            )}
          </div>
        </div>
      </aside>

      {/* Floating Toolbar - Only on workflow pages */}
      <div
        className={`pointer-events-auto fixed left-4 z-50 w-56 rounded-[10px] border bg-background shadow-xs ${
          !isOnWorkflowPage || isSidebarCollapsed ? 'hidden' : ''
        }`}
        style={{
          top: `${toolbarTop}px`,
          bottom: `${navigationBottom + SIDEBAR_HEIGHTS.NAVIGATION + SIDEBAR_GAP + (isBillingEnabled ? SIDEBAR_HEIGHTS.USAGE_INDICATOR + SIDEBAR_GAP : 0)}px`, // Navigation height + gap + UsageIndicator height + gap (if billing enabled)
        }}
      >
        <Toolbar
          userPermissions={userPermissions}
          isWorkspaceSelectorVisible={isWorkspaceSelectorVisible}
        />
      </div>

      {/* Floating Logs Filters - Only on logs page */}
      <div
        className={`pointer-events-auto fixed left-4 z-50 w-56 rounded-[10px] border bg-background shadow-xs ${
          !isOnLogsPage || isSidebarCollapsed ? 'hidden' : ''
        }`}
        style={{
          top: `${toolbarTop}px`,
          bottom: `${navigationBottom + SIDEBAR_HEIGHTS.NAVIGATION + SIDEBAR_GAP + (isBillingEnabled ? SIDEBAR_HEIGHTS.USAGE_INDICATOR + SIDEBAR_GAP : 0)}px`, // Navigation height + gap + UsageIndicator height + gap (if billing enabled)
        }}
      >
        <LogsFilters />
      </div>

      {/* Floating Knowledge Tags - Only on knowledge pages */}
      <div
        className={`pointer-events-auto fixed left-4 z-50 w-56 rounded-[10px] border bg-background shadow-xs ${
          !isOnKnowledgePage || isSidebarCollapsed || !knowledgeBaseId ? 'hidden' : ''
        }`}
        style={{
          top: `${toolbarTop}px`,
          bottom: `${navigationBottom + SIDEBAR_HEIGHTS.NAVIGATION + SIDEBAR_GAP + (isBillingEnabled ? SIDEBAR_HEIGHTS.USAGE_INDICATOR + SIDEBAR_GAP : 0)}px`, // Navigation height + gap + UsageIndicator height + gap (if billing enabled)
        }}
      >
        {knowledgeBaseId && documentId && (
          <KnowledgeTags knowledgeBaseId={knowledgeBaseId} documentId={documentId} />
        )}
        {knowledgeBaseId && !documentId && <KnowledgeBaseTags knowledgeBaseId={knowledgeBaseId} />}
      </div>

      {/* Floating Usage Indicator - Only shown when billing enabled */}
      {isBillingEnabled && (
        <div
          className='pointer-events-auto fixed left-4 z-50 w-56'
          style={{ bottom: `${navigationBottom + SIDEBAR_HEIGHTS.NAVIGATION + SIDEBAR_GAP}px` }} // Navigation height + gap
        >
          <UsageIndicator
            onClick={() => {
<<<<<<< HEAD
              // Always open Settings > Subscription tab
              if (typeof window !== 'undefined') {
                window.dispatchEvent(
                  new CustomEvent('open-settings', { detail: { tab: 'subscription' } })
                )
=======
              const subscriptionStore = useSubscriptionStore.getState()
              const isBlocked = subscriptionStore.getBillingStatus() === 'blocked'
              const canUpgrade = subscriptionStore.canUpgrade()

              if (isBlocked || !canUpgrade) {
                if (typeof window !== 'undefined') {
                  window.dispatchEvent(
                    new CustomEvent('open-settings', { detail: { tab: 'subscription' } })
                  )
                }
              } else {
                setShowSubscriptionModal(true)
>>>>>>> 4a703a02
              }
            }}
          />
        </div>
      )}

      {/* Floating Navigation - Always visible */}
      <FloatingNavigation
        workspaceId={workspaceId}
        pathname={pathname}
        onShowSettings={() => setShowSettings(true)}
        onShowHelp={() => setShowHelp(true)}
        bottom={navigationBottom}
      />

      {/* Modals */}
      <SettingsModal open={showSettings} onOpenChange={setShowSettings} />
      <HelpModal open={showHelp} onOpenChange={setShowHelp} />
      <InviteModal open={showInviteMembers} onOpenChange={setShowInviteMembers} />

      <SearchModal
        open={showSearchModal}
        onOpenChange={setShowSearchModal}
        templates={templates}
        workflows={searchWorkflows}
        workspaces={searchWorkspaces}
        loading={isTemplatesLoading}
        isOnWorkflowPage={isOnWorkflowPage}
      />
    </>
  )
}<|MERGE_RESOLUTION|>--- conflicted
+++ resolved
@@ -1004,13 +1004,6 @@
         >
           <UsageIndicator
             onClick={() => {
-<<<<<<< HEAD
-              // Always open Settings > Subscription tab
-              if (typeof window !== 'undefined') {
-                window.dispatchEvent(
-                  new CustomEvent('open-settings', { detail: { tab: 'subscription' } })
-                )
-=======
               const subscriptionStore = useSubscriptionStore.getState()
               const isBlocked = subscriptionStore.getBillingStatus() === 'blocked'
               const canUpgrade = subscriptionStore.canUpgrade()
@@ -1023,7 +1016,6 @@
                 }
               } else {
                 setShowSubscriptionModal(true)
->>>>>>> 4a703a02
               }
             }}
           />
