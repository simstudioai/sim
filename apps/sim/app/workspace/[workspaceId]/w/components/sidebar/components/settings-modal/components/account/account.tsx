--- conflicted
+++ resolved
@@ -41,6 +41,11 @@
   // Edit states
   const [isEditingName, setIsEditingName] = useState(false)
   const inputRef = useRef<HTMLInputElement>(null)
+
+  // Reset password state
+  const [isResettingPassword, setIsResettingPassword] = useState(false)
+  const [resetPasswordError, setResetPasswordError] = useState<string | null>(null)
+  const [resetPasswordSuccess, setResetPasswordSuccess] = useState(false)
 
   // Fetch user profile on component mount
   useEffect(() => {
@@ -153,6 +158,34 @@
     }
   }
 
+  const handleResetPassword = async () => {
+    setIsResettingPassword(true)
+    setResetPasswordError(null)
+    setResetPasswordSuccess(false)
+
+    try {
+      const response = await fetch('/api/auth/reset-password', {
+        method: 'POST',
+        headers: { 'Content-Type': 'application/json' },
+        body: JSON.stringify({ email }),
+      })
+
+      if (!response.ok) {
+        const error = await response.json()
+        throw new Error(error.error || 'Failed to send reset password email')
+      }
+
+      setResetPasswordSuccess(true)
+      // Clear success message after 5 seconds
+      setTimeout(() => setResetPasswordSuccess(false), 5000)
+    } catch (error) {
+      logger.error('Error resetting password:', error)
+      setResetPasswordError(error instanceof Error ? error.message : 'Failed to reset password')
+    } finally {
+      setIsResettingPassword(false)
+    }
+  }
+
   return (
     <div className='px-6 pt-4 pb-4'>
       {loadError && (
@@ -169,6 +202,21 @@
         </Alert>
       )}
 
+      {resetPasswordError && (
+        <Alert variant='destructive' className='mb-4'>
+          <AlertTriangle className='h-4 w-4' />
+          <AlertDescription>{resetPasswordError}</AlertDescription>
+        </Alert>
+      )}
+
+      {resetPasswordSuccess && (
+        <Alert className='mb-4 border-green-200 bg-green-50 text-green-900'>
+          <AlertDescription>
+            Password reset email sent successfully. Please check your inbox.
+          </AlertDescription>
+        </Alert>
+      )}
+
       <div className='flex flex-col gap-6'>
         {isLoadingProfile || isPending ? (
           <>
@@ -177,7 +225,6 @@
               {/* User Avatar Skeleton */}
               <Skeleton className='h-10 w-10 rounded-full' />
 
-<<<<<<< HEAD
               {/* User Details Skeleton */}
               <div className='flex flex-col'>
                 <Skeleton className='mb-1 h-5 w-32' />
@@ -198,6 +245,15 @@
             <div className='flex flex-col gap-2'>
               <Skeleton className='h-4 w-16' />
               <Skeleton className='h-5 w-48' />
+            </div>
+
+            {/* Password Field Skeleton */}
+            <div className='flex flex-col gap-2'>
+              <Skeleton className='h-4 w-16' />
+              <div className='flex items-center gap-6'>
+                <Skeleton className='h-5 w-20' />
+                <Skeleton className='h-5 w-[42px]' />
+              </div>
             </div>
 
             {/* Sign Out Button Skeleton */}
@@ -219,109 +275,6 @@
                     height={40}
                     className='h-full w-full object-cover'
                   />
-=======
-      {/* Account Dropdown Component */}
-      <div className='max-w-xs'>
-        <div className='relative'>
-          {isPending || isLoadingUserData ? (
-            <LoadingAccountBlock />
-          ) : (
-            <DropdownMenu open={open} onOpenChange={setOpen}>
-              <DropdownMenuTrigger asChild>
-                <div
-                  className={cn(
-                    'group flex cursor-pointer items-center justify-between gap-3 rounded-lg border bg-card p-4 shadow-sm transition-all',
-                    'hover:bg-accent/50 hover:shadow-md',
-                    open && 'bg-accent/50 shadow-md'
-                  )}
-                  data-state={open ? 'open' : 'closed'}
-                >
-                  <div className='flex items-center gap-3'>
-                    <div className='relative flex h-10 w-10 shrink-0 items-center justify-center overflow-hidden rounded-lg bg-blue-500'>
-                      {userData.isLoggedIn ? (
-                        <div className='flex h-full w-full items-center justify-center bg-[var(--brand-primary-hover-hex)]'>
-                          <AgentIcon className='-translate-y-[0.5px] text-white transition-transform duration-200 group-hover:scale-110' />
-                        </div>
-                      ) : (
-                        <div className='flex h-full w-full items-center justify-center bg-gray-500'>
-                          <AgentIcon className='text-white transition-transform duration-200 group-hover:scale-110' />
-                        </div>
-                      )}
-                      {userData.isLoggedIn && accounts.length > 1 && (
-                        <div className='-bottom-1 -right-1 absolute flex h-5 w-5 items-center justify-center rounded-full bg-primary font-medium text-[10px] text-primary-foreground'>
-                          {accounts.length}
-                        </div>
-                      )}
-                    </div>
-                    <div className='mb-[-2px] flex flex-col gap-1'>
-                      <h3 className='max-w-[200px] truncate font-medium leading-none'>
-                        {userData.isLoggedIn ? activeAccount?.name : 'Sign in'}
-                      </h3>
-                      <p className='max-w-[200px] truncate text-muted-foreground text-sm'>
-                        {userData.isLoggedIn ? activeAccount?.email : 'Click to sign in'}
-                      </p>
-                    </div>
-                  </div>
-                  <ChevronDown
-                    className={cn(
-                      'h-4 w-4 text-muted-foreground transition-transform',
-                      open && 'rotate-180'
-                    )}
-                  />
-                </div>
-              </DropdownMenuTrigger>
-              <DropdownMenuContent
-                align='start'
-                className='max-h-[350px] w-[280px] overflow-y-auto'
-                sideOffset={8}
-              >
-                {userData.isLoggedIn ? (
-                  <>
-                    {accounts.length > 1 && (
-                      <>
-                        <div className='mb-2 px-2 py-1.5 font-medium text-muted-foreground text-sm'>
-                          Switch Account
-                        </div>
-                        {accounts.map((account) => (
-                          <DropdownMenuItem
-                            key={account.id}
-                            className={cn(
-                              'flex cursor-pointer items-center gap-2 p-3',
-                              account.isActive && 'bg-accent'
-                            )}
-                          >
-                            <div className='relative flex h-8 w-8 shrink-0 items-center justify-center overflow-hidden rounded-full bg-[var(--brand-primary-hover-hex)]'>
-                              <User className='h-4 w-4 text-white' />
-                            </div>
-                            <div className='flex flex-col'>
-                              <span className='font-medium leading-none'>{account.name}</span>
-                              <span className='text-muted-foreground text-xs'>{account.email}</span>
-                            </div>
-                          </DropdownMenuItem>
-                        ))}
-                        <DropdownMenuSeparator />
-                      </>
-                    )}
-                    <DropdownMenuItem
-                      className='flex cursor-pointer items-center gap-2 py-2.5 pl-3'
-                      onClick={() => {
-                        setResetPasswordDialogOpen(true)
-                        setOpen(false)
-                      }}
-                    >
-                      <Lock className='h-4 w-4' />
-                      <span>Reset Password</span>
-                    </DropdownMenuItem>
-                    <DropdownMenuSeparator />
-                    <DropdownMenuItem
-                      className='flex cursor-pointer items-center gap-2 py-2.5 pl-3 text-destructive focus:text-destructive'
-                      onClick={handleSignOut}
-                    >
-                      <LogOut className='h-4 w-4' />
-                      <span>Sign Out</span>
-                    </DropdownMenuItem>
-                  </>
->>>>>>> 03bb437e
                 ) : (
                   <AgentIcon className='h-5 w-5 text-white' />
                 )}
@@ -375,6 +328,23 @@
               <p className='text-sm'>{email}</p>
             </div>
 
+            {/* Password Field */}
+            <div className='flex flex-col gap-2'>
+              <Label className='font-normal text-muted-foreground text-xs'>Password</Label>
+              <div className='flex items-center gap-6'>
+                <span className='text-sm'>••••••••</span>
+                <Button
+                  variant='ghost'
+                  className='h-auto p-0 font-normal text-muted-foreground text-xs transition-colors hover:bg-transparent hover:text-foreground'
+                  onClick={handleResetPassword}
+                  disabled={isResettingPassword}
+                >
+                  {isResettingPassword ? 'sending...' : 'update'}
+                  <span className='sr-only'>Update password</span>
+                </Button>
+              </div>
+            </div>
+
             {/* Sign Out Button */}
             <div>
               <Button
