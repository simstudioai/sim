--- conflicted
+++ resolved
@@ -9,14 +9,6 @@
 import { Tooltip, TooltipContent, TooltipTrigger } from '@/components/ui/tooltip'
 import { useSession } from '@/lib/auth-client'
 import { createLogger } from '@/lib/logs/console-logger'
-<<<<<<< HEAD
-=======
-import { cn } from '@/lib/utils'
-import { useUserPermissionsContext } from '@/app/workspace/[workspaceId]/w/components/providers/workspace-permissions-provider'
-import { useSidebarStore } from '@/stores/sidebar/store'
-import { useSubscriptionStore } from '@/stores/subscription/store'
-import { useWorkflowRegistry } from '@/stores/workflows/registry/store'
->>>>>>> a7a2056b
 
 const logger = createLogger('WorkspaceHeader')
 
@@ -46,7 +38,6 @@
  * WorkspaceHeader component - Single row header with all elements
  */
 export const WorkspaceHeader = React.memo<WorkspaceHeaderProps>(
-<<<<<<< HEAD
   ({
     onCreateWorkflow,
     isWorkspaceSelectorVisible,
@@ -57,30 +48,6 @@
   }) => {
     // External hooks
     const { data: sessionData } = useSession()
-
-    // Local state
-=======
-  ({ onCreateWorkflow, isCollapsed, onDropdownOpenChange }) => {
-    // Get sidebar store state to check current mode
-    const { mode, workspaceDropdownOpen, setWorkspaceDropdownOpen, setAnyModalOpen } =
-      useSidebarStore()
-
-    const { data: sessionData, isPending } = useSession()
-
-    const { getSubscriptionStatus } = useSubscriptionStore()
-    const subscription = getSubscriptionStatus()
-
-    const getPlanName = (subscription: ReturnType<typeof getSubscriptionStatus>) => {
-      if (subscription.isEnterprise) return 'Enterprise Plan'
-      if (subscription.isTeam) return 'Team Plan'
-      if (subscription.isPro) return 'Pro Plan'
-      return 'Free Plan'
-    }
-
-    const plan = getPlanName(subscription)
-
-    // Use client-side loading instead of isPending to avoid hydration mismatch
->>>>>>> a7a2056b
     const [isClientLoading, setIsClientLoading] = useState(true)
     const [isEditingName, setIsEditingName] = useState(false)
     const [editingName, setEditingName] = useState('')
@@ -93,7 +60,6 @@
       () => sessionData?.user?.name || sessionData?.user?.email || 'User',
       [sessionData?.user?.name, sessionData?.user?.email]
     )
-
     const workspaceUrl = useMemo(
       () => (activeWorkspace ? `/workspace/${activeWorkspace.id}/w` : '/workspace'),
       [activeWorkspace]
@@ -109,7 +75,6 @@
       setIsClientLoading(false)
     }, [])
 
-<<<<<<< HEAD
     // Focus input when editing starts
     useEffect(() => {
       if (isEditingName && editInputRef.current) {
@@ -117,63 +82,6 @@
         editInputRef.current.select()
       }
     }, [isEditingName])
-=======
-    const fetchWorkspaces = useCallback(async () => {
-      setIsWorkspacesLoading(true)
-      try {
-        const response = await fetch('/api/workspaces')
-        const data = await response.json()
-
-        if (data.workspaces && Array.isArray(data.workspaces)) {
-          const fetchedWorkspaces = data.workspaces as Workspace[]
-          setWorkspaces(fetchedWorkspaces)
-
-          // Only update workspace if we have a valid currentWorkspaceId from URL
-          if (currentWorkspaceId) {
-            const matchingWorkspace = fetchedWorkspaces.find(
-              (workspace) => workspace.id === currentWorkspaceId
-            )
-            if (matchingWorkspace) {
-              setActiveWorkspace(matchingWorkspace)
-            } else {
-              // Log the mismatch for debugging
-              logger.warn(`Workspace ${currentWorkspaceId} not found in user's workspaces`)
-
-              // Current workspace not found, fallback to first workspace
-              if (fetchedWorkspaces.length > 0) {
-                const fallbackWorkspace = fetchedWorkspaces[0]
-                setActiveWorkspace(fallbackWorkspace)
-                // Navigate to the fallback workspace
-                router.push(`/workspace/${fallbackWorkspace.id}/w`)
-              } else {
-                // No workspaces available - handle this edge case
-                logger.error('No workspaces available for user')
-              }
-            }
-          }
-        }
-      } catch (err) {
-        logger.error('Error fetching workspaces:', err)
-      } finally {
-        setIsWorkspacesLoading(false)
-      }
-    }, [currentWorkspaceId, router])
-
-    useEffect(() => {
-      // Fetch subscription status if user is logged in
-      if (sessionData?.user?.id) {
-        fetchWorkspaces()
-      }
-    }, [sessionData?.user?.id, fetchWorkspaces])
-
-    const switchWorkspace = useCallback(
-      async (workspace: Workspace) => {
-        // If already on this workspace, close dropdown and do nothing else
-        if (activeWorkspace?.id === workspace.id) {
-          setWorkspaceDropdownOpen(false)
-          return
-        }
->>>>>>> a7a2056b
 
     // Handle toggle sidebar
     const handleToggleSidebar = useCallback(() => {
