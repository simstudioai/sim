--- conflicted
+++ resolved
@@ -4,11 +4,7 @@
 import * as DialogPrimitive from '@radix-ui/react-dialog'
 import * as VisuallyHidden from '@radix-ui/react-visually-hidden'
 import { useQueryClient } from '@tanstack/react-query'
-<<<<<<< HEAD
-import { Files, LogIn, Server, Settings, User, Users, Wrench } from 'lucide-react'
-=======
-import { Files, KeySquare, LogIn, Settings, User, Users, Wrench } from 'lucide-react'
->>>>>>> b7f6bab2
+import { Files, KeySquare, LogIn, Server, Settings, User, Users, Wrench } from 'lucide-react'
 import {
   Card,
   Connections,
