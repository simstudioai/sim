'use client'

import { useEffect, useRef, useState } from 'react'
import { X } from 'lucide-react'
import { Button, Dialog, DialogContent, DialogHeader, DialogTitle } from '@/components/ui'
<<<<<<< HEAD
import { isBillingEnabled, isHosted } from '@/lib/environment'
=======
import { getEnv, isTruthy } from '@/lib/env'
>>>>>>> 0258a1b4
import { createLogger } from '@/lib/logs/console/logger'
import { cn } from '@/lib/utils'
import {
  Account,
  ApiKeys,
  Copilot,
  Credentials,
  EnvironmentVariables,
  General,
  Privacy,
  SettingsNavigation,
  Subscription,
  TeamManagement,
} from '@/app/workspace/[workspaceId]/w/components/sidebar/components/settings-modal/components'
import { useOrganizationStore } from '@/stores/organization'
import { useGeneralStore } from '@/stores/settings/general/store'

const logger = createLogger('SettingsModal')

const isBillingEnabled = isTruthy(getEnv('NEXT_PUBLIC_BILLING_ENABLED'))

interface SettingsModalProps {
  open: boolean
  onOpenChange: (open: boolean) => void
}

type SettingsSection =
  | 'general'
  | 'environment'
  | 'account'
  | 'credentials'
  | 'apikeys'
  | 'subscription'
  | 'team'
  | 'privacy'
  | 'copilot'

export function SettingsModal({ open, onOpenChange }: SettingsModalProps) {
  const [activeSection, setActiveSection] = useState<SettingsSection>('general')
  const [isLoading, setIsLoading] = useState(true)
  const loadSettings = useGeneralStore((state) => state.loadSettings)
  const { activeOrganization } = useOrganizationStore()
  const hasLoadedInitialData = useRef(false)

  useEffect(() => {
    async function loadAllSettings() {
      if (!open) return

      if (hasLoadedInitialData.current) return

      setIsLoading(true)

      try {
        await loadSettings()
        hasLoadedInitialData.current = true
      } catch (error) {
        logger.error('Error loading settings data:', error)
      } finally {
        setIsLoading(false)
      }
    }

    if (open) {
      loadAllSettings()
    } else {
      hasLoadedInitialData.current = false
    }
  }, [open, loadSettings])

  useEffect(() => {
    const handleOpenSettings = (event: CustomEvent<{ tab: SettingsSection }>) => {
      setActiveSection(event.detail.tab)
      onOpenChange(true)
    }

    window.addEventListener('open-settings', handleOpenSettings as EventListener)

    return () => {
      window.removeEventListener('open-settings', handleOpenSettings as EventListener)
    }
  }, [onOpenChange])

  // Redirect away from billing tabs if billing is disabled
  useEffect(() => {
    if (!isBillingEnabled && (activeSection === 'subscription' || activeSection === 'team')) {
      setActiveSection('general')
    }
  }, [activeSection])

  const isSubscriptionEnabled = isBillingEnabled

  return (
    <Dialog open={open} onOpenChange={onOpenChange}>
      <DialogContent className='flex h-[70vh] flex-col gap-0 p-0 sm:max-w-[800px]' hideCloseButton>
        <DialogHeader className='border-b px-6 py-4'>
          <div className='flex items-center justify-between'>
            <DialogTitle className='font-medium text-lg'>Settings</DialogTitle>
            <Button
              variant='ghost'
              size='icon'
              className='h-8 w-8 p-0'
              onClick={() => onOpenChange(false)}
            >
              <X className='h-4 w-4' />
              <span className='sr-only'>Close</span>
            </Button>
          </div>
        </DialogHeader>

        <div className='flex min-h-0 flex-1'>
          {/* Navigation Sidebar */}
          <div className='w-[200px] border-r'>
            <SettingsNavigation
              activeSection={activeSection}
              onSectionChange={setActiveSection}
              hasOrganization={!!activeOrganization?.id}
            />
          </div>

          {/* Content Area */}
          <div className='flex-1 overflow-y-auto'>
            <div className={cn('h-full', activeSection === 'general' ? 'block' : 'hidden')}>
              <General />
            </div>
            <div className={cn('h-full', activeSection === 'environment' ? 'block' : 'hidden')}>
              <EnvironmentVariables onOpenChange={onOpenChange} />
            </div>
            <div className={cn('h-full', activeSection === 'account' ? 'block' : 'hidden')}>
              <Account onOpenChange={onOpenChange} />
            </div>
            <div className={cn('h-full', activeSection === 'credentials' ? 'block' : 'hidden')}>
              <Credentials onOpenChange={onOpenChange} />
            </div>
            <div className={cn('h-full', activeSection === 'apikeys' ? 'block' : 'hidden')}>
              <ApiKeys onOpenChange={onOpenChange} />
            </div>
            {isSubscriptionEnabled && (
              <div className={cn('h-full', activeSection === 'subscription' ? 'block' : 'hidden')}>
                <Subscription onOpenChange={onOpenChange} />
              </div>
            )}
            {isBillingEnabled && (
              <div className={cn('h-full', activeSection === 'team' ? 'block' : 'hidden')}>
                <TeamManagement />
              </div>
            )}
            {isHosted && (
              <div className={cn('h-full', activeSection === 'copilot' ? 'block' : 'hidden')}>
                <Copilot />
              </div>
            )}
            <div className={cn('h-full', activeSection === 'privacy' ? 'block' : 'hidden')}>
              <Privacy />
            </div>
          </div>
        </div>
      </DialogContent>
    </Dialog>
  )
}<|MERGE_RESOLUTION|>--- conflicted
+++ resolved
@@ -3,11 +3,7 @@
 import { useEffect, useRef, useState } from 'react'
 import { X } from 'lucide-react'
 import { Button, Dialog, DialogContent, DialogHeader, DialogTitle } from '@/components/ui'
-<<<<<<< HEAD
 import { isBillingEnabled, isHosted } from '@/lib/environment'
-=======
-import { getEnv, isTruthy } from '@/lib/env'
->>>>>>> 0258a1b4
 import { createLogger } from '@/lib/logs/console/logger'
 import { cn } from '@/lib/utils'
 import {
