'use client'

import { useEffect, useRef, useState } from 'react'
import { X } from 'lucide-react'
import { Button } from '@/components/ui/button'
import { Dialog, DialogContent, DialogHeader, DialogTitle } from '@/components/ui/dialog'
import { client } from '@/lib/auth-client'
import { createLogger } from '@/lib/logs/console-logger'
import { cn } from '@/lib/utils'
import { useOrganizationStore } from '@/stores/organization'
import { useGeneralStore } from '@/stores/settings/general/store'
import { Account } from './components/account/account'
import { ApiKeys } from './components/api-keys/api-keys'
import { Credentials } from './components/credentials/credentials'
import { EnvironmentVariables } from './components/environment/environment'
import { General } from './components/general/general'
import { Privacy } from './components/privacy/privacy'
import { SettingsNavigation } from './components/settings-navigation/settings-navigation'
import { Subscription } from './components/subscription/subscription'
import { TeamManagement } from './components/team-management/team-management'

const logger = createLogger('SettingsModal')

interface SettingsModalProps {
  open: boolean
  onOpenChange: (open: boolean) => void
}

type SettingsSection =
  | 'general'
  | 'environment'
  | 'account'
  | 'credentials'
  | 'apikeys'
  | 'subscription'
  | 'team'
  | 'privacy'

export function SettingsModal({ open, onOpenChange }: SettingsModalProps) {
  const [activeSection, setActiveSection] = useState<SettingsSection>('general')
  const [isLoading, setIsLoading] = useState(true)
  const loadSettings = useGeneralStore((state) => state.loadSettings)
<<<<<<< HEAD
  const subscription = useSubscription()
=======
  const { activeOrganization } = useOrganizationStore()
>>>>>>> a7a2056b
  const hasLoadedInitialData = useRef(false)

  useEffect(() => {
    async function loadAllSettings() {
      if (!open) return

      if (hasLoadedInitialData.current) return

      setIsLoading(true)

      try {
        await loadSettings()
        hasLoadedInitialData.current = true
      } catch (error) {
        logger.error('Error loading settings data:', error)
      } finally {
        setIsLoading(false)
      }
    }

    if (open) {
      loadAllSettings()
    } else {
      hasLoadedInitialData.current = false
    }
  }, [open, loadSettings])

  useEffect(() => {
    const handleOpenSettings = (event: CustomEvent<{ tab: SettingsSection }>) => {
      setActiveSection(event.detail.tab)
      onOpenChange(true)
    }

    window.addEventListener('open-settings', handleOpenSettings as EventListener)

    return () => {
      window.removeEventListener('open-settings', handleOpenSettings as EventListener)
    }
  }, [onOpenChange])

  const isSubscriptionEnabled = !!client.subscription

  return (
    <Dialog open={open} onOpenChange={onOpenChange}>
      <DialogContent className='flex h-[70vh] flex-col gap-0 p-0 sm:max-w-[800px]' hideCloseButton>
        <DialogHeader className='border-b px-6 py-4'>
          <div className='flex items-center justify-between'>
            <DialogTitle className='font-medium text-lg'>Settings</DialogTitle>
            <Button
              variant='ghost'
              size='icon'
              className='h-8 w-8 p-0'
              onClick={() => onOpenChange(false)}
            >
              <X className='h-4 w-4' />
              <span className='sr-only'>Close</span>
            </Button>
          </div>
        </DialogHeader>

        <div className='flex min-h-0 flex-1'>
          {/* Navigation Sidebar */}
          <div className='w-[200px] border-r'>
            <SettingsNavigation
              activeSection={activeSection}
              onSectionChange={setActiveSection}
              hasOrganization={!!activeOrganization?.id}
            />
          </div>

          {/* Content Area */}
          <div className='flex-1 overflow-y-auto'>
            <div className={cn('h-full', activeSection === 'general' ? 'block' : 'hidden')}>
              <General />
            </div>
            <div className={cn('h-full', activeSection === 'environment' ? 'block' : 'hidden')}>
              <EnvironmentVariables onOpenChange={onOpenChange} />
            </div>
            <div className={cn('h-full', activeSection === 'account' ? 'block' : 'hidden')}>
              <Account onOpenChange={onOpenChange} />
            </div>
            <div className={cn('h-full', activeSection === 'credentials' ? 'block' : 'hidden')}>
              <Credentials onOpenChange={onOpenChange} />
            </div>
            <div className={cn('h-full', activeSection === 'apikeys' ? 'block' : 'hidden')}>
              <ApiKeys onOpenChange={onOpenChange} />
            </div>
            {isSubscriptionEnabled && (
              <div className={cn('h-full', activeSection === 'subscription' ? 'block' : 'hidden')}>
                <Subscription onOpenChange={onOpenChange} />
              </div>
            )}
            <div className={cn('h-full', activeSection === 'team' ? 'block' : 'hidden')}>
              <TeamManagement />
            </div>
            <div className={cn('h-full', activeSection === 'privacy' ? 'block' : 'hidden')}>
              <Privacy />
            </div>
          </div>
        </div>
      </DialogContent>
    </Dialog>
  )
}<|MERGE_RESOLUTION|>--- conflicted
+++ resolved
@@ -40,11 +40,7 @@
   const [activeSection, setActiveSection] = useState<SettingsSection>('general')
   const [isLoading, setIsLoading] = useState(true)
   const loadSettings = useGeneralStore((state) => state.loadSettings)
-<<<<<<< HEAD
-  const subscription = useSubscription()
-=======
   const { activeOrganization } = useOrganizationStore()
->>>>>>> a7a2056b
   const hasLoadedInitialData = useRef(false)
 
   useEffect(() => {
