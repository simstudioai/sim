'use client'

import { useCallback, useEffect, useMemo, useState } from 'react'
import { useParams, useRouter } from 'next/navigation'
import ReactFlow, {
  Background,
  ConnectionLineType,
  type EdgeTypes,
  type NodeTypes,
  ReactFlowProvider,
  useReactFlow,
} from 'reactflow'
import 'reactflow/dist/style.css'

import { createLogger } from '@/lib/logs/console-logger'
import { LoopNodeComponent } from '@/app/w/[id]/components/loop-node/loop-node'
import { NotificationList } from '@/app/w/[id]/components/notifications/notifications'
import { ParallelNodeComponent } from '@/app/w/[id]/components/parallel-node/parallel-node'
import { getBlock } from '@/blocks'
<<<<<<< HEAD
import { useCollaborativeWorkflow } from '@/hooks/use-collaborative-workflow'
=======
import { useUserPermissions } from '@/hooks/use-user-permissions'
import { useWorkspacePermissions } from '@/hooks/use-workspace-permissions'
>>>>>>> 190f3f99
import { useExecutionStore } from '@/stores/execution/store'
import { useNotificationStore } from '@/stores/notifications/store'
import { useVariablesStore } from '@/stores/panel/variables/store'
import { useGeneralStore } from '@/stores/settings/general/store'
import { useSidebarStore } from '@/stores/sidebar/store'
// Removed sync manager import - Socket.IO handles real-time sync
import { useWorkflowRegistry } from '@/stores/workflows/registry/store'
import { useWorkflowStore } from '@/stores/workflows/workflow/store'
import { ControlBar } from './components/control-bar/control-bar'
import { ErrorBoundary } from './components/error/index'
import { Panel } from './components/panel/panel'
import { SkeletonLoading } from './components/skeleton-loading/skeleton-loading'
import { Toolbar } from './components/toolbar/toolbar'
import { WorkflowBlock } from './components/workflow-block/workflow-block'
import { WorkflowEdge } from './components/workflow-edge/workflow-edge'
import {
  applyAutoLayoutSmooth,
  detectHandleOrientation,
  getNodeAbsolutePosition,
  getNodeDepth,
  getNodeHierarchy,
  isPointInLoopNode,
  resizeLoopNodes,
  updateNodeParent as updateNodeParentUtil,
} from './utils'

const logger = createLogger('Workflow')

// Define custom node and edge types
const nodeTypes: NodeTypes = {
  workflowBlock: WorkflowBlock,
  loopNode: LoopNodeComponent,
  parallelNode: ParallelNodeComponent,
}
const edgeTypes: EdgeTypes = { workflowEdge: WorkflowEdge }

function WorkflowContent() {
  // State
  const [isWorkflowReady, setIsWorkflowReady] = useState(false)
  const { mode, isExpanded } = useSidebarStore()
  // In hover mode, act as if sidebar is always collapsed for layout purposes
  const isSidebarCollapsed =
    mode === 'expanded' ? !isExpanded : mode === 'collapsed' || mode === 'hover'
  // State for tracking node dragging
  const [draggedNodeId, setDraggedNodeId] = useState<string | null>(null)
  const [potentialParentId, setPotentialParentId] = useState<string | null>(null)
  // State for tracking validation errors
  const [nestedSubflowErrors, setNestedSubflowErrors] = useState<Set<string>>(new Set())
  const [draggedBlockType, setDraggedBlockType] = useState<string | null>(null)
  // Enhanced edge selection with parent context and unique identifier
  const [selectedEdgeInfo, setSelectedEdgeInfo] = useState<{
    id: string
    parentLoopId?: string
    contextId?: string // Unique identifier combining edge ID and context
  } | null>(null)
  // Hooks
  const params = useParams()
  const router = useRouter()
  const { project, getNodes, fitView } = useReactFlow()

  // Get workspace ID from current workflow
  const workflowId = params.id as string
  const {
    workflows,
    activeWorkflowId,
    isLoading,
    setActiveWorkflow,
    createWorkflow,
    removeWorkflow,
    updateWorkflow,
    duplicateWorkflow,
  } = useWorkflowRegistry()
<<<<<<< HEAD
  const { blocks, edges, updateNodeDimensions } = useWorkflowStore()

  // Use collaborative operations for real-time sync
=======
  const currentWorkflow = workflows[workflowId]
  const workspaceId = currentWorkflow?.workspaceId

  // Workspace permissions - only fetch if we have a workspace ID
  const {
    permissions: workspacePermissions,
    loading: permissionsLoading,
    error: permissionsError,
  } = useWorkspacePermissions(workspaceId || '')

  // User permissions - get current user's specific permissions
  const userPermissions = useUserPermissions(workspaceId || null)

  // Store access
>>>>>>> 190f3f99
  const {
    collaborativeAddBlock: addBlock,
    collaborativeAddEdge: addEdge,
    collaborativeRemoveEdge: removeEdge,
    collaborativeUpdateBlockPosition: updateBlockPosition,
    collaborativeRemoveBlock: removeBlock,
    collaborativeUpdateParentId: updateParentId,
    collaborativeSetSubblockValue: setSubBlockValue,
    isConnected,
    presenceUsers,
    joinWorkflow,
  } = useCollaborativeWorkflow()
  const { markAllAsRead } = useNotificationStore()
  const { resetLoaded: resetVariablesLoaded } = useVariablesStore()

  // Execution and debug mode state
  const { activeBlockIds, pendingBlocks } = useExecutionStore()
  const { isDebugModeEnabled } = useGeneralStore()
  const [dragStartParentId, setDragStartParentId] = useState<string | null>(null)

<<<<<<< HEAD
  // Helper function to validate workflow for nested subflows
  const validateNestedSubflows = useCallback(() => {
    const errors = new Set<string>()

    Object.entries(blocks).forEach(([blockId, block]) => {
      // Check if this is a subflow block (loop or parallel)
      if (block.type === 'loop' || block.type === 'parallel') {
        // Check if it has a parent that is also a subflow block
        const parentId = block.data?.parentId
        if (parentId) {
          const parentBlock = blocks[parentId]
          if (parentBlock && (parentBlock.type === 'loop' || parentBlock.type === 'parallel')) {
            // This is a nested subflow - mark as error
            errors.add(blockId)
          }
        }
      }
    })

    setNestedSubflowErrors(errors)
    return errors.size === 0
  }, [blocks])
=======
  // Log permissions when they load
  useEffect(() => {
    if (workspacePermissions) {
      logger.info('Workspace permissions loaded in workflow', {
        workspaceId,
        userCount: workspacePermissions.total,
        permissions: workspacePermissions.users.map((u) => ({
          email: u.email,
          permissions: u.permissionType,
        })),
      })
    }
  }, [workspacePermissions, workspaceId])

  // Log permissions errors
  useEffect(() => {
    if (permissionsError) {
      logger.error('Failed to load workspace permissions', {
        workspaceId,
        error: permissionsError,
      })
    }
  }, [permissionsError, workspaceId])
>>>>>>> 190f3f99

  // Helper function to update a node's parent with proper position calculation
  const updateNodeParent = useCallback(
    (nodeId: string, newParentId: string | null) => {
      return updateNodeParentUtil(
        nodeId,
        newParentId,
        getNodes,
        updateBlockPosition,
        updateParentId,
        () => resizeLoopNodes(getNodes, updateNodeDimensions, blocks)
      )
    },
    [getNodes, updateBlockPosition, updateParentId, updateNodeDimensions, blocks]
  )

  // Function to resize all loop nodes with improved hierarchy handling
  const resizeLoopNodesWrapper = useCallback(() => {
    return resizeLoopNodes(getNodes, updateNodeDimensions, blocks)
  }, [getNodes, updateNodeDimensions, blocks])

  // Wrapper functions that use the utilities but provide the getNodes function
  const getNodeDepthWrapper = useCallback(
    (nodeId: string): number => {
      return getNodeDepth(nodeId, getNodes)
    },
    [getNodes]
  )

  const getNodeHierarchyWrapper = useCallback(
    (nodeId: string): string[] => {
      return getNodeHierarchy(nodeId, getNodes)
    },
    [getNodes]
  )

  const getNodeAbsolutePositionWrapper = useCallback(
    (nodeId: string): { x: number; y: number } => {
      return getNodeAbsolutePosition(nodeId, getNodes)
    },
    [getNodes]
  )

  const isPointInLoopNodeWrapper = useCallback(
    (position: { x: number; y: number }) => {
      return isPointInLoopNode(position, getNodes)
    },
    [getNodes]
  )

  // Auto-layout handler
  const handleAutoLayout = useCallback(() => {
    if (Object.keys(blocks).length === 0) return

    // Detect the predominant handle orientation in the workflow
    const detectedOrientation = detectHandleOrientation(blocks)

    // Optimize spacing based on handle orientation
    const orientationConfig =
      detectedOrientation === 'vertical'
        ? {
            // Vertical handles: optimize for top-to-bottom flow
            horizontalSpacing: 400,
            verticalSpacing: 300,
            startX: 200,
            startY: 200,
          }
        : {
            // Horizontal handles: optimize for left-to-right flow
            horizontalSpacing: 600,
            verticalSpacing: 200,
            startX: 150,
            startY: 300,
          }

    applyAutoLayoutSmooth(blocks, edges, updateBlockPosition, fitView, resizeLoopNodesWrapper, {
      ...orientationConfig,
      alignByLayer: true,
      animationDuration: 500, // Smooth 500ms animation
      isSidebarCollapsed,
      handleOrientation: detectedOrientation, // Explicitly set the detected orientation
    })

    const orientationMessage =
      detectedOrientation === 'vertical'
        ? 'Auto-layout applied with vertical flow (top-to-bottom)'
        : 'Auto-layout applied with horizontal flow (left-to-right)'

    logger.info(orientationMessage, {
      orientation: detectedOrientation,
      blockCount: Object.keys(blocks).length,
    })
  }, [blocks, edges, updateBlockPosition, fitView, isSidebarCollapsed, resizeLoopNodesWrapper])

  const debouncedAutoLayout = useCallback(() => {
    const debounceTimer = setTimeout(() => {
      handleAutoLayout()
    }, 250)

    return () => clearTimeout(debounceTimer)
  }, [handleAutoLayout])

  useEffect(() => {
    let cleanup: (() => void) | null = null

    const handleKeyDown = (event: KeyboardEvent) => {
      if (event.shiftKey && event.key === 'L' && !event.ctrlKey && !event.metaKey) {
        // Don't trigger if user is typing in an input, textarea, or contenteditable element
        const activeElement = document.activeElement
        const isEditableElement =
          activeElement instanceof HTMLInputElement ||
          activeElement instanceof HTMLTextAreaElement ||
          activeElement?.hasAttribute('contenteditable')

        if (isEditableElement) {
          return // Allow normal typing behavior
        }

        event.preventDefault()

        if (cleanup) cleanup()

        cleanup = debouncedAutoLayout()
      }
    }

    window.addEventListener('keydown', handleKeyDown)

    return () => {
      window.removeEventListener('keydown', handleKeyDown)
      if (cleanup) cleanup()
    }
  }, [debouncedAutoLayout])

  useEffect(() => {
    let cleanup: (() => void) | null = null

    const handleAutoLayoutEvent = () => {
      if (cleanup) cleanup()

      cleanup = debouncedAutoLayout()
    }

    window.addEventListener('trigger-auto-layout', handleAutoLayoutEvent)

    return () => {
      window.removeEventListener('trigger-auto-layout', handleAutoLayoutEvent)
      if (cleanup) cleanup()
    }
  }, [debouncedAutoLayout])

  // Listen for active workflow changes and join socket room
  useEffect(() => {
    const handleActiveWorkflowChanged = (event: CustomEvent) => {
      const { workflowId } = event.detail
      if (workflowId && isConnected) {
        logger.info(`Active workflow changed to ${workflowId}, joining socket room`)
        joinWorkflow(workflowId)
      }
    }

    window.addEventListener('active-workflow-changed', handleActiveWorkflowChanged as EventListener)

    return () => {
      window.removeEventListener(
        'active-workflow-changed',
        handleActiveWorkflowChanged as EventListener
      )
    }
  }, [isConnected, joinWorkflow])

  // Note: Workflow initialization now handled by Socket.IO system

  // Handle drops
  const findClosestOutput = useCallback(
    (newNodePosition: { x: number; y: number }) => {
      const existingBlocks = Object.entries(blocks)
        .filter(([_, block]) => block.enabled)
        .map(([id, block]) => ({
          id,
          type: block.type,
          position: block.position,
          distance: Math.sqrt(
            (block.position.x - newNodePosition.x) ** 2 +
              (block.position.y - newNodePosition.y) ** 2
          ),
        }))
        .sort((a, b) => a.distance - b.distance)

      return existingBlocks[0] ? existingBlocks[0] : null
    },
    [blocks]
  )

  // Determine the appropriate source handle based on block type
  const determineSourceHandle = useCallback((block: { id: string; type: string }) => {
    // Default source handle
    let sourceHandle = 'source'

    // For condition blocks, use the first condition handle
    if (block.type === 'condition') {
      // Get just the first condition handle from the DOM
      const conditionHandles = document.querySelectorAll(
        `[data-nodeid^="${block.id}"][data-handleid^="condition-"]`
      )
      if (conditionHandles.length > 0) {
        // Extract the full handle ID from the first condition handle
        const handleId = conditionHandles[0].getAttribute('data-handleid')
        if (handleId) {
          sourceHandle = handleId
        }
      }
    }
    // For loop and parallel nodes, use their end source handle
    else if (block.type === 'loop') {
      sourceHandle = 'loop-end-source'
    } else if (block.type === 'parallel') {
      sourceHandle = 'parallel-end-source'
    }

    return sourceHandle
  }, [])

  // Listen for toolbar block click events
  useEffect(() => {
    const handleAddBlockFromToolbar = (event: CustomEvent) => {
      // Check if user has permission to interact with blocks
      if (!userPermissions.canEdit) {
        return
      }

      const { type } = event.detail

      if (!type) return
      if (type === 'connectionBlock') return

      // Special handling for container nodes (loop or parallel)
      if (type === 'loop' || type === 'parallel') {
        // Create a unique ID and name for the container
        const id = crypto.randomUUID()

        // Auto-number the blocks based on existing blocks of the same type
        const existingBlocksOfType = Object.values(blocks).filter((b) => b.type === type)
        const blockNumber = existingBlocksOfType.length + 1
        const name = type === 'loop' ? `Loop ${blockNumber}` : `Parallel ${blockNumber}`

        // Calculate the center position of the viewport
        const centerPosition = project({
          x: window.innerWidth / 2,
          y: window.innerHeight / 2,
        })

        // Add the container node directly to canvas with default dimensions
        addBlock(id, type, name, centerPosition, {
          width: 500,
          height: 300,
          type: type === 'loop' ? 'loopNode' : 'parallelNode',
        })

        // Auto-connect logic for container nodes
        const isAutoConnectEnabled = useGeneralStore.getState().isAutoConnectEnabled
        if (isAutoConnectEnabled) {
          const closestBlock = findClosestOutput(centerPosition)
          if (closestBlock) {
            // Get appropriate source handle
            const sourceHandle = determineSourceHandle(closestBlock)

            addEdge({
              id: crypto.randomUUID(),
              source: closestBlock.id,
              target: id,
              sourceHandle,
              targetHandle: 'target',
              type: 'workflowEdge',
            })
          }
        }

        return
      }

      const blockConfig = getBlock(type)
      if (!blockConfig) {
        logger.error('Invalid block type:', { type })
        return
      }

      // Calculate the center position of the viewport
      const centerPosition = project({
        x: window.innerWidth / 2,
        y: window.innerHeight / 2,
      })

      // Create a new block with a unique ID
      const id = crypto.randomUUID()
      const name = `${blockConfig.name} ${
        Object.values(blocks).filter((b) => b.type === type).length + 1
      }`

      // Add the block to the workflow
      addBlock(id, type, name, centerPosition)

      // Auto-connect logic
      const isAutoConnectEnabled = useGeneralStore.getState().isAutoConnectEnabled
      if (isAutoConnectEnabled && type !== 'starter') {
        const closestBlock = findClosestOutput(centerPosition)
        if (closestBlock) {
          // Get appropriate source handle
          const sourceHandle = determineSourceHandle(closestBlock)

          addEdge({
            id: crypto.randomUUID(),
            source: closestBlock.id,
            target: id,
            sourceHandle,
            targetHandle: 'target',
            type: 'workflowEdge',
          })
        }
      }
    }

    window.addEventListener('add-block-from-toolbar', handleAddBlockFromToolbar as EventListener)

    return () => {
      window.removeEventListener(
        'add-block-from-toolbar',
        handleAddBlockFromToolbar as EventListener
      )
    }
  }, [project, blocks, addBlock, addEdge, findClosestOutput, determineSourceHandle])

  // Update the onDrop handler
  const onDrop = useCallback(
    (event: React.DragEvent) => {
      event.preventDefault()

      try {
        const data = JSON.parse(event.dataTransfer.getData('application/json'))
        if (data.type === 'connectionBlock') return

        const reactFlowBounds = event.currentTarget.getBoundingClientRect()
        const position = project({
          x: event.clientX - reactFlowBounds.left,
          y: event.clientY - reactFlowBounds.top,
        })

        // Check if dropping inside a container node (loop or parallel)
        const containerInfo = isPointInLoopNodeWrapper(position)

        // Clear any drag-over styling
        document
          .querySelectorAll('.loop-node-drag-over, .parallel-node-drag-over')
          .forEach((el) => {
            el.classList.remove('loop-node-drag-over', 'parallel-node-drag-over')
          })
        document.body.style.cursor = ''

        // Special handling for container nodes (loop or parallel)
        if (data.type === 'loop' || data.type === 'parallel') {
          // Create a unique ID and name for the container
          const id = crypto.randomUUID()

          // Auto-number the blocks based on existing blocks of the same type
          const existingBlocksOfType = Object.values(blocks).filter((b) => b.type === data.type)
          const blockNumber = existingBlocksOfType.length + 1
          const name = data.type === 'loop' ? `Loop ${blockNumber}` : `Parallel ${blockNumber}`

          // Check if we're dropping inside another container
          if (containerInfo) {
            // Calculate position relative to the parent container
            const relativePosition = {
              x: position.x - containerInfo.loopPosition.x,
              y: position.y - containerInfo.loopPosition.y,
            }

            // Add the container as a child of the parent container (will be marked as error)
            addBlock(id, data.type, name, relativePosition, {
              width: 500,
              height: 300,
              type: data.type === 'loop' ? 'loopNode' : 'parallelNode',
              parentId: containerInfo.loopId,
              extent: 'parent',
            })

            // Resize the parent container to fit the new child container
            resizeLoopNodesWrapper()
          } else {
            // Add the container node directly to canvas with default dimensions
            addBlock(id, data.type, name, position, {
              width: 500,
              height: 300,
              type: data.type === 'loop' ? 'loopNode' : 'parallelNode',
            })

            // Auto-connect the container to the closest node on the canvas
            const isAutoConnectEnabled = useGeneralStore.getState().isAutoConnectEnabled
            if (isAutoConnectEnabled) {
              const closestBlock = findClosestOutput(position)
              if (closestBlock) {
                const sourceHandle = determineSourceHandle(closestBlock)

                addEdge({
                  id: crypto.randomUUID(),
                  source: closestBlock.id,
                  target: id,
                  sourceHandle,
                  targetHandle: 'target',
                  type: 'workflowEdge',
                })
              }
            }
          }

          return
        }

        const blockConfig = getBlock(data.type)
        if (!blockConfig && data.type !== 'loop' && data.type !== 'parallel') {
          logger.error('Invalid block type:', { data })
          return
        }

        // Generate id and name here so they're available in all code paths
        const id = crypto.randomUUID()
        const name =
          data.type === 'loop'
            ? `Loop ${Object.values(blocks).filter((b) => b.type === 'loop').length + 1}`
            : data.type === 'parallel'
              ? `Parallel ${Object.values(blocks).filter((b) => b.type === 'parallel').length + 1}`
              : `${blockConfig!.name} ${Object.values(blocks).filter((b) => b.type === data.type).length + 1}`

        if (containerInfo) {
          // Calculate position relative to the container node
          const relativePosition = {
            x: position.x - containerInfo.loopPosition.x,
            y: position.y - containerInfo.loopPosition.y,
          }

          // Add block with parent info
          addBlock(id, data.type, name, relativePosition, {
            parentId: containerInfo.loopId,
            extent: 'parent',
          })

          // Resize the container node to fit the new block
          // Immediate resize without delay
          resizeLoopNodesWrapper()

          // Auto-connect logic for blocks inside containers
          const isAutoConnectEnabled = useGeneralStore.getState().isAutoConnectEnabled
          if (isAutoConnectEnabled && data.type !== 'starter') {
            // First priority: Connect to the container's start node
            const containerNode = getNodes().find((n) => n.id === containerInfo.loopId)
            const containerType = containerNode?.type

            if (containerType === 'loopNode' || containerType === 'parallelNode') {
              // Connect from the container's start node to the new block
              const startSourceHandle =
                containerType === 'loopNode' ? 'loop-start-source' : 'parallel-start-source'

              addEdge({
                id: crypto.randomUUID(),
                source: containerInfo.loopId,
                target: id,
                sourceHandle: startSourceHandle,
                targetHandle: 'target',
                type: 'workflowEdge',
              })
            } else {
              // Fallback: Try to find other nodes in the container to connect to
              const containerNodes = getNodes().filter((n) => n.parentId === containerInfo.loopId)

              if (containerNodes.length > 0) {
                // Connect to the closest node in the container
                const closestNode = containerNodes
                  .map((n) => ({
                    id: n.id,
                    distance: Math.sqrt(
                      (n.position.x - relativePosition.x) ** 2 +
                        (n.position.y - relativePosition.y) ** 2
                    ),
                  }))
                  .sort((a, b) => a.distance - b.distance)[0]

                if (closestNode) {
                  // Get appropriate source handle
                  const sourceNode = getNodes().find((n) => n.id === closestNode.id)
                  const sourceType = sourceNode?.data?.type

                  // Default source handle
                  let sourceHandle = 'source'

                  // For condition blocks, use the condition-true handle
                  if (sourceType === 'condition') {
                    sourceHandle = 'condition-true'
                  }

                  addEdge({
                    id: crypto.randomUUID(),
                    source: closestNode.id,
                    target: id,
                    sourceHandle,
                    targetHandle: 'target',
                    type: 'workflowEdge',
                  })
                }
              }
            }
          }
        } else {
          // Regular canvas drop
          addBlock(id, data.type, name, position)

          // Regular auto-connect logic
          const isAutoConnectEnabled = useGeneralStore.getState().isAutoConnectEnabled
          if (isAutoConnectEnabled && data.type !== 'starter') {
            const closestBlock = findClosestOutput(position)
            if (closestBlock) {
              const sourceHandle = determineSourceHandle(closestBlock)

              addEdge({
                id: crypto.randomUUID(),
                source: closestBlock.id,
                target: id,
                sourceHandle,
                targetHandle: 'target',
                type: 'workflowEdge',
              })
            }
          }
        }
      } catch (err) {
        logger.error('Error dropping block:', { err })
      }
    },
    [
      project,
      blocks,
      addBlock,
      addEdge,
      findClosestOutput,
      determineSourceHandle,
      isPointInLoopNodeWrapper,
      getNodes,
    ]
  )

  // Handle drag over for ReactFlow canvas
  const onDragOver = useCallback(
    (event: React.DragEvent) => {
      event.preventDefault()

      // Only handle toolbar items
      if (!event.dataTransfer?.types.includes('application/json')) return

      try {
        const reactFlowBounds = event.currentTarget.getBoundingClientRect()
        const position = project({
          x: event.clientX - reactFlowBounds.left,
          y: event.clientY - reactFlowBounds.top,
        })

        // Check if hovering over a container node
        const containerInfo = isPointInLoopNodeWrapper(position)

        // Clear any previous highlighting
        document
          .querySelectorAll('.loop-node-drag-over, .parallel-node-drag-over')
          .forEach((el) => {
            el.classList.remove('loop-node-drag-over', 'parallel-node-drag-over')
          })

        // If hovering over a container node, highlight it
        if (containerInfo) {
          const containerElement = document.querySelector(`[data-id="${containerInfo.loopId}"]`)
          if (containerElement) {
            // Determine the type of container node for appropriate styling
            const containerNode = getNodes().find((n) => n.id === containerInfo.loopId)
            if (containerNode?.type === 'loopNode') {
              containerElement.classList.add('loop-node-drag-over')
            } else if (containerNode?.type === 'parallelNode') {
              containerElement.classList.add('parallel-node-drag-over')
            }
            document.body.style.cursor = 'copy'
          }
        } else {
          document.body.style.cursor = ''
        }
      } catch (err) {
        logger.error('Error in onDragOver', { err })
      }
    },
    [project, isPointInLoopNodeWrapper, getNodes]
  )

  // Track when workflow is fully ready for rendering
  useEffect(() => {
    const currentId = params.id as string

    // Reset workflow ready state when workflow changes
    if (activeWorkflowId !== currentId) {
      setIsWorkflowReady(false)
      return
    }

    // Check if we have the necessary data to render the workflow
    const hasActiveWorkflow = activeWorkflowId === currentId
    const hasWorkflowInRegistry = Boolean(workflows[currentId])
    const isNotLoading = !isLoading

    // Workflow is ready when:
    // 1. We have an active workflow that matches the URL
    // 2. The workflow exists in the registry
    // 3. Workflows are not currently loading
    if (hasActiveWorkflow && hasWorkflowInRegistry && isNotLoading) {
      // Add a small delay to ensure blocks state has settled
      const timeoutId = setTimeout(() => {
        setIsWorkflowReady(true)
      }, 100)

      return () => clearTimeout(timeoutId)
    }
    setIsWorkflowReady(false)
  }, [activeWorkflowId, params.id, workflows, isLoading])

  // Init workflow
  useEffect(() => {
    const validateAndNavigate = async () => {
      const workflowIds = Object.keys(workflows)
      const currentId = params.id as string

      // Wait for both initialization and workflow loading to complete
      if (isLoading) {
        logger.info('Workflows still loading, waiting...')
        return
      }

      // If no workflows exist, redirect to workspace root to let server handle workflow creation
      if (workflowIds.length === 0 && !workflowsLoading) {
        logger.info('No workflows found, redirecting to workspace root')
        router.replace('/w')
        return
      }

      // Navigate to existing workflow or first available
      if (!workflows[currentId]) {
        logger.info(`Workflow ${currentId} not found, redirecting to first available workflow`)
        router.replace(`/w/${workflowIds[0]}`)
        return
      }

      // Reset variables loaded state before setting active workflow
      resetVariablesLoaded()

      // Always call setActiveWorkflow when workflow ID changes to ensure proper state
      const { activeWorkflowId } = useWorkflowRegistry.getState()

      if (activeWorkflowId !== currentId) {
        setActiveWorkflow(currentId)
      } else {
        // Even if the workflow is already active, call setActiveWorkflow to ensure state consistency
        setActiveWorkflow(currentId)
      }

      markAllAsRead(currentId)
    }

    validateAndNavigate()
  }, [
    params.id,
    workflows,
    isLoading,
    setActiveWorkflow,
    createWorkflow,
    router,
    markAllAsRead,
    resetVariablesLoaded,
  ])

  // Transform blocks and loops into ReactFlow nodes
  const nodes = useMemo(() => {
    const nodeArray: any[] = []

    // Add block nodes
    Object.entries(blocks).forEach(([blockId, block]) => {
      if (!block.type || !block.name) {
        logger.warn(`Skipping invalid block: ${blockId}`, { block })
        return
      }

      // Handle container nodes differently
      if (block.type === 'loop') {
        const hasNestedError = nestedSubflowErrors.has(block.id)
        nodeArray.push({
          id: block.id,
          type: 'loopNode',
          position: block.position,
          parentId: block.data?.parentId,
          extent: block.data?.extent || undefined,
          dragHandle: '.workflow-drag-handle',
          data: {
            ...block.data,
            width: block.data?.width || 500,
            height: block.data?.height || 300,
            hasNestedError,
          },
        })
        return
      }

      // Handle parallel nodes
      if (block.type === 'parallel') {
        const hasNestedError = nestedSubflowErrors.has(block.id)
        nodeArray.push({
          id: block.id,
          type: 'parallelNode',
          position: block.position,
          parentId: block.data?.parentId,
          extent: block.data?.extent || undefined,
          dragHandle: '.workflow-drag-handle',
          data: {
            ...block.data,
            width: block.data?.width || 500,
            height: block.data?.height || 300,
            hasNestedError,
          },
        })
        return
      }

      const blockConfig = getBlock(block.type)
      if (!blockConfig) {
        logger.error(`No configuration found for block type: ${block.type}`, {
          block,
        })
        return
      }

      const position = block.position

      const isActive = activeBlockIds.has(block.id)
      const isPending = isDebugModeEnabled && pendingBlocks.includes(block.id)

      nodeArray.push({
        id: block.id,
        type: 'workflowBlock',
        position,
        parentId: block.data?.parentId,
        dragHandle: '.workflow-drag-handle',
        extent: block.data?.extent || undefined,
        data: {
          type: block.type,
          config: blockConfig,
          name: block.name,
          isActive,
          isPending,
        },
        // Include dynamic dimensions for container resizing calculations
        width: block.isWide ? 450 : 350, // Standard width based on isWide state
        height: Math.max(block.height || 100, 100), // Use actual height with minimum
      })
    })

    return nodeArray
  }, [blocks, activeBlockIds, pendingBlocks, isDebugModeEnabled, nestedSubflowErrors])

  // Update nodes
  const onNodesChange = useCallback(
    (changes: any) => {
      changes.forEach((change: any) => {
        if (change.type === 'position' && change.position) {
          const node = nodes.find((n) => n.id === change.id)
          if (!node) return
          updateBlockPosition(change.id, change.position)
        }
      })
    },
    [nodes, updateBlockPosition]
  )

  // Effect to resize loops when nodes change (add/remove/position change)
  useEffect(() => {
    // Skip during initial render when nodes aren't loaded yet
    if (nodes.length === 0) return

    // Resize all loops to fit their children
    resizeLoopNodesWrapper()

    // No need for cleanup with direct function
    return () => {}
  }, [nodes, resizeLoopNodesWrapper])

  // Special effect to handle cleanup after node deletion
  useEffect(() => {
    // Create a mapping of node IDs to check for missing parent references
    const nodeIds = new Set(Object.keys(blocks))

    // Check for nodes with invalid parent references
    Object.entries(blocks).forEach(([id, block]) => {
      const parentId = block.data?.parentId

      // If block has a parent reference but parent no longer exists
      if (parentId && !nodeIds.has(parentId)) {
        logger.warn('Found orphaned node with invalid parent reference', {
          nodeId: id,
          missingParentId: parentId,
        })

        // Fix the node by removing its parent reference and calculating absolute position
        const absolutePosition = getNodeAbsolutePositionWrapper(id)

        // Update the node to remove parent reference and use absolute position
        updateBlockPosition(id, absolutePosition)
        updateParentId(id, '', 'parent')
      }
    })
  }, [blocks, updateBlockPosition, updateParentId, getNodeAbsolutePositionWrapper])

  // Validate nested subflows whenever blocks change
  useEffect(() => {
    validateNestedSubflows()
  }, [blocks, validateNestedSubflows])

  // Update edges
  const onEdgesChange = useCallback(
    (changes: any) => {
      changes.forEach((change: any) => {
        if (change.type === 'remove') {
          removeEdge(change.id)
        }
      })
    },
    [removeEdge]
  )

  // Handle connections with improved parent tracking
  const onConnect = useCallback(
    (connection: any) => {
      if (connection.source && connection.target) {
        // Prevent self-connections
        if (connection.source === connection.target) {
          return
        }

        // Check if connecting nodes across container boundaries
        const sourceNode = getNodes().find((n) => n.id === connection.source)
        const targetNode = getNodes().find((n) => n.id === connection.target)

        if (!sourceNode || !targetNode) return

        // Get parent information (handle container start node case)
        const sourceParentId =
          sourceNode.parentId ||
          (connection.sourceHandle === 'loop-start-source' ||
          connection.sourceHandle === 'parallel-start-source'
            ? connection.source
            : undefined)
        const targetParentId = targetNode.parentId

        // Generate a unique edge ID
        const edgeId = crypto.randomUUID()

        // Special case for container start source: Always allow connections to nodes within the same container
        if (
          (connection.sourceHandle === 'loop-start-source' ||
            connection.sourceHandle === 'parallel-start-source') &&
          targetNode.parentId === sourceNode.id
        ) {
          // This is a connection from container start to a node inside the container - always allow

          addEdge({
            ...connection,
            id: edgeId,
            type: 'workflowEdge',
            // Add metadata about the container context
            data: {
              parentId: sourceNode.id,
              isInsideContainer: true,
            },
          })
          return
        }

        // Prevent connections across container boundaries
        if (
          (sourceParentId && !targetParentId) ||
          (!sourceParentId && targetParentId) ||
          (sourceParentId && targetParentId && sourceParentId !== targetParentId)
        ) {
          return
        }

        // Track if this connection is inside a container
        const isInsideContainer = Boolean(sourceParentId) || Boolean(targetParentId)
        const parentId = sourceParentId || targetParentId

        // Add appropriate metadata for container context
        addEdge({
          ...connection,
          id: edgeId,
          type: 'workflowEdge',
          data: isInsideContainer
            ? {
                parentId,
                isInsideContainer,
              }
            : undefined,
        })
      }
    },
    [addEdge, getNodes]
  )

  // Handle node drag to detect intersections with container nodes
  const onNodeDrag = useCallback(
    (event: React.MouseEvent, node: any) => {
      // Store currently dragged node ID
      setDraggedNodeId(node.id)

      // Get the current parent ID of the node being dragged
      const currentParentId = blocks[node.id]?.data?.parentId || null

      // Check if this is a starter block - starter blocks should never be in containers
      const isStarterBlock = node.data?.type === 'starter'
      if (isStarterBlock) {
        // If it's a starter block, remove any highlighting and don't allow it to be dragged into containers
        if (potentialParentId) {
          const prevElement = document.querySelector(`[data-id="${potentialParentId}"]`)
          if (prevElement) {
            prevElement.classList.remove('loop-node-drag-over', 'parallel-node-drag-over')
          }
          setPotentialParentId(null)
          document.body.style.cursor = ''
        }
        return // Exit early - don't process any container intersections for starter blocks
      }

      // Get the node's absolute position to properly calculate intersections
      const nodeAbsolutePos = getNodeAbsolutePositionWrapper(node.id)

      // Find intersections with container nodes using absolute coordinates
      const intersectingNodes = getNodes()
        .filter((n) => {
          // Only consider container nodes that aren't the dragged node
          if ((n.type !== 'loopNode' && n.type !== 'parallelNode') || n.id === node.id) return false

          // Skip if this container is already the parent of the node being dragged
          if (n.id === currentParentId) return false

          // Skip self-nesting: prevent a container from becoming its own descendant
          if (node.type === 'loopNode' || node.type === 'parallelNode') {
            // Get the full hierarchy of the potential parent
            const hierarchy = getNodeHierarchyWrapper(n.id)

            // If the dragged node is in the hierarchy, this would create a circular reference
            if (hierarchy.includes(node.id)) {
              return false // Avoid circular nesting
            }
          }

          // Get the container's absolute position
          const containerAbsolutePos = getNodeAbsolutePositionWrapper(n.id)

          // Get dimensions based on node type
          const nodeWidth =
            node.type === 'loopNode' || node.type === 'parallelNode'
              ? node.data?.width || 500
              : node.type === 'condition'
                ? 250
                : 350

          const nodeHeight =
            node.type === 'loopNode' || node.type === 'parallelNode'
              ? node.data?.height || 300
              : node.type === 'condition'
                ? 150
                : 100

          // Check intersection using absolute coordinates
          const nodeRect = {
            left: nodeAbsolutePos.x,
            right: nodeAbsolutePos.x + nodeWidth,
            top: nodeAbsolutePos.y,
            bottom: nodeAbsolutePos.y + nodeHeight,
          }

          const containerRect = {
            left: containerAbsolutePos.x,
            right: containerAbsolutePos.x + (n.data?.width || 500),
            top: containerAbsolutePos.y,
            bottom: containerAbsolutePos.y + (n.data?.height || 300),
          }

          // Check intersection with absolute coordinates for accurate detection
          return (
            nodeRect.left < containerRect.right &&
            nodeRect.right > containerRect.left &&
            nodeRect.top < containerRect.bottom &&
            nodeRect.bottom > containerRect.top
          )
        })
        // Add more information for sorting
        .map((n) => ({
          container: n,
          depth: getNodeDepthWrapper(n.id),
          // Calculate size for secondary sorting
          size: (n.data?.width || 500) * (n.data?.height || 300),
        }))

      // Update potential parent if there's at least one intersecting container node
      if (intersectingNodes.length > 0) {
        // Sort by depth first (deepest/most nested containers first), then by size if same depth
        const sortedContainers = intersectingNodes.sort((a, b) => {
          // First try to compare by hierarchy depth
          if (a.depth !== b.depth) {
            return b.depth - a.depth // Higher depth (more nested) comes first
          }
          // If same depth, use size as secondary criterion
          return a.size - b.size // Smaller container takes precedence
        })

        // Use the most appropriate container (deepest or smallest at same depth)
        const bestContainerMatch = sortedContainers[0]

        // Add a check to see if the bestContainerMatch is a part of the hierarchy of the node being dragged
        const hierarchy = getNodeHierarchyWrapper(node.id)
        if (hierarchy.includes(bestContainerMatch.container.id)) {
          setPotentialParentId(null)
          return
        }

        setPotentialParentId(bestContainerMatch.container.id)

        // Add highlight class and change cursor
        const containerElement = document.querySelector(
          `[data-id="${bestContainerMatch.container.id}"]`
        )
        if (containerElement) {
          // Apply appropriate class based on container type
          if (bestContainerMatch.container.type === 'loopNode') {
            containerElement.classList.add('loop-node-drag-over')
          } else if (bestContainerMatch.container.type === 'parallelNode') {
            containerElement.classList.add('parallel-node-drag-over')
          }
          document.body.style.cursor = 'copy'
        }
      } else {
        // Remove highlighting if no longer over a container
        if (potentialParentId) {
          const prevElement = document.querySelector(`[data-id="${potentialParentId}"]`)
          if (prevElement) {
            prevElement.classList.remove('loop-node-drag-over', 'parallel-node-drag-over')
          }
          setPotentialParentId(null)
          document.body.style.cursor = ''
        }
      }
    },
    [
      getNodes,
      potentialParentId,
      blocks,
      getNodeHierarchyWrapper,
      getNodeAbsolutePositionWrapper,
      getNodeDepthWrapper,
    ]
  )

  // Add in a nodeDrag start event to set the dragStartParentId
  const onNodeDragStart = useCallback(
    (event: React.MouseEvent, node: any) => {
      // Store the original parent ID when starting to drag
      const currentParentId = node.parentId || blocks[node.id]?.data?.parentId || null
      setDragStartParentId(currentParentId)
    },
    [blocks]
  )

  // Handle node drag stop to establish parent-child relationships
  const onNodeDragStop = useCallback(
    (event: React.MouseEvent, node: any) => {
      // Clear UI effects
      document.querySelectorAll('.loop-node-drag-over, .parallel-node-drag-over').forEach((el) => {
        el.classList.remove('loop-node-drag-over', 'parallel-node-drag-over')
      })
      document.body.style.cursor = ''

      // Don't process if the node hasn't actually changed parent or is being moved within same parent
      if (potentialParentId === dragStartParentId) return

      // Check if this is a starter block - starter blocks should never be in containers
      const isStarterBlock = node.data?.type === 'starter'
      if (isStarterBlock) {
        logger.warn('Prevented starter block from being placed inside a container', {
          blockId: node.id,
          attemptedParentId: potentialParentId,
        })
        // Reset state without updating parent
        setDraggedNodeId(null)
        setPotentialParentId(null)
        return // Exit early - don't allow starter blocks to have parents
      }

      // If we're dragging a container node, do additional checks to prevent circular references
      if ((node.type === 'loopNode' || node.type === 'parallelNode') && potentialParentId) {
        // Get the hierarchy of the potential parent container
        const parentHierarchy = getNodeHierarchyWrapper(potentialParentId)

        // If the dragged node is in the parent's hierarchy, it would create a circular reference
        if (parentHierarchy.includes(node.id)) {
          logger.warn('Prevented circular container nesting', {
            draggedNodeId: node.id,
            draggedNodeType: node.type,
            potentialParentId,
            parentHierarchy,
          })
          return
        }
      }

      // Update the node's parent relationship
      if (potentialParentId) {
        // Moving to a new parent container
        updateNodeParent(node.id, potentialParentId)
      }

      // Reset state
      setDraggedNodeId(null)
      setPotentialParentId(null)
    },
    [getNodes, dragStartParentId, potentialParentId, updateNodeParent, getNodeHierarchyWrapper]
  )

  // Update onPaneClick to only handle edge selection
  const onPaneClick = useCallback(() => {
    setSelectedEdgeInfo(null)
  }, [])

  // Edge selection
  const onEdgeClick = useCallback(
    (event: React.MouseEvent, edge: any) => {
      event.stopPropagation() // Prevent bubbling

      // Determine if edge is inside a loop by checking its source/target nodes
      const sourceNode = getNodes().find((n) => n.id === edge.source)
      const targetNode = getNodes().find((n) => n.id === edge.target)

      // An edge is inside a loop if either source or target has a parent
      // If source and target have different parents, prioritize source's parent
      const parentLoopId = sourceNode?.parentId || targetNode?.parentId

      // Create a unique identifier that combines edge ID and parent context
      const contextId = `${edge.id}${parentLoopId ? `-${parentLoopId}` : ''}`

      setSelectedEdgeInfo({
        id: edge.id,
        parentLoopId,
        contextId,
      })
    },
    [getNodes]
  )

  // Transform edges to include improved selection state
  const edgesWithSelection = edges.map((edge) => {
    // Check if this edge connects nodes inside a loop
    const sourceNode = getNodes().find((n) => n.id === edge.source)
    const targetNode = getNodes().find((n) => n.id === edge.target)
    const parentLoopId = sourceNode?.parentId || targetNode?.parentId
    const isInsideLoop = Boolean(parentLoopId)

    // Create a unique context ID for this edge
    const edgeContextId = `${edge.id}${parentLoopId ? `-${parentLoopId}` : ''}`

    // Determine if this edge is selected using context-aware matching
    const isSelected = selectedEdgeInfo?.contextId === edgeContextId

    return {
      ...edge,
      type: edge.type || 'workflowEdge',
      data: {
        // Send only necessary data to the edge component
        isSelected,
        isInsideLoop,
        parentLoopId,
        onDelete: (edgeId: string) => {
          // Log deletion for debugging

          // Only delete this specific edge
          removeEdge(edgeId)

          // Only clear selection if this was the selected edge
          if (selectedEdgeInfo?.id === edgeId) {
            setSelectedEdgeInfo(null)
          }
        },
      },
    }
  })

  // Handle keyboard shortcuts with better edge tracking
  useEffect(() => {
    const handleKeyDown = (event: KeyboardEvent) => {
      if ((event.key === 'Delete' || event.key === 'Backspace') && selectedEdgeInfo) {
        // Only delete the specific selected edge
        removeEdge(selectedEdgeInfo.id)
        setSelectedEdgeInfo(null)
      }
    }

    window.addEventListener('keydown', handleKeyDown)
    return () => window.removeEventListener('keydown', handleKeyDown)
  }, [selectedEdgeInfo, removeEdge])

  // Handle sub-block value updates from custom events
  useEffect(() => {
    const handleSubBlockValueUpdate = (event: CustomEvent) => {
      const { blockId, subBlockId, value } = event.detail
      if (blockId && subBlockId) {
        setSubBlockValue(blockId, subBlockId, value)
      }
    }

    window.addEventListener('update-subblock-value', handleSubBlockValueUpdate as EventListener)

    return () => {
      window.removeEventListener(
        'update-subblock-value',
        handleSubBlockValueUpdate as EventListener
      )
    }
  }, [setSubBlockValue])

  // Show skeleton UI while loading, then smoothly transition to real content
  const showSkeletonUI = !isWorkflowReady

  if (showSkeletonUI) {
    return (
      <div className='flex h-screen w-full flex-col overflow-hidden'>
        <SkeletonLoading showSkeleton={true} isSidebarCollapsed={isSidebarCollapsed}>
          <ControlBar hasValidationErrors={nestedSubflowErrors.size > 0} />
        </SkeletonLoading>
        <Toolbar />
        <div
          className={`relative h-full w-full flex-1 transition-all duration-200 ${isSidebarCollapsed ? 'pl-14' : 'pl-60'}`}
        >
          <div className='fixed top-0 right-0 z-10'>
            <Panel />
            <NotificationList />
          </div>
          <div className='workflow-container h-full'>
            <Background />
          </div>
        </div>
      </div>
    )
  }

  return (
    <div className='flex h-screen w-full flex-col overflow-hidden'>
      <div className={`transition-all duration-200 ${isSidebarCollapsed ? 'ml-14' : 'ml-60'}`}>
        <ControlBar hasValidationErrors={nestedSubflowErrors.size > 0} />
      </div>
      <Toolbar />
      <div
        className={`relative h-full w-full flex-1 transition-all duration-200 ${isSidebarCollapsed ? 'pl-14' : 'pl-60'}`}
      >
        <div className='fixed top-0 right-0 z-10'>
          <Panel />
          <NotificationList />
        </div>

        <ReactFlow
          nodes={nodes}
          edges={edgesWithSelection}
          onNodesChange={onNodesChange}
          onEdgesChange={onEdgesChange}
          onConnect={userPermissions.canEdit ? onConnect : undefined}
          nodeTypes={nodeTypes}
          edgeTypes={edgeTypes}
          onDrop={userPermissions.canEdit ? onDrop : undefined}
          onDragOver={userPermissions.canEdit ? onDragOver : undefined}
          fitView
          minZoom={0.1}
          maxZoom={1.3}
          panOnScroll
          defaultEdgeOptions={{ type: 'custom' }}
          proOptions={{ hideAttribution: true }}
          connectionLineStyle={{
            stroke: '#94a3b8',
            strokeWidth: 2,
            strokeDasharray: '5,5',
          }}
          connectionLineType={ConnectionLineType.SmoothStep}
          onNodeClick={(e, node) => {
            e.stopPropagation()
          }}
          onPaneClick={onPaneClick}
          onEdgeClick={onEdgeClick}
          elementsSelectable={true}
          selectNodesOnDrag={false}
          nodesConnectable={userPermissions.canEdit}
          nodesDraggable={userPermissions.canEdit}
          draggable={false}
          noWheelClassName='allow-scroll'
          edgesFocusable={true}
          edgesUpdatable={userPermissions.canEdit}
          className='workflow-container h-full'
          onNodeDrag={userPermissions.canEdit ? onNodeDrag : undefined}
          onNodeDragStop={userPermissions.canEdit ? onNodeDragStop : undefined}
          onNodeDragStart={userPermissions.canEdit ? onNodeDragStart : undefined}
          snapToGrid={false}
          snapGrid={[20, 20]}
          elevateEdgesOnSelect={true}
          elevateNodesOnSelect={true}
          autoPanOnConnect={userPermissions.canEdit}
          autoPanOnNodeDrag={userPermissions.canEdit}
        >
          <Background />
        </ReactFlow>
      </div>
    </div>
  )
}

// Workflow wrapper
export default function Workflow() {
  return (
    <ReactFlowProvider>
      <ErrorBoundary>
        <WorkflowContent />
      </ErrorBoundary>
    </ReactFlowProvider>
  )
}<|MERGE_RESOLUTION|>--- conflicted
+++ resolved
@@ -17,12 +17,9 @@
 import { NotificationList } from '@/app/w/[id]/components/notifications/notifications'
 import { ParallelNodeComponent } from '@/app/w/[id]/components/parallel-node/parallel-node'
 import { getBlock } from '@/blocks'
-<<<<<<< HEAD
 import { useCollaborativeWorkflow } from '@/hooks/use-collaborative-workflow'
-=======
 import { useUserPermissions } from '@/hooks/use-user-permissions'
 import { useWorkspacePermissions } from '@/hooks/use-workspace-permissions'
->>>>>>> 190f3f99
 import { useExecutionStore } from '@/stores/execution/store'
 import { useNotificationStore } from '@/stores/notifications/store'
 import { useVariablesStore } from '@/stores/panel/variables/store'
@@ -95,11 +92,8 @@
     updateWorkflow,
     duplicateWorkflow,
   } = useWorkflowRegistry()
-<<<<<<< HEAD
   const { blocks, edges, updateNodeDimensions } = useWorkflowStore()
-
   // Use collaborative operations for real-time sync
-=======
   const currentWorkflow = workflows[workflowId]
   const workspaceId = currentWorkflow?.workspaceId
 
@@ -114,7 +108,6 @@
   const userPermissions = useUserPermissions(workspaceId || null)
 
   // Store access
->>>>>>> 190f3f99
   const {
     collaborativeAddBlock: addBlock,
     collaborativeAddEdge: addEdge,
@@ -135,7 +128,6 @@
   const { isDebugModeEnabled } = useGeneralStore()
   const [dragStartParentId, setDragStartParentId] = useState<string | null>(null)
 
-<<<<<<< HEAD
   // Helper function to validate workflow for nested subflows
   const validateNestedSubflows = useCallback(() => {
     const errors = new Set<string>()
@@ -158,7 +150,7 @@
     setNestedSubflowErrors(errors)
     return errors.size === 0
   }, [blocks])
-=======
+
   // Log permissions when they load
   useEffect(() => {
     if (workspacePermissions) {
@@ -182,7 +174,6 @@
       })
     }
   }, [permissionsError, workspaceId])
->>>>>>> 190f3f99
 
   // Helper function to update a node's parent with proper position calculation
   const updateNodeParent = useCallback(
