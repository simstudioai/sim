--- conflicted
+++ resolved
@@ -631,7 +631,6 @@
     const canEdit = userPermissions.canEdit
 
     return (
-<<<<<<< HEAD
       <div className='flex items-center'>
         <div className='flex flex-col gap-[2px]'>
           {isEditing ? (
@@ -671,44 +670,6 @@
           )}
         </div>
         <UserAvatarStack className='ml-3' />
-=======
-      <div className='flex flex-col gap-[2px]'>
-        {isEditing ? (
-          <input
-            type='text'
-            value={editedName}
-            onChange={(e) => setEditedName(e.target.value)}
-            onBlur={handleNameSubmit}
-            onKeyDown={handleNameKeyDown}
-            className='w-[200px] border-none bg-transparent p-0 font-medium text-sm outline-none'
-          />
-        ) : (
-          <Tooltip>
-            <TooltipTrigger asChild>
-              <h2
-                className={cn(
-                  'w-fit font-medium text-sm',
-                  canEdit ? 'cursor-pointer hover:text-muted-foreground' : 'cursor-default'
-                )}
-                onClick={canEdit ? handleNameClick : undefined}
-              >
-                {activeWorkflowId ? workflows[activeWorkflowId]?.name : 'Workflow'}
-              </h2>
-            </TooltipTrigger>
-            {!canEdit && (
-              <TooltipContent>Admin permission required to rename workflows</TooltipContent>
-            )}
-          </Tooltip>
-        )}
-        {mounted && (
-          <p className='text-muted-foreground text-xs'>
-            Saved{' '}
-            {formatDistanceToNow(lastSaved || Date.now(), {
-              addSuffix: true,
-            })}
-          </p>
-        )}
->>>>>>> f2e74b56
       </div>
     )
   }
@@ -1202,7 +1163,6 @@
               </Button>
             </TooltipTrigger>
             <TooltipContent command={getKeyboardShortcutText('Enter', true)}>
-<<<<<<< HEAD
               {hasValidationErrors ? (
                 <div className='text-center'>
                   <p className='font-medium text-destructive'>Workflow Has Errors</p>
@@ -1211,10 +1171,8 @@
                     subflow blocks.
                   </p>
                 </div>
-=======
               {!canRun && !isLoadingPermissions ? (
                 'Read permission required to run workflows'
->>>>>>> f2e74b56
               ) : usageExceeded ? (
                 <div className='text-center'>
                   <p className='font-medium text-destructive'>Usage Limit Exceeded</p>
