--- conflicted
+++ resolved
@@ -53,20 +53,16 @@
   const isDevelopment = getNodeEnv() === "development"
 
   const isChatSubdomainOrPath =
-    typeof window !== 'undefined' &&
-    (window.location.pathname.startsWith('/chat/') ||
-      (window.location.hostname !== 'simstudio.ai' &&
-        window.location.hostname !== 'localhost' &&
-        window.location.hostname !== '127.0.0.1' &&
-        !window.location.hostname.startsWith('www.')))
+    typeof window !== "undefined" &&
+    (window.location.pathname.startsWith("/chat/") ||
+      (window.location.hostname !== "simstudio.ai" &&
+        window.location.hostname !== "localhost" &&
+        window.location.hostname !== "127.0.0.1" &&
+        !window.location.hostname.startsWith("www.")))
 
   // Check localStorage for saved preferences
   useEffect(() => {
-<<<<<<< HEAD
-    if (typeof window === "undefined") return
-=======
-    if (typeof window === 'undefined' || isChatSubdomainOrPath) return
->>>>>>> c77a21e9
+    if (typeof window === "undefined" || isChatSubdomainOrPath) return
 
     try {
       const notified = localStorage.getItem(TELEMETRY_NOTIFIED_KEY) === "true"
