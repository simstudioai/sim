--- conflicted
+++ resolved
@@ -99,11 +99,7 @@
   turbopack: {
     resolveExtensions: ['.tsx', '.ts', '.jsx', '.js', '.mjs', '.json'],
   },
-<<<<<<< HEAD
-  serverExternalPackages: ['pdf-parse', '@azure/storage-blob', '@aws-sdk/client-s3', '@aws-sdk/s3-request-presigner'],
-=======
-  serverExternalPackages: ['unpdf', 'ffmpeg-static', 'fluent-ffmpeg'],
->>>>>>> 842ef27e
+  serverExternalPackages: ['unpdf', 'ffmpeg-static', 'fluent-ffmpeg', '@azure/storage-blob', '@aws-sdk/client-s3', '@aws-sdk/s3-request-presigner'],
   experimental: {
     optimizeCss: true,
     turbopackSourceMaps: false,
