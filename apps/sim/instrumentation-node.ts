/**
 * Sim Telemetry - Server-side Instrumentation
 *
 * This file contains all server-side instrumentation logic.
 */

import { env } from './lib/env'
import { isProd } from './lib/environment'
import { createLogger } from './lib/logs/console/logger.ts'

const Sentry = isProd ? require('@sentry/nextjs') : { captureRequestError: () => {} }

const logger = createLogger('OtelInstrumentation')

const DEFAULT_TELEMETRY_CONFIG = {
  endpoint: env.TELEMETRY_ENDPOINT || 'https://telemetry.simstudio.ai/v1/traces',
  serviceName: 'sim-studio',
  serviceVersion: '0.1.0',
  serverSide: { enabled: true },
  batchSettings: {
    maxQueueSize: 100,
    maxExportBatchSize: 10,
    scheduledDelayMillis: 5000,
    exportTimeoutMillis: 30000,
  },
}

// Initialize OpenTelemetry
async function initializeOpenTelemetry() {
  try {
    if (env.NEXT_TELEMETRY_DISABLED === '1') {
      logger.info('OpenTelemetry telemetry disabled via environment variable')
      return
    }

    let telemetryConfig
    try {
      // Use dynamic import for ES modules
      telemetryConfig = (await import('./telemetry.config.ts')).default
    } catch (_e) {
      telemetryConfig = DEFAULT_TELEMETRY_CONFIG
    }

    if (telemetryConfig.serverSide?.enabled === false) {
      logger.info('Server-side OpenTelemetry instrumentation is disabled in config')
      return
    }

    // Dynamic imports for server-side libraries
    const { NodeSDK } = await import('@opentelemetry/sdk-node')
    const { resourceFromAttributes } = await import('@opentelemetry/resources')
    const { SemanticResourceAttributes } = await import('@opentelemetry/semantic-conventions')
    const { OTLPTraceExporter } = await import('@opentelemetry/exporter-trace-otlp-http')

    const exporter = new OTLPTraceExporter({
      url: telemetryConfig.endpoint,
    })

<<<<<<< HEAD
    const spanProcessor = new BatchSpanProcessor(exporter as any, {
      maxQueueSize:
        telemetryConfig.batchSettings?.maxQueueSize ||
        DEFAULT_TELEMETRY_CONFIG.batchSettings.maxQueueSize,
      maxExportBatchSize:
        telemetryConfig.batchSettings?.maxExportBatchSize ||
        DEFAULT_TELEMETRY_CONFIG.batchSettings.maxExportBatchSize,
      scheduledDelayMillis:
        telemetryConfig.batchSettings?.scheduledDelayMillis ||
        DEFAULT_TELEMETRY_CONFIG.batchSettings.scheduledDelayMillis,
      exportTimeoutMillis:
        telemetryConfig.batchSettings?.exportTimeoutMillis ||
        DEFAULT_TELEMETRY_CONFIG.batchSettings.exportTimeoutMillis,
    })

=======
>>>>>>> 67ac3ff8
    const configResource = resourceFromAttributes({
      [SemanticResourceAttributes.SERVICE_NAME]: telemetryConfig.serviceName,
      [SemanticResourceAttributes.SERVICE_VERSION]: telemetryConfig.serviceVersion,
      [SemanticResourceAttributes.DEPLOYMENT_ENVIRONMENT]: env.NODE_ENV,
    })

    const sdk = new NodeSDK({
      resource: configResource,
<<<<<<< HEAD
      spanProcessors: [spanProcessor as any],
=======
      traceExporter: exporter,
>>>>>>> 67ac3ff8
    })

    sdk.start()

    const shutdownHandler = async () => {
      await sdk
        .shutdown()
        .then(() => logger.info('OpenTelemetry SDK shut down successfully'))
        .catch((err) => logger.error('Error shutting down OpenTelemetry SDK', err))
    }

    process.on('SIGTERM', shutdownHandler)
    process.on('SIGINT', shutdownHandler)

    logger.info('OpenTelemetry instrumentation initialized for server-side telemetry')
  } catch (error) {
    logger.error('Failed to initialize OpenTelemetry instrumentation', error)
  }
}

async function initializeSentry() {
  if (!isProd) return

  try {
    // Skip initialization if Sentry appears to be already configured
    // eslint-disable-next-line @typescript-eslint/ban-ts-comment
    // @ts-ignore accessing internal API
    if ((Sentry as any).Hub?.current?.getClient()) {
      logger.debug('Sentry already initialized, skipping duplicate init')
      return
    }

    Sentry.init({
      dsn: env.NEXT_PUBLIC_SENTRY_DSN || undefined,
      enabled: true,
      environment: env.NODE_ENV || 'development',
      tracesSampleRate: 0.2,
      beforeSend(event: any) {
        if (event.request && typeof event.request === 'object') {
          ;(event.request as any).ip = null
        }
        return event
      },
    })

    logger.info('Sentry initialized (server-side)')
  } catch (error) {
    logger.error('Failed to initialize Sentry', error as Error)
  }
}

export async function register() {
  await initializeSentry()
  await initializeOpenTelemetry()
}

export const onRequestError = Sentry.captureRequestError<|MERGE_RESOLUTION|>--- conflicted
+++ resolved
@@ -56,24 +56,6 @@
       url: telemetryConfig.endpoint,
     })
 
-<<<<<<< HEAD
-    const spanProcessor = new BatchSpanProcessor(exporter as any, {
-      maxQueueSize:
-        telemetryConfig.batchSettings?.maxQueueSize ||
-        DEFAULT_TELEMETRY_CONFIG.batchSettings.maxQueueSize,
-      maxExportBatchSize:
-        telemetryConfig.batchSettings?.maxExportBatchSize ||
-        DEFAULT_TELEMETRY_CONFIG.batchSettings.maxExportBatchSize,
-      scheduledDelayMillis:
-        telemetryConfig.batchSettings?.scheduledDelayMillis ||
-        DEFAULT_TELEMETRY_CONFIG.batchSettings.scheduledDelayMillis,
-      exportTimeoutMillis:
-        telemetryConfig.batchSettings?.exportTimeoutMillis ||
-        DEFAULT_TELEMETRY_CONFIG.batchSettings.exportTimeoutMillis,
-    })
-
-=======
->>>>>>> 67ac3ff8
     const configResource = resourceFromAttributes({
       [SemanticResourceAttributes.SERVICE_NAME]: telemetryConfig.serviceName,
       [SemanticResourceAttributes.SERVICE_VERSION]: telemetryConfig.serviceVersion,
@@ -82,11 +64,7 @@
 
     const sdk = new NodeSDK({
       resource: configResource,
-<<<<<<< HEAD
-      spanProcessors: [spanProcessor as any],
-=======
       traceExporter: exporter,
->>>>>>> 67ac3ff8
     })
 
     sdk.start()
