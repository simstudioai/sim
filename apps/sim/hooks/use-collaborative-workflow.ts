--- conflicted
+++ resolved
@@ -1239,9 +1239,6 @@
         // Best-effort; do not block on clearing
       }
     },
-<<<<<<< HEAD
-    [subBlockStore, currentWorkflowId, addToQueue, session?.user?.id, isShowingDiff, isInActiveRoom]
-=======
     [
       subBlockStore,
       currentWorkflowId,
@@ -1251,7 +1248,6 @@
       isBaselineDiffView,
       isInActiveRoom,
     ]
->>>>>>> c766ddee
   )
 
   // Immediate tag selection (uses queue but processes immediately, no debouncing)
