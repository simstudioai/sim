/**
 * @vitest-environment jsdom
 *
 * Tools Registry and Executor Unit Tests
 *
 * This file contains unit tests for the tools registry and executeTool function,
 * which are the central pieces of infrastructure for executing tools.
 */
import { afterEach, beforeEach, describe, expect, it, vi } from 'vitest'
import type { ExecutionContext } from '@/executor/types'
import { mockEnvironmentVariables } from '@/tools/__test-utils__/test-tools'
import { executeTool } from '@/tools/index'
import { tools } from '@/tools/registry'
import { getTool } from '@/tools/utils'

// Helper function to create mock ExecutionContext
const createMockExecutionContext = (overrides?: Partial<ExecutionContext>): ExecutionContext => ({
  workflowId: 'test-workflow',
  workspaceId: 'workspace-456',
  blockStates: new Map(),
  blockLogs: [],
  metadata: { duration: 0 },
  environmentVariables: {},
  decisions: { router: new Map(), condition: new Map() },
<<<<<<< HEAD
=======
  loopExecutions: new Map(),
>>>>>>> 6cdee535
  completedLoops: new Set(),
  executedBlocks: new Set(),
  activeExecutionPath: new Set(),
  ...overrides,
})

describe('Tools Registry', () => {
  it('should include all expected built-in tools', () => {
    expect(Object.keys(tools).length).toBeGreaterThan(10)

    // Check for existence of some core tools
    expect(tools.http_request).toBeDefined()
    expect(tools.function_execute).toBeDefined()

    // Check for some integrations
    expect(tools.gmail_read).toBeDefined()
    expect(tools.gmail_send).toBeDefined()
    expect(tools.google_drive_list).toBeDefined()
    expect(tools.serper_search).toBeDefined()
  })

  it('getTool should return the correct tool by ID', () => {
    const httpTool = getTool('http_request')
    expect(httpTool).toBeDefined()
    expect(httpTool?.id).toBe('http_request')
    expect(httpTool?.name).toBe('HTTP Request')

    const gmailTool = getTool('gmail_read')
    expect(gmailTool).toBeDefined()
    expect(gmailTool?.id).toBe('gmail_read')
    expect(gmailTool?.name).toBe('Gmail Read')
  })

  it('getTool should return undefined for non-existent tool', () => {
    const nonExistentTool = getTool('non_existent_tool')
    expect(nonExistentTool).toBeUndefined()
  })
})

describe('Custom Tools', () => {
  beforeEach(() => {
    // Mock custom tools store
    vi.mock('@/stores/custom-tools/store', () => ({
      useCustomToolsStore: {
        getState: () => ({
          getTool: (id: string) => {
            if (id === 'custom-tool-123') {
              return {
                id: 'custom-tool-123',
                title: 'Custom Weather Tool',
                code: 'return { result: "Weather data" }',
                schema: {
                  function: {
                    description: 'Get weather information',
                    parameters: {
                      type: 'object',
                      properties: {
                        location: { type: 'string', description: 'City name' },
                        unit: { type: 'string', description: 'Unit (metric/imperial)' },
                      },
                      required: ['location'],
                    },
                  },
                },
              }
            }
            return undefined
          },
          getAllTools: () => [
            {
              id: 'custom-tool-123',
              title: 'Custom Weather Tool',
              code: 'return { result: "Weather data" }',
              schema: {
                function: {
                  description: 'Get weather information',
                  parameters: {
                    type: 'object',
                    properties: {
                      location: { type: 'string', description: 'City name' },
                      unit: { type: 'string', description: 'Unit (metric/imperial)' },
                    },
                    required: ['location'],
                  },
                },
              },
            },
          ],
        }),
      },
    }))

    // Mock environment store
    vi.mock('@/stores/settings/environment/store', () => ({
      useEnvironmentStore: {
        getState: () => ({
          getAllVariables: () => ({
            API_KEY: { value: 'test-api-key' },
            BASE_URL: { value: 'https://test-base-url.com' },
          }),
        }),
      },
    }))
  })

  afterEach(() => {
    vi.resetAllMocks()
  })

  it('should get custom tool by ID', () => {
    const customTool = getTool('custom_custom-tool-123')
    expect(customTool).toBeDefined()
    expect(customTool?.name).toBe('Custom Weather Tool')
    expect(customTool?.description).toBe('Get weather information')
    expect(customTool?.params.location).toBeDefined()
    expect(customTool?.params.location.required).toBe(true)
  })

  it('should handle non-existent custom tool', () => {
    const nonExistentTool = getTool('custom_non-existent')
    expect(nonExistentTool).toBeUndefined()
  })
})

describe('executeTool Function', () => {
  let cleanupEnvVars: () => void

  beforeEach(() => {
    // Mock fetch
    global.fetch = Object.assign(
      vi.fn().mockImplementation(async (url, options) => {
        const mockResponse = {
          ok: true,
          status: 200,
          json: () =>
            Promise.resolve({
              success: true,
              output: { result: 'Direct request successful' },
            }),
          headers: {
            get: () => 'application/json',
            forEach: () => {},
          },
          clone: function () {
            return { ...this }
          },
        }

        if (url.toString().includes('/api/proxy')) {
          return mockResponse
        }

        return mockResponse
      }),
      { preconnect: vi.fn() }
    ) as typeof fetch

    // Set environment variables
    process.env.NEXT_PUBLIC_APP_URL = 'http://localhost:3000'
    cleanupEnvVars = mockEnvironmentVariables({
      NEXT_PUBLIC_APP_URL: 'http://localhost:3000',
    })
  })

  afterEach(() => {
    vi.resetAllMocks()
    cleanupEnvVars()
  })

  it('should execute a tool successfully', async () => {
    const result = await executeTool(
      'http_request',
      {
        url: 'https://api.example.com/data',
        method: 'GET',
      },
      true
    ) // Skip proxy

    expect(result.success).toBe(true)
    expect(result.output).toBeDefined()
    expect(result.timing).toBeDefined()
    expect(result.timing?.startTime).toBeDefined()
    expect(result.timing?.endTime).toBeDefined()
    expect(result.timing?.duration).toBeGreaterThanOrEqual(0)
  })

  it('should call internal routes directly', async () => {
    // Mock transformResponse for function_execute tool
    const originalFunctionTool = { ...tools.function_execute }
    tools.function_execute = {
      ...tools.function_execute,
      transformResponse: vi.fn().mockResolvedValue({
        success: true,
        output: { result: 'Function executed successfully' },
      }),
    }

    await executeTool(
      'function_execute',
      {
        code: 'return { result: "hello world" }',
        language: 'javascript',
      },
      true
    ) // Skip proxy

    // Restore original tool
    tools.function_execute = originalFunctionTool

    // Expect transform response to have been called
    expect(global.fetch).toHaveBeenCalledWith(
      expect.stringContaining('/api/function/execute'),
      expect.anything()
    )
  })

  it('should handle non-existent tool', async () => {
    // Create the mock with a matching implementation
    vi.spyOn(console, 'error').mockImplementation(() => {})

    const result = await executeTool('non_existent_tool', {})

    // Expect failure
    expect(result.success).toBe(false)
    expect(result.error).toContain('Tool not found')

    vi.restoreAllMocks()
  })

  it('should handle errors from tools', async () => {
    // Mock a failed response
    global.fetch = Object.assign(
      vi.fn().mockImplementation(async () => {
        return {
          ok: false,
          status: 400,
          json: () =>
            Promise.resolve({
              error: 'Bad request',
            }),
        }
      }),
      { preconnect: vi.fn() }
    ) as typeof fetch

    const result = await executeTool(
      'http_request',
      {
        url: 'https://api.example.com/data',
        method: 'GET',
      },
      true
    )

    expect(result.success).toBe(false)
    expect(result.error).toBeDefined()
    expect(result.timing).toBeDefined()
  })

  it('should add timing information to results', async () => {
    const result = await executeTool(
      'http_request',
      {
        url: 'https://api.example.com/data',
      },
      true
    )

    expect(result.timing).toBeDefined()
    expect(result.timing?.startTime).toMatch(/^\d{4}-\d{2}-\d{2}T\d{2}:\d{2}:\d{2}/)
    expect(result.timing?.endTime).toMatch(/^\d{4}-\d{2}-\d{2}T\d{2}:\d{2}:\d{2}/)
    expect(result.timing?.duration).toBeGreaterThanOrEqual(0)
  })
})

describe('Automatic Internal Route Detection', () => {
  let cleanupEnvVars: () => void

  beforeEach(() => {
    process.env.NEXT_PUBLIC_APP_URL = 'http://localhost:3000'
    cleanupEnvVars = mockEnvironmentVariables({
      NEXT_PUBLIC_APP_URL: 'http://localhost:3000',
    })
  })

  afterEach(() => {
    vi.resetAllMocks()
    cleanupEnvVars()
  })

  it('should detect internal routes (URLs starting with /api/) and call them directly', async () => {
    // Mock a tool with an internal route
    const mockTool = {
      id: 'test_internal_tool',
      name: 'Test Internal Tool',
      description: 'A test tool with internal route',
      version: '1.0.0',
      params: {},
      request: {
        url: '/api/test/endpoint',
        method: 'POST',
        headers: () => ({ 'Content-Type': 'application/json' }),
      },
      transformResponse: vi.fn().mockResolvedValue({
        success: true,
        output: { result: 'Internal route success' },
      }),
    }

    // Mock the tool registry to include our test tool
    const originalTools = { ...tools }
    ;(tools as any).test_internal_tool = mockTool

    // Mock fetch for the internal API call
    global.fetch = Object.assign(
      vi.fn().mockImplementation(async (url) => {
        // Should call the internal API directly, not the proxy
        expect(url).toBe('http://localhost:3000/api/test/endpoint')
        const responseData = { success: true, data: 'test' }
        return {
          ok: true,
          status: 200,
          statusText: 'OK',
          headers: new Headers(),
          json: () => Promise.resolve(responseData),
          text: () => Promise.resolve(JSON.stringify(responseData)),
          clone: vi.fn().mockReturnThis(),
        }
      }),
      { preconnect: vi.fn() }
    ) as typeof fetch

    const result = await executeTool('test_internal_tool', {}, false)

    expect(result.success).toBe(true)
    expect(result.output.result).toBe('Internal route success')
    expect(mockTool.transformResponse).toHaveBeenCalled()

    // Restore original tools
    Object.assign(tools, originalTools)
  })

  it('should detect external routes (full URLs) and use proxy', async () => {
    // Mock a tool with an external route
    const mockTool = {
      id: 'test_external_tool',
      name: 'Test External Tool',
      description: 'A test tool with external route',
      version: '1.0.0',
      params: {},
      request: {
        url: 'https://api.example.com/endpoint',
        method: 'GET',
        headers: () => ({ 'Content-Type': 'application/json' }),
      },
    }

    // Mock the tool registry to include our test tool
    const originalTools = { ...tools }
    ;(tools as any).test_external_tool = mockTool

    // Mock fetch for the proxy call
    global.fetch = Object.assign(
      vi.fn().mockImplementation(async (url) => {
        // Should call the proxy, not the external API directly
        expect(url).toBe('http://localhost:3000/api/proxy')
        const responseData = {
          success: true,
          output: { result: 'External route via proxy' },
        }
        return {
          ok: true,
          status: 200,
          statusText: 'OK',
          headers: new Headers(),
          json: () => Promise.resolve(responseData),
          text: () => Promise.resolve(JSON.stringify(responseData)),
        }
      }),
      { preconnect: vi.fn() }
    ) as typeof fetch

    const result = await executeTool('test_external_tool', {}, false)

    expect(result.success).toBe(true)
    expect(result.output.result).toBe('External route via proxy')

    // Restore original tools
    Object.assign(tools, originalTools)
  })

  it('should handle dynamic URLs that resolve to internal routes', async () => {
    // Mock a tool with a dynamic URL function that returns internal route
    const mockTool = {
      id: 'test_dynamic_internal',
      name: 'Test Dynamic Internal Tool',
      description: 'A test tool with dynamic internal route',
      version: '1.0.0',
      params: {
        resourceId: { type: 'string', required: true },
      },
      request: {
        url: (params: any) => `/api/resources/${params.resourceId}`,
        method: 'GET',
        headers: () => ({ 'Content-Type': 'application/json' }),
      },
      transformResponse: vi.fn().mockResolvedValue({
        success: true,
        output: { result: 'Dynamic internal route success' },
      }),
    }

    // Mock the tool registry to include our test tool
    const originalTools = { ...tools }
    ;(tools as any).test_dynamic_internal = mockTool

    // Mock fetch for the internal API call
    global.fetch = Object.assign(
      vi.fn().mockImplementation(async (url) => {
        // Should call the internal API directly with the resolved dynamic URL
        expect(url).toBe('http://localhost:3000/api/resources/123')
        const responseData = { success: true, data: 'test' }
        return {
          ok: true,
          status: 200,
          statusText: 'OK',
          headers: new Headers(),
          json: () => Promise.resolve(responseData),
          text: () => Promise.resolve(JSON.stringify(responseData)),
          clone: vi.fn().mockReturnThis(),
        }
      }),
      { preconnect: vi.fn() }
    ) as typeof fetch

    const result = await executeTool('test_dynamic_internal', { resourceId: '123' }, false)

    expect(result.success).toBe(true)
    expect(result.output.result).toBe('Dynamic internal route success')
    expect(mockTool.transformResponse).toHaveBeenCalled()

    Object.assign(tools, originalTools)
  })

  it('should handle dynamic URLs that resolve to external routes', async () => {
    // Mock a tool with a dynamic URL function that returns external route
    const mockTool = {
      id: 'test_dynamic_external',
      name: 'Test Dynamic External Tool',
      description: 'A test tool with dynamic external route',
      version: '1.0.0',
      params: {
        endpoint: { type: 'string', required: true },
      },
      request: {
        url: (params: any) => `https://api.external.com/${params.endpoint}`,
        method: 'GET',
        headers: () => ({ 'Content-Type': 'application/json' }),
      },
    }

    // Mock the tool registry to include our test tool
    const originalTools = { ...tools }
    ;(tools as any).test_dynamic_external = mockTool

    // Mock fetch for the proxy call
    global.fetch = Object.assign(
      vi.fn().mockImplementation(async (url) => {
        // Should call the proxy, not the external API directly
        expect(url).toBe('http://localhost:3000/api/proxy')
        const responseData = {
          success: true,
          output: { result: 'Dynamic external route via proxy' },
        }
        return {
          ok: true,
          status: 200,
          statusText: 'OK',
          headers: new Headers(),
          json: () => Promise.resolve(responseData),
          text: () => Promise.resolve(JSON.stringify(responseData)),
        }
      }),
      { preconnect: vi.fn() }
    ) as typeof fetch

    const result = await executeTool('test_dynamic_external', { endpoint: 'users' }, false)

    expect(result.success).toBe(true)
    expect(result.output.result).toBe('Dynamic external route via proxy')

    // Restore original tools
    Object.assign(tools, originalTools)
  })

  it('should respect skipProxy parameter and call internal routes directly even for external URLs', async () => {
    const mockTool = {
      id: 'test_skip_proxy',
      name: 'Test Skip Proxy Tool',
      description: 'A test tool to verify skipProxy behavior',
      version: '1.0.0',
      params: {},
      request: {
        url: 'https://api.example.com/endpoint',
        method: 'GET',
        headers: () => ({ 'Content-Type': 'application/json' }),
      },
      transformResponse: vi.fn().mockResolvedValue({
        success: true,
        output: { result: 'Skipped proxy, called directly' },
      }),
    }

    const originalTools = { ...tools }
    ;(tools as any).test_skip_proxy = mockTool

    global.fetch = Object.assign(
      vi.fn().mockImplementation(async (url) => {
        expect(url).toBe('https://api.example.com/endpoint')
        return {
          ok: true,
          status: 200,
          json: () => Promise.resolve({ success: true, data: 'test' }),
          clone: vi.fn().mockReturnThis(),
        }
      }),
      { preconnect: vi.fn() }
    ) as typeof fetch

    const result = await executeTool('test_skip_proxy', {}, true) // skipProxy = true

    expect(result.success).toBe(true)
    expect(result.output.result).toBe('Skipped proxy, called directly')
    expect(mockTool.transformResponse).toHaveBeenCalled()

    Object.assign(tools, originalTools)
  })
})

describe('Centralized Error Handling', () => {
  let cleanupEnvVars: () => void

  beforeEach(() => {
    process.env.NEXT_PUBLIC_APP_URL = 'http://localhost:3000'
    cleanupEnvVars = mockEnvironmentVariables({
      NEXT_PUBLIC_APP_URL: 'http://localhost:3000',
    })
  })

  afterEach(() => {
    vi.resetAllMocks()
    cleanupEnvVars()
  })

  const testErrorFormat = async (name: string, errorResponse: any, expectedError: string) => {
    global.fetch = Object.assign(
      vi.fn().mockImplementation(async () => ({
        ok: false,
        status: 400,
        statusText: 'Bad Request',
        headers: {
          get: (key: string) => (key === 'content-type' ? 'application/json' : null),
          forEach: (callback: (value: string, key: string) => void) => {
            callback('application/json', 'content-type')
          },
        },
        text: () => Promise.resolve(JSON.stringify(errorResponse)),
        json: () => Promise.resolve(errorResponse),
        clone: vi.fn().mockReturnThis(),
      })),
      { preconnect: vi.fn() }
    ) as typeof fetch

    const result = await executeTool(
      'function_execute',
      { code: 'return { result: "test" }' },
      true
    )

    expect(result.success).toBe(false)
    expect(result.error).toBe(expectedError)
  }

  it('should extract GraphQL error format (Linear API)', async () => {
    await testErrorFormat(
      'GraphQL',
      { errors: [{ message: 'Invalid query field' }] },
      'Invalid query field'
    )
  })

  it('should extract X/Twitter API error format', async () => {
    await testErrorFormat(
      'X/Twitter',
      { errors: [{ detail: 'Rate limit exceeded' }] },
      'Rate limit exceeded'
    )
  })

  it('should extract Hunter API error format', async () => {
    await testErrorFormat('Hunter', { errors: [{ details: 'Invalid API key' }] }, 'Invalid API key')
  })

  it('should extract direct errors array (string)', async () => {
    await testErrorFormat('Direct string array', { errors: ['Network timeout'] }, 'Network timeout')
  })

  it('should extract direct errors array (object)', async () => {
    await testErrorFormat(
      'Direct object array',
      { errors: [{ message: 'Validation failed' }] },
      'Validation failed'
    )
  })

  it('should extract OAuth error description', async () => {
    await testErrorFormat('OAuth', { error_description: 'Invalid grant' }, 'Invalid grant')
  })

  it('should extract SOAP fault error', async () => {
    await testErrorFormat(
      'SOAP fault',
      { fault: { faultstring: 'Server unavailable' } },
      'Server unavailable'
    )
  })

  it('should extract simple SOAP faultstring', async () => {
    await testErrorFormat(
      'Simple SOAP',
      { faultstring: 'Authentication failed' },
      'Authentication failed'
    )
  })

  it('should extract Notion/Discord message format', async () => {
    await testErrorFormat('Notion/Discord', { message: 'Page not found' }, 'Page not found')
  })

  it('should extract Airtable error object format', async () => {
    await testErrorFormat(
      'Airtable',
      { error: { message: 'Invalid table ID' } },
      'Invalid table ID'
    )
  })

  it('should extract simple error string format', async () => {
    await testErrorFormat(
      'Simple string',
      { error: 'Simple error message' },
      'Simple error message'
    )
  })

  it('should fall back to HTTP status when JSON parsing fails', async () => {
    global.fetch = Object.assign(
      vi.fn().mockImplementation(async () => ({
        ok: false,
        status: 500,
        statusText: 'Internal Server Error',
        headers: {
          get: (key: string) => (key === 'content-type' ? 'text/plain' : null),
          forEach: (callback: (value: string, key: string) => void) => {
            callback('text/plain', 'content-type')
          },
        },
        text: () => Promise.resolve('Invalid JSON response'),
        json: () => Promise.reject(new Error('Invalid JSON')),
        clone: vi.fn().mockReturnThis(),
      })),
      { preconnect: vi.fn() }
    ) as typeof fetch

    const result = await executeTool(
      'function_execute',
      { code: 'return { result: "test" }' },
      true
    )

    expect(result.success).toBe(false)
    expect(result.error).toBe('Failed to parse response from function_execute: Error: Invalid JSON')
  })

  it('should handle complex nested error objects', async () => {
    await testErrorFormat(
      'Complex nested',
      { error: { code: 400, message: 'Complex validation error', details: 'Field X is invalid' } },
      'Complex validation error'
    )
  })

  it('should handle error arrays with multiple entries (take first)', async () => {
    await testErrorFormat(
      'Multiple errors',
      { errors: [{ message: 'First error' }, { message: 'Second error' }] },
      'First error'
    )
  })

  it('should stringify complex error objects when no message found', async () => {
    const complexError = { code: 500, type: 'ServerError', context: { requestId: '123' } }
    await testErrorFormat(
      'Complex object stringify',
      { error: complexError },
      JSON.stringify(complexError)
    )
  })
})

describe('MCP Tool Execution', () => {
  let cleanupEnvVars: () => void

  beforeEach(() => {
    process.env.NEXT_PUBLIC_APP_URL = 'http://localhost:3000'
    cleanupEnvVars = mockEnvironmentVariables({
      NEXT_PUBLIC_APP_URL: 'http://localhost:3000',
    })
  })

  afterEach(() => {
    vi.resetAllMocks()
    cleanupEnvVars()
  })

  it('should execute MCP tool with valid tool ID', async () => {
    global.fetch = Object.assign(
      vi.fn().mockImplementation(async (url, options) => {
        expect(url).toBe('http://localhost:3000/api/mcp/tools/execute')
        expect(options?.method).toBe('POST')

        const body = JSON.parse(options?.body as string)
        expect(body.serverId).toBe('mcp-123')
        expect(body.toolName).toBe('list_files')
        expect(body.arguments).toEqual({ path: '/test' })
        expect(body.workspaceId).toBe('workspace-456')

        return {
          ok: true,
          status: 200,
          json: () =>
            Promise.resolve({
              success: true,
              data: {
                output: {
                  content: [{ type: 'text', text: 'Files listed successfully' }],
                },
              },
            }),
        }
      }),
      { preconnect: vi.fn() }
    ) as typeof fetch

    const mockContext = createMockExecutionContext()

    const result = await executeTool(
      'mcp-123-list_files',
      { path: '/test' },
      false,
      false,
      mockContext
    )

    expect(result.success).toBe(true)
    expect(result.output).toBeDefined()
    expect(result.output.content).toBeDefined()
    expect(result.timing).toBeDefined()
  })

  it('should handle MCP tool ID parsing correctly', async () => {
    global.fetch = Object.assign(
      vi.fn().mockImplementation(async (url, options) => {
        const body = JSON.parse(options?.body as string)
        expect(body.serverId).toBe('mcp-timestamp123')
        expect(body.toolName).toBe('complex-tool-name')

        return {
          ok: true,
          status: 200,
          json: () =>
            Promise.resolve({
              success: true,
              data: { output: { content: [{ type: 'text', text: 'Success' }] } },
            }),
        }
      }),
      { preconnect: vi.fn() }
    ) as typeof fetch

    const mockContext2 = createMockExecutionContext()

    await executeTool(
      'mcp-timestamp123-complex-tool-name',
      { param: 'value' },
      false,
      false,
      mockContext2
    )
  })

  it('should handle MCP block arguments format', async () => {
    global.fetch = Object.assign(
      vi.fn().mockImplementation(async (url, options) => {
        const body = JSON.parse(options?.body as string)
        expect(body.arguments).toEqual({ file: 'test.txt', mode: 'read' })

        return {
          ok: true,
          status: 200,
          json: () =>
            Promise.resolve({
              success: true,
              data: { output: { content: [{ type: 'text', text: 'File read' }] } },
            }),
        }
      }),
      { preconnect: vi.fn() }
    ) as typeof fetch

    const mockContext3 = createMockExecutionContext()

    await executeTool(
      'mcp-123-read_file',
      {
        arguments: JSON.stringify({ file: 'test.txt', mode: 'read' }),
        server: 'mcp-123',
        tool: 'read_file',
      },
      false,
      false,
      mockContext3
    )
  })

  it('should handle agent block MCP arguments format', async () => {
    global.fetch = Object.assign(
      vi.fn().mockImplementation(async (url, options) => {
        const body = JSON.parse(options?.body as string)
        expect(body.arguments).toEqual({ query: 'search term', limit: 10 })

        return {
          ok: true,
          status: 200,
          json: () =>
            Promise.resolve({
              success: true,
              data: { output: { content: [{ type: 'text', text: 'Search results' }] } },
            }),
        }
      }),
      { preconnect: vi.fn() }
    ) as typeof fetch

    const mockContext4 = createMockExecutionContext()

    await executeTool(
      'mcp-123-search',
      {
        query: 'search term',
        limit: 10,
        // These should be filtered out as system parameters
        server: 'mcp-123',
        tool: 'search',
        workspaceId: 'workspace-456',
        requestId: 'req-123',
      },
      false,
      false,
      mockContext4
    )
  })

  it('should handle MCP tool execution errors', async () => {
    global.fetch = Object.assign(
      vi.fn().mockImplementation(async () => ({
        ok: false,
        status: 404,
        statusText: 'Not Found',
        json: () =>
          Promise.resolve({
            success: false,
            error: 'Tool not found on server',
          }),
      })),
      { preconnect: vi.fn() }
    ) as typeof fetch

    const mockContext5 = createMockExecutionContext()

    const result = await executeTool(
      'mcp-123-nonexistent_tool',
      { param: 'value' },
      false,
      false,
      mockContext5
    )

    expect(result.success).toBe(false)
    expect(result.error).toContain('Tool not found on server')
    expect(result.timing).toBeDefined()
  })

  it('should require workspaceId for MCP tools', async () => {
    const result = await executeTool('mcp-123-test_tool', { param: 'value' })

    expect(result.success).toBe(false)
    expect(result.error).toContain('Missing workspaceId in execution context for MCP tool')
  })

  it('should handle invalid MCP tool ID format', async () => {
    const mockContext6 = createMockExecutionContext()

    const result = await executeTool(
      'invalid-mcp-id',
      { param: 'value' },
      false,
      false,
      mockContext6
    )

    expect(result.success).toBe(false)
    expect(result.error).toContain('Tool not found')
  })

  it('should handle MCP API network errors', async () => {
    global.fetch = Object.assign(vi.fn().mockRejectedValue(new Error('Network error')), {
      preconnect: vi.fn(),
    }) as typeof fetch

    const mockContext7 = createMockExecutionContext()

    const result = await executeTool(
      'mcp-123-test_tool',
      { param: 'value' },
      false,
      false,
      mockContext7
    )

    expect(result.success).toBe(false)
    expect(result.error).toContain('Network error')
    expect(result.timing).toBeDefined()
  })
})<|MERGE_RESOLUTION|>--- conflicted
+++ resolved
@@ -22,10 +22,7 @@
   metadata: { duration: 0 },
   environmentVariables: {},
   decisions: { router: new Map(), condition: new Map() },
-<<<<<<< HEAD
-=======
   loopExecutions: new Map(),
->>>>>>> 6cdee535
   completedLoops: new Set(),
   executedBlocks: new Set(),
   activeExecutionPath: new Set(),
