#!/usr/bin/env bun

// This script is intentionally self-contained for execution in the migrations image.
// Do not import from the main app code; duplicate minimal schema and DB setup here.

import type { ConnectionOptions } from 'node:tls'
import { sql } from 'drizzle-orm'
import { drizzle } from 'drizzle-orm/postgres-js'
import postgres from 'postgres'
import { v4 as uuidv4 } from 'uuid'

// ---------- Minimal env helpers ----------
function getEnv(name: string): string | undefined {
  if (typeof process !== 'undefined' && process.env && name in process.env) {
    return process.env[name]
  }
  return undefined
}

const CONNECTION_STRING = getEnv('POSTGRES_URL') ?? getEnv('DATABASE_URL')
if (!CONNECTION_STRING) {
  console.error('Missing POSTGRES_URL or DATABASE_URL environment variable')
  process.exit(1)
}

// ---------- Minimal schema (only what we need) ----------
import { boolean, index, integer, json, jsonb, pgTable, text, timestamp } from 'drizzle-orm/pg-core'

// Tables referenced by the script
const workflow = pgTable(
  'workflow',
  {
    id: text('id').primaryKey(),
    userId: text('user_id').notNull(),
    name: text('name').notNull(),
    isDeployed: boolean('is_deployed').notNull().default(false),
    deployedState: json('deployed_state'),
    deployedAt: timestamp('deployed_at'),
  },
  (table) => ({
    userIdIdx: index('workflow_user_id_idx').on(table.userId),
  })
)

const workflowBlocks = pgTable(
  'workflow_blocks',
  {
    id: text('id').primaryKey(),
    workflowId: text('workflow_id').notNull(),
    type: text('type').notNull(),
    name: text('name').notNull(),
    positionX: text('position_x').notNull(),
    positionY: text('position_y').notNull(),
    enabled: boolean('enabled').notNull().default(true),
    horizontalHandles: boolean('horizontal_handles').notNull().default(true),
    isWide: boolean('is_wide').notNull().default(false),
    advancedMode: boolean('advanced_mode').notNull().default(false),
    triggerMode: boolean('trigger_mode').notNull().default(false),
    height: text('height').notNull().default('0'),
    subBlocks: jsonb('sub_blocks').notNull().default('{}'),
    outputs: jsonb('outputs').notNull().default('{}'),
    data: jsonb('data').default('{}'),
    parentId: text('parent_id'),
    extent: text('extent'),
    createdAt: timestamp('created_at').notNull().defaultNow(),
    updatedAt: timestamp('updated_at').notNull().defaultNow(),
  },
  (table) => ({
    workflowIdIdx: index('workflow_blocks_workflow_id_idx').on(table.workflowId),
  })
)

const workflowEdges = pgTable(
  'workflow_edges',
  {
    id: text('id').primaryKey(),
    workflowId: text('workflow_id').notNull(),
    sourceBlockId: text('source_block_id').notNull(),
    targetBlockId: text('target_block_id').notNull(),
    sourceHandle: text('source_handle'),
    targetHandle: text('target_handle'),
    createdAt: timestamp('created_at').notNull().defaultNow(),
  },
  (table) => ({
    workflowIdIdx: index('workflow_edges_workflow_id_idx').on(table.workflowId),
  })
)

const workflowSubflows = pgTable(
  'workflow_subflows',
  {
    id: text('id').primaryKey(),
    workflowId: text('workflow_id').notNull(),
    type: text('type').notNull(),
    config: jsonb('config').notNull().default('{}'),
    createdAt: timestamp('created_at').notNull().defaultNow(),
    updatedAt: timestamp('updated_at').notNull().defaultNow(),
  },
  (table) => ({
    workflowIdIdx: index('workflow_subflows_workflow_id_idx').on(table.workflowId),
  })
)

const workflowDeploymentVersion = pgTable(
  'workflow_deployment_version',
  {
    id: text('id').primaryKey(),
    workflowId: text('workflow_id').notNull(),
    version: integer('version').notNull(),
    state: json('state').notNull(),
    isActive: boolean('is_active').notNull().default(false),
    createdAt: timestamp('created_at').notNull().defaultNow(),
    createdBy: text('created_by'),
  },
  (table) => ({
    workflowIdIdx: index('workflow_deployment_version_workflow_id_idx').on(table.workflowId),
  })
)

// ---------- DB client ----------
<<<<<<< HEAD
const getSSLConfig = () => {
  const sslMode = process.env.DATABASE_SSL?.toLowerCase()

  if (!sslMode) return undefined
  if (sslMode === 'disable') return false
  if (sslMode === 'prefer') return 'prefer'

  const sslConfig: ConnectionOptions = {}

  if (sslMode === 'require') {
    sslConfig.rejectUnauthorized = false
  } else if (sslMode === 'verify-ca' || sslMode === 'verify-full') {
    sslConfig.rejectUnauthorized = true
    if (process.env.DATABASE_SSL_CA) {
      try {
        const ca = Buffer.from(process.env.DATABASE_SSL_CA, 'base64').toString('utf-8')
        sslConfig.ca = ca
      } catch (error) {
        console.error('Failed to parse DATABASE_SSL_CA:', error)
      }
    }
  } else {
    throw new Error(
      `Invalid DATABASE_SSL mode: ${sslMode}. Must be one of: disable, prefer, require, verify-ca, verify-full`
    )
  }

  return sslConfig
}

const sslConfig = getSSLConfig()
=======
>>>>>>> 4da355d2
const postgresClient = postgres(CONNECTION_STRING, {
  prepare: false,
  idle_timeout: 20,
  connect_timeout: 30,
  max: 10,
  onnotice: () => {},
<<<<<<< HEAD
  ...(sslConfig !== undefined && { ssl: sslConfig }),
=======
>>>>>>> 4da355d2
})
const db = drizzle(postgresClient)

// ---------- Minimal types ----------
type WorkflowState = {
  blocks: Record<string, any>
  edges: Array<{
    id: string
    source: string
    target: string
    sourceHandle?: string | null
    targetHandle?: string | null
  }>
  loops: Record<string, any>
  parallels: Record<string, any>
}

// ---------- Normalized loader (inline of loadWorkflowFromNormalizedTables) ----------
async function loadWorkflowFromNormalizedTables(workflowId: string) {
  const [blocks, edges, subflows] = await Promise.all([
    db.select().from(workflowBlocks).where(sql`${workflowBlocks.workflowId} = ${workflowId}`),
    db.select().from(workflowEdges).where(sql`${workflowEdges.workflowId} = ${workflowId}`),
    db.select().from(workflowSubflows).where(sql`${workflowSubflows.workflowId} = ${workflowId}`),
  ])

  if (blocks.length === 0) return null

  const blocksMap: Record<string, any> = {}
  for (const block of blocks as any[]) {
    const parentId = (block.parentId as string | null) || null
    const extent = (block.extent as string | null) || null

    blocksMap[block.id] = {
      id: block.id,
      type: block.type,
      name: block.name,
      position: {
        x: Number(block.positionX),
        y: Number(block.positionY),
      },
      enabled: block.enabled,
      horizontalHandles: block.horizontalHandles,
      isWide: block.isWide,
      advancedMode: block.advancedMode,
      triggerMode: block.triggerMode,
      height: Number(block.height),
      subBlocks: block.subBlocks || {},
      outputs: block.outputs || {},
      data: {
        ...(block.data || {}),
        ...(parentId && { parentId }),
        ...(extent && { extent }),
      },
      parentId,
      extent,
    }
  }

  const edgesArray = (edges as any[]).map((edge) => ({
    id: edge.id,
    source: edge.sourceBlockId,
    target: edge.targetBlockId,
    sourceHandle: edge.sourceHandle,
    targetHandle: edge.targetHandle,
  }))

  const loops: Record<string, any> = {}
  const parallels: Record<string, any> = {}
  for (const sub of subflows as any[]) {
    const config = sub.config || {}
    if (sub.type === 'loop') {
      loops[sub.id] = { id: sub.id, ...config }
    } else if (sub.type === 'parallel') {
      parallels[sub.id] = { id: sub.id, ...config }
    }
  }

  return {
    blocks: blocksMap,
    edges: edgesArray,
    loops,
    parallels,
    isFromNormalizedTables: true,
  }
}

// ---------- Migration ----------
const DRY_RUN = process.argv.includes('--dry-run')
const BATCH_SIZE = 50

async function migrateWorkflows() {
  console.log('Starting deployment version migration...')
  console.log(`Mode: ${DRY_RUN ? 'DRY RUN' : 'LIVE'}`)
  console.log(`Batch size: ${BATCH_SIZE}`)
  console.log('---')

  try {
    const workflows = await db
      .select({
        id: workflow.id,
        name: workflow.name,
        isDeployed: workflow.isDeployed,
        deployedState: workflow.deployedState,
        deployedAt: workflow.deployedAt,
        userId: workflow.userId,
      })
      .from(workflow)

    console.log(`Found ${workflows.length} workflows to process`)

    const existingVersions = await db
      .select({ workflowId: workflowDeploymentVersion.workflowId })
      .from(workflowDeploymentVersion)

    const existingWorkflowIds = new Set(existingVersions.map((v) => v.workflowId as string))
    console.log(`${existingWorkflowIds.size} workflows already have deployment versions`)

    let successCount = 0
    let skipCount = 0
    let errorCount = 0

    for (let i = 0; i < workflows.length; i += BATCH_SIZE) {
      const batch = workflows.slice(i, i + BATCH_SIZE)
      console.log(
        `\nProcessing batch ${Math.floor(i / BATCH_SIZE) + 1} (workflows ${i + 1}-${Math.min(i + BATCH_SIZE, workflows.length)})`
      )

      const deploymentVersions: Array<{
        id: string
        workflowId: string
        version: number
        state: WorkflowState
        createdAt: Date
        createdBy: string
        isActive: boolean
      }> = []

      for (const wf of batch as any[]) {
        if (existingWorkflowIds.has(wf.id)) {
          console.log(`  [SKIP] ${wf.id} (${wf.name}) - already has deployment version`)
          skipCount++
          continue
        }

        let state: WorkflowState | null = null

        if (wf.deployedState) {
          state = wf.deployedState as WorkflowState
          console.log(`  [DEPLOYED] ${wf.id} (${wf.name}) - using existing deployedState`)
        } else {
          const normalized = await loadWorkflowFromNormalizedTables(wf.id)
          if (normalized) {
            state = {
              blocks: normalized.blocks,
              edges: normalized.edges,
              loops: normalized.loops,
              parallels: normalized.parallels,
            }
            console.log(
              `  [NORMALIZED] ${wf.id} (${wf.name}) - loaded from normalized tables (was deployed: ${wf.isDeployed})`
            )
          } else {
            console.log(`  [SKIP] ${wf.id} (${wf.name}) - no state available`)
            skipCount++
            continue
          }
        }

        if (state) {
          deploymentVersions.push({
            id: uuidv4(),
            workflowId: wf.id,
            version: 1,
            state,
            createdAt: wf.deployedAt || new Date(),
            createdBy: wf.userId || 'migration',
            isActive: true,
          })
          successCount++
        }
      }

      if (deploymentVersions.length > 0) {
        if (DRY_RUN) {
          console.log(`  [DRY RUN] Would insert ${deploymentVersions.length} deployment versions`)
          console.log(`  [DRY RUN] Would mark ${deploymentVersions.length} workflows as deployed`)
        } else {
          try {
            await db.insert(workflowDeploymentVersion).values(deploymentVersions)
            console.log(`  [SUCCESS] Inserted ${deploymentVersions.length} deployment versions`)

            const workflowIds = deploymentVersions.map((v) => v.workflowId)
            await db
              .update(workflow)
              .set({
                isDeployed: true,
                deployedAt: new Date(),
              })
              .where(
                sql`${workflow.id} IN (${sql.join(
                  workflowIds.map((id) => sql`${id}`),
                  sql`, `
                )})`
              )
            console.log(`  [SUCCESS] Marked ${workflowIds.length} workflows as deployed`)
          } catch (error) {
            console.error(`  [ERROR] Failed to insert batch:`, error)
            errorCount += deploymentVersions.length
            successCount -= deploymentVersions.length
          }
        }
      }
    }

    console.log('\n---')
    console.log('Migration Summary:')
    console.log(`  Success: ${successCount} workflows`)
    console.log(`  Skipped: ${skipCount} workflows`)
    console.log(`  Errors: ${errorCount} workflows`)

    if (DRY_RUN) {
      console.log('\n[DRY RUN] No changes were made to the database.')
      console.log('Run without --dry-run flag to apply changes.')
    } else {
      console.log('\nMigration completed successfully!')
    }
  } catch (error) {
    console.error('Fatal error during migration:', error)
    process.exit(1)
  } finally {
    try {
      await postgresClient.end({ timeout: 5 })
    } catch {}
  }
}

migrateWorkflows()
  .then(() => {
    console.log('\nDone!')
    process.exit(0)
  })
  .catch((error) => {
    console.error('Unexpected error:', error)
    process.exit(1)
  })<|MERGE_RESOLUTION|>--- conflicted
+++ resolved
@@ -3,7 +3,6 @@
 // This script is intentionally self-contained for execution in the migrations image.
 // Do not import from the main app code; duplicate minimal schema and DB setup here.
 
-import type { ConnectionOptions } from 'node:tls'
 import { sql } from 'drizzle-orm'
 import { drizzle } from 'drizzle-orm/postgres-js'
 import postgres from 'postgres'
@@ -118,50 +117,12 @@
 )
 
 // ---------- DB client ----------
-<<<<<<< HEAD
-const getSSLConfig = () => {
-  const sslMode = process.env.DATABASE_SSL?.toLowerCase()
-
-  if (!sslMode) return undefined
-  if (sslMode === 'disable') return false
-  if (sslMode === 'prefer') return 'prefer'
-
-  const sslConfig: ConnectionOptions = {}
-
-  if (sslMode === 'require') {
-    sslConfig.rejectUnauthorized = false
-  } else if (sslMode === 'verify-ca' || sslMode === 'verify-full') {
-    sslConfig.rejectUnauthorized = true
-    if (process.env.DATABASE_SSL_CA) {
-      try {
-        const ca = Buffer.from(process.env.DATABASE_SSL_CA, 'base64').toString('utf-8')
-        sslConfig.ca = ca
-      } catch (error) {
-        console.error('Failed to parse DATABASE_SSL_CA:', error)
-      }
-    }
-  } else {
-    throw new Error(
-      `Invalid DATABASE_SSL mode: ${sslMode}. Must be one of: disable, prefer, require, verify-ca, verify-full`
-    )
-  }
-
-  return sslConfig
-}
-
-const sslConfig = getSSLConfig()
-=======
->>>>>>> 4da355d2
 const postgresClient = postgres(CONNECTION_STRING, {
   prepare: false,
   idle_timeout: 20,
   connect_timeout: 30,
   max: 10,
   onnotice: () => {},
-<<<<<<< HEAD
-  ...(sslConfig !== undefined && { ssl: sslConfig }),
-=======
->>>>>>> 4da355d2
 })
 const db = drizzle(postgresClient)
 
